--- conflicted
+++ resolved
@@ -160,11 +160,7 @@
 
 // SubscribeSyncStatus creates a subscription that will broadcast new synchronisation updates.
 // The given channel must receive interface values, the result can either.
-<<<<<<< HEAD
-func (api *PublicDownloaderAPI) SubscribeSyncStatus(status chan interface{}) *SyncStatusSubscription {
-=======
 func (api *DownloaderAPI) SubscribeSyncStatus(status chan interface{}) *SyncStatusSubscription {
->>>>>>> e15accc8
 	api.installSyncSubscription <- status
 	return &SyncStatusSubscription{api: api, c: status}
 }