--- conflicted
+++ resolved
@@ -29,7 +29,6 @@
 
 	"github.com/ethereum/go-ethereum/common"
 	"github.com/ethereum/go-ethereum/consensus"
-	"github.com/ethereum/go-ethereum/consensus/beacon"
 	"github.com/ethereum/go-ethereum/consensus/clique"
 	"github.com/ethereum/go-ethereum/consensus/ethash"
 	"github.com/ethereum/go-ethereum/core"
@@ -49,7 +48,7 @@
 	MaxHeaderHistory: 1024,
 	MaxBlockHistory:  1024,
 	MaxPrice:         gasprice.DefaultMaxPrice,
-	MinPrice:   gasprice.DefaultMinPrice,
+	MinPrice:         gasprice.DefaultMinPrice,
 	IgnorePrice:      gasprice.DefaultIgnorePrice,
 }
 
@@ -60,7 +59,7 @@
 	MaxHeaderHistory: 300,
 	MaxBlockHistory:  5,
 	MaxPrice:         gasprice.DefaultMaxPrice,
-	MinPrice:   gasprice.DefaultMinPrice,
+	MinPrice:         gasprice.DefaultMinPrice,
 	IgnorePrice:      gasprice.DefaultIgnorePrice,
 }
 
@@ -217,9 +216,7 @@
 // CreateConsensusEngine creates a consensus engine for the given chain configuration.
 func CreateConsensusEngine(stack *node.Node, chainConfig *params.ChainConfig, config *ethash.Config, notify []string, noverify bool, db ethdb.Database) consensus.Engine {
 	// If proof-of-authority is requested, set it up
-	var engine consensus.Engine
 	if chainConfig.Clique != nil {
-<<<<<<< HEAD
 		return clique.New(chainConfig.Clique, db)
 	}
 	// If proof-of-stake-authority is requested, set it up
@@ -238,31 +235,21 @@
 		log.Warn("Ethash used in test mode")
 	case ethash.ModeShared:
 		log.Warn("Ethash used in shared mode")
-=======
-		engine = clique.New(chainConfig.Clique, db)
-	} else {
-		switch config.PowMode {
-		case ethash.ModeFake:
-			log.Warn("Ethash used in fake mode")
-		case ethash.ModeTest:
-			log.Warn("Ethash used in test mode")
-		case ethash.ModeShared:
-			log.Warn("Ethash used in shared mode")
-		}
-		engine = ethash.New(ethash.Config{
-			PowMode:          config.PowMode,
-			CacheDir:         stack.ResolvePath(config.CacheDir),
-			CachesInMem:      config.CachesInMem,
-			CachesOnDisk:     config.CachesOnDisk,
-			CachesLockMmap:   config.CachesLockMmap,
-			DatasetDir:       config.DatasetDir,
-			DatasetsInMem:    config.DatasetsInMem,
-			DatasetsOnDisk:   config.DatasetsOnDisk,
-			DatasetsLockMmap: config.DatasetsLockMmap,
-			NotifyFull:       config.NotifyFull,
-		}, notify, noverify)
-		engine.(*ethash.Ethash).SetThreads(-1) // Disable CPU mining
->>>>>>> 11a3a350
-	}
-	return beacon.New(engine)
+	}
+	engine := ethash.New(ethash.Config{
+		PowMode:          config.PowMode,
+		CacheDir:         stack.ResolvePath(config.CacheDir),
+		CachesInMem:      config.CachesInMem,
+		CachesOnDisk:     config.CachesOnDisk,
+		CachesLockMmap:   config.CachesLockMmap,
+		DatasetDir:       config.DatasetDir,
+		DatasetsInMem:    config.DatasetsInMem,
+		DatasetsOnDisk:   config.DatasetsOnDisk,
+		DatasetsLockMmap: config.DatasetsLockMmap,
+		NotifyFull:       config.NotifyFull,
+	}, notify, noverify)
+	engine.SetThreads(-1) // Disable CPU mining
+	// KCC-TODO: In the go-ethereum codebase, the returned engine is a wrapped engine: beacon.New(engine)
+	// We still return the unwrapped engine here because there will not be anything like "the merge" for KCC
+	return engine
 }