--- conflicted
+++ resolved
@@ -43,38 +43,24 @@
 
 // FullNodeGPO contains default gasprice oracle settings for full node.
 var FullNodeGPO = gasprice.Config{
-<<<<<<< HEAD
-	Blocks:      20,
-	Percentile:  60,
-	MaxPrice:    gasprice.DefaultMaxPrice,
-	MinPrice:   gasprice.DefaultMinPrice,
-	IgnorePrice: gasprice.DefaultIgnorePrice,
-=======
 	Blocks:           20,
 	Percentile:       60,
 	MaxHeaderHistory: 0,
 	MaxBlockHistory:  0,
 	MaxPrice:         gasprice.DefaultMaxPrice,
+	MinPrice:   gasprice.DefaultMinPrice,
 	IgnorePrice:      gasprice.DefaultIgnorePrice,
->>>>>>> 33ca98ec
 }
 
 // LightClientGPO contains default gasprice oracle settings for light client.
 var LightClientGPO = gasprice.Config{
-<<<<<<< HEAD
-	Blocks:      2,
-	Percentile:  60,
-	MaxPrice:    gasprice.DefaultMaxPrice,
-	MinPrice:   gasprice.DefaultMinPrice,
-	IgnorePrice: gasprice.DefaultIgnorePrice,
-=======
 	Blocks:           2,
 	Percentile:       60,
 	MaxHeaderHistory: 300,
 	MaxBlockHistory:  5,
 	MaxPrice:         gasprice.DefaultMaxPrice,
+	MinPrice:   gasprice.DefaultMinPrice,
 	IgnorePrice:      gasprice.DefaultIgnorePrice,
->>>>>>> 33ca98ec
 }
 
 // Defaults contains default settings for use on the Ethereum main net.
