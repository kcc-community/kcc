--- conflicted
+++ resolved
@@ -32,28 +32,20 @@
 const sampleNumber = 3 // Number of transactions sampled in a block
 
 var (
-	DefaultMaxPrice = big.NewInt(500 * params.GWei)
-	DefaultMinPrice = big.NewInt(3 * params.GWei)
+	DefaultMaxPrice    = big.NewInt(500 * params.GWei)
+	DefaultMinPrice    = big.NewInt(3 * params.GWei)
 	DefaultIgnorePrice = big.NewInt(2 * params.Wei)
 )
 
 type Config struct {
-<<<<<<< HEAD
-	Blocks      int
-	Percentile  int
-	Default     *big.Int `toml:",omitempty"`
-	MaxPrice    *big.Int `toml:",omitempty"`
-	MinPrice   *big.Int `toml:",omitempty"`
-	IgnorePrice *big.Int `toml:",omitempty"`
-=======
 	Blocks           int
 	Percentile       int
 	MaxHeaderHistory int
 	MaxBlockHistory  int
 	Default          *big.Int `toml:",omitempty"`
 	MaxPrice         *big.Int `toml:",omitempty"`
+	MinPrice         *big.Int `toml:",omitempty"`
 	IgnorePrice      *big.Int `toml:",omitempty"`
->>>>>>> 33ca98ec
 }
 
 // OracleBackend includes all necessary background APIs for oracle.
@@ -72,7 +64,7 @@
 	lastHead    common.Hash
 	lastPrice   *big.Int
 	maxPrice    *big.Int
-	minPrice  *big.Int
+	minPrice    *big.Int
 	ignorePrice *big.Int
 	cacheLock   sync.RWMutex
 	fetchLock   sync.Mutex
@@ -103,13 +95,13 @@
 		maxPrice = DefaultMaxPrice
 		log.Warn("Sanitizing invalid gasprice oracle price cap", "provided", params.MaxPrice, "updated", maxPrice)
 	}
-	
+
 	minPrice := params.MinPrice
 	if minPrice == nil || minPrice.Int64() <= 0 {
 		minPrice = DefaultMinPrice
 		log.Warn("Sanitizing invalid gasprice oracle price floor", "provided", params.MinPrice, "updated", minPrice)
 	}
-	
+
 	ignorePrice := params.IgnorePrice
 	if ignorePrice == nil || ignorePrice.Int64() <= 0 {
 		ignorePrice = DefaultIgnorePrice
@@ -118,24 +110,15 @@
 		log.Info("Gasprice oracle is ignoring threshold set", "threshold", ignorePrice)
 	}
 	return &Oracle{
-<<<<<<< HEAD
-		backend:     backend,
-		lastPrice:   params.Default,
-		maxPrice:    maxPrice,
-		minPrice:    minPrice,
-		ignorePrice: ignorePrice,
-		checkBlocks: blocks,
-		percentile:  percent,
-=======
 		backend:          backend,
 		lastPrice:        params.Default,
 		maxPrice:         maxPrice,
+		minPrice:         minPrice,
 		ignorePrice:      ignorePrice,
 		checkBlocks:      blocks,
 		percentile:       percent,
 		maxHeaderHistory: params.MaxHeaderHistory,
 		maxBlockHistory:  params.MaxBlockHistory,
->>>>>>> 33ca98ec
 	}
 }
 
@@ -212,22 +195,15 @@
 	if price.Cmp(oracle.maxPrice) > 0 {
 		price = new(big.Int).Set(oracle.maxPrice)
 	}
-<<<<<<< HEAD
-
-	if price.Cmp(gpo.minPrice) < 0 {
-		price = new(big.Int).Set(gpo.minPrice)
-	}
-
-	gpo.cacheLock.Lock()
-	gpo.lastHead = headHash
-	gpo.lastPrice = price
-	gpo.cacheLock.Unlock()
-=======
+
+	if price.Cmp(oracle.minPrice) < 0 {
+		price = new(big.Int).Set(oracle.minPrice)
+	}
+
 	oracle.cacheLock.Lock()
 	oracle.lastHead = headHash
 	oracle.lastPrice = price
 	oracle.cacheLock.Unlock()
->>>>>>> 33ca98ec
 
 	return new(big.Int).Set(price), nil
 }
