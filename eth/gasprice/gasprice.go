// Copyright 2015 The go-ethereum Authors
// This file is part of the go-ethereum library.
//
// The go-ethereum library is free software: you can redistribute it and/or modify
// it under the terms of the GNU Lesser General Public License as published by
// the Free Software Foundation, either version 3 of the License, or
// (at your option) any later version.
//
// The go-ethereum library is distributed in the hope that it will be useful,
// but WITHOUT ANY WARRANTY; without even the implied warranty of
// MERCHANTABILITY or FITNESS FOR A PARTICULAR PURPOSE. See the
// GNU Lesser General Public License for more details.
//
// You should have received a copy of the GNU Lesser General Public License
// along with the go-ethereum library. If not, see <http://www.gnu.org/licenses/>.

package gasprice

import (
	"context"
	"math/big"
	"sort"
	"sync"

	"github.com/ethereum/go-ethereum/common"
	"github.com/ethereum/go-ethereum/core/types"
	"github.com/ethereum/go-ethereum/log"
	"github.com/ethereum/go-ethereum/params"
	"github.com/ethereum/go-ethereum/rpc"
)

const sampleNumber = 3 // Number of transactions sampled in a block

<<<<<<< HEAD
var DefaultMaxPrice = big.NewInt(500 * params.GWei)
var DefaultMinPrice = big.NewInt(3 * params.GWei)

type Config struct {
	Blocks     int
	Percentile int
	Default    *big.Int `toml:",omitempty"`
	MaxPrice   *big.Int `toml:",omitempty"`
	MinPrice   *big.Int `toml:",omitempty"`
=======
var (
	DefaultMaxPrice    = big.NewInt(500 * params.GWei)
	DefaultIgnorePrice = big.NewInt(2 * params.Wei)
)

type Config struct {
	Blocks      int
	Percentile  int
	Default     *big.Int `toml:",omitempty"`
	MaxPrice    *big.Int `toml:",omitempty"`
	IgnorePrice *big.Int `toml:",omitempty"`
>>>>>>> aa637fd3
}

// OracleBackend includes all necessary background APIs for oracle.
type OracleBackend interface {
	HeaderByNumber(ctx context.Context, number rpc.BlockNumber) (*types.Header, error)
	BlockByNumber(ctx context.Context, number rpc.BlockNumber) (*types.Block, error)
	ChainConfig() *params.ChainConfig
}

// Oracle recommends gas prices based on the content of recent
// blocks. Suitable for both light and full clients.
type Oracle struct {
<<<<<<< HEAD
	backend   OracleBackend
	lastHead  common.Hash
	lastPrice *big.Int
	maxPrice  *big.Int
	minPrice  *big.Int
	cacheLock sync.RWMutex
	fetchLock sync.Mutex
=======
	backend     OracleBackend
	lastHead    common.Hash
	lastPrice   *big.Int
	maxPrice    *big.Int
	ignorePrice *big.Int
	cacheLock   sync.RWMutex
	fetchLock   sync.Mutex
>>>>>>> aa637fd3

	checkBlocks int
	percentile  int
}

// NewOracle returns a new gasprice oracle which can recommend suitable
// gasprice for newly created transaction.
func NewOracle(backend OracleBackend, params Config) *Oracle {
	blocks := params.Blocks
	if blocks < 1 {
		blocks = 1
		log.Warn("Sanitizing invalid gasprice oracle sample blocks", "provided", params.Blocks, "updated", blocks)
	}
	percent := params.Percentile
	if percent < 0 {
		percent = 0
		log.Warn("Sanitizing invalid gasprice oracle sample percentile", "provided", params.Percentile, "updated", percent)
	}
	if percent > 100 {
		percent = 100
		log.Warn("Sanitizing invalid gasprice oracle sample percentile", "provided", params.Percentile, "updated", percent)
	}
	maxPrice := params.MaxPrice
	if maxPrice == nil || maxPrice.Int64() <= 0 {
		maxPrice = DefaultMaxPrice
		log.Warn("Sanitizing invalid gasprice oracle price cap", "provided", params.MaxPrice, "updated", maxPrice)
	}
<<<<<<< HEAD
	minPrice := params.MinPrice
	if minPrice == nil || minPrice.Int64() <= 0 {
		minPrice = DefaultMinPrice
		log.Warn("Sanitizing invalid gasprice oracle price floor", "provided", params.MinPrice, "updated", minPrice)
=======
	ignorePrice := params.IgnorePrice
	if ignorePrice == nil || ignorePrice.Int64() <= 0 {
		ignorePrice = DefaultIgnorePrice
		log.Warn("Sanitizing invalid gasprice oracle ignore price", "provided", params.IgnorePrice, "updated", ignorePrice)
	} else if ignorePrice.Int64() > 0 {
		log.Info("Gasprice oracle is ignoring threshold set", "threshold", ignorePrice)
>>>>>>> aa637fd3
	}
	return &Oracle{
		backend:     backend,
		lastPrice:   params.Default,
		maxPrice:    maxPrice,
<<<<<<< HEAD
		minPrice:    minPrice,
=======
		ignorePrice: ignorePrice,
>>>>>>> aa637fd3
		checkBlocks: blocks,
		percentile:  percent,
	}
}

// SuggestTipCap returns a tip cap so that newly created transaction can have a
// very high chance to be included in the following blocks.
//
// Note, for legacy transactions and the legacy eth_gasPrice RPC call, it will be
// necessary to add the basefee to the returned number to fall back to the legacy
// behavior.
func (gpo *Oracle) SuggestTipCap(ctx context.Context) (*big.Int, error) {
	head, _ := gpo.backend.HeaderByNumber(ctx, rpc.LatestBlockNumber)
	headHash := head.Hash()

	// If the latest gasprice is still available, return it.
	gpo.cacheLock.RLock()
	lastHead, lastPrice := gpo.lastHead, gpo.lastPrice
	gpo.cacheLock.RUnlock()
	if headHash == lastHead {
		return new(big.Int).Set(lastPrice), nil
	}
	gpo.fetchLock.Lock()
	defer gpo.fetchLock.Unlock()

	// Try checking the cache again, maybe the last fetch fetched what we need
	gpo.cacheLock.RLock()
	lastHead, lastPrice = gpo.lastHead, gpo.lastPrice
	gpo.cacheLock.RUnlock()
	if headHash == lastHead {
		return new(big.Int).Set(lastPrice), nil
	}
	var (
		sent, exp int
		number    = head.Number.Uint64()
		result    = make(chan results, gpo.checkBlocks)
		quit      = make(chan struct{})
		results   []*big.Int
	)
	for sent < gpo.checkBlocks && number > 0 {
		go gpo.getBlockValues(ctx, types.MakeSigner(gpo.backend.ChainConfig(), big.NewInt(int64(number))), number, sampleNumber, gpo.ignorePrice, result, quit)
		sent++
		exp++
		number--
	}
	for exp > 0 {
		res := <-result
		if res.err != nil {
			close(quit)
			return new(big.Int).Set(lastPrice), res.err
		}
		exp--
		// Nothing returned. There are two special cases here:
		// - The block is empty
		// - All the transactions included are sent by the miner itself.
		// In these cases, use the latest calculated price for samping.
		if len(res.values) == 0 {
			res.values = []*big.Int{lastPrice}
		}
		// Besides, in order to collect enough data for sampling, if nothing
		// meaningful returned, try to query more blocks. But the maximum
		// is 2*checkBlocks.
		if len(res.values) == 1 && len(results)+1+exp < gpo.checkBlocks*2 && number > 0 {
			go gpo.getBlockValues(ctx, types.MakeSigner(gpo.backend.ChainConfig(), big.NewInt(int64(number))), number, sampleNumber, gpo.ignorePrice, result, quit)
			sent++
			exp++
			number--
		}
		results = append(results, res.values...)
	}
	price := lastPrice
	if len(results) > 0 {
		sort.Sort(bigIntArray(results))
		price = results[(len(results)-1)*gpo.percentile/100]
	}
	if price.Cmp(gpo.maxPrice) > 0 {
		price = new(big.Int).Set(gpo.maxPrice)
	}

	if price.Cmp(gpo.minPrice) < 0 {
		price = new(big.Int).Set(gpo.minPrice)
	}

	gpo.cacheLock.Lock()
	gpo.lastHead = headHash
	gpo.lastPrice = price
	gpo.cacheLock.Unlock()

	return new(big.Int).Set(price), nil
}

type results struct {
	values []*big.Int
	err    error
}

type txSorter struct {
	txs     []*types.Transaction
	baseFee *big.Int
}

func newSorter(txs []*types.Transaction, baseFee *big.Int) *txSorter {
	return &txSorter{
		txs:     txs,
		baseFee: baseFee,
	}
}

func (s *txSorter) Len() int { return len(s.txs) }
func (s *txSorter) Swap(i, j int) {
	s.txs[i], s.txs[j] = s.txs[j], s.txs[i]
}
func (s *txSorter) Less(i, j int) bool {
	// It's okay to discard the error because a tx would never be
	// accepted into a block with an invalid effective tip.
	tip1, _ := s.txs[i].EffectiveGasTip(s.baseFee)
	tip2, _ := s.txs[j].EffectiveGasTip(s.baseFee)
	return tip1.Cmp(tip2) < 0
}

// getBlockPrices calculates the lowest transaction gas price in a given block
// and sends it to the result channel. If the block is empty or all transactions
// are sent by the miner itself(it doesn't make any sense to include this kind of
// transaction prices for sampling), nil gasprice is returned.
func (gpo *Oracle) getBlockValues(ctx context.Context, signer types.Signer, blockNum uint64, limit int, ignoreUnder *big.Int, result chan results, quit chan struct{}) {
	block, err := gpo.backend.BlockByNumber(ctx, rpc.BlockNumber(blockNum))
	if block == nil {
		select {
		case result <- results{nil, err}:
		case <-quit:
		}
		return
	}
	// Sort the transaction by effective tip in ascending sort.
	txs := make([]*types.Transaction, len(block.Transactions()))
	copy(txs, block.Transactions())
	sorter := newSorter(txs, block.BaseFee())
	sort.Sort(sorter)

	var prices []*big.Int
	for _, tx := range sorter.txs {
		tip, _ := tx.EffectiveGasTip(block.BaseFee())
		if ignoreUnder != nil && tip.Cmp(ignoreUnder) == -1 {
			continue
		}
		sender, err := types.Sender(signer, tx)
		if err == nil && sender != block.Coinbase() {
			prices = append(prices, tip)
			if len(prices) >= limit {
				break
			}
		}
	}
	select {
	case result <- results{prices, nil}:
	case <-quit:
	}
}

type bigIntArray []*big.Int

func (s bigIntArray) Len() int           { return len(s) }
func (s bigIntArray) Less(i, j int) bool { return s[i].Cmp(s[j]) < 0 }
func (s bigIntArray) Swap(i, j int)      { s[i], s[j] = s[j], s[i] }<|MERGE_RESOLUTION|>--- conflicted
+++ resolved
@@ -31,19 +31,9 @@
 
 const sampleNumber = 3 // Number of transactions sampled in a block
 
-<<<<<<< HEAD
-var DefaultMaxPrice = big.NewInt(500 * params.GWei)
-var DefaultMinPrice = big.NewInt(3 * params.GWei)
-
-type Config struct {
-	Blocks     int
-	Percentile int
-	Default    *big.Int `toml:",omitempty"`
-	MaxPrice   *big.Int `toml:",omitempty"`
-	MinPrice   *big.Int `toml:",omitempty"`
-=======
 var (
-	DefaultMaxPrice    = big.NewInt(500 * params.GWei)
+	DefaultMaxPrice = big.NewInt(500 * params.GWei)
+	DefaultMinPrice = big.NewInt(3 * params.GWei)
 	DefaultIgnorePrice = big.NewInt(2 * params.Wei)
 )
 
@@ -52,8 +42,8 @@
 	Percentile  int
 	Default     *big.Int `toml:",omitempty"`
 	MaxPrice    *big.Int `toml:",omitempty"`
+	MinPrice   *big.Int `toml:",omitempty"`
 	IgnorePrice *big.Int `toml:",omitempty"`
->>>>>>> aa637fd3
 }
 
 // OracleBackend includes all necessary background APIs for oracle.
@@ -66,23 +56,14 @@
 // Oracle recommends gas prices based on the content of recent
 // blocks. Suitable for both light and full clients.
 type Oracle struct {
-<<<<<<< HEAD
-	backend   OracleBackend
-	lastHead  common.Hash
-	lastPrice *big.Int
-	maxPrice  *big.Int
-	minPrice  *big.Int
-	cacheLock sync.RWMutex
-	fetchLock sync.Mutex
-=======
 	backend     OracleBackend
 	lastHead    common.Hash
 	lastPrice   *big.Int
 	maxPrice    *big.Int
+	minPrice  *big.Int
 	ignorePrice *big.Int
 	cacheLock   sync.RWMutex
 	fetchLock   sync.Mutex
->>>>>>> aa637fd3
 
 	checkBlocks int
 	percentile  int
@@ -110,29 +91,26 @@
 		maxPrice = DefaultMaxPrice
 		log.Warn("Sanitizing invalid gasprice oracle price cap", "provided", params.MaxPrice, "updated", maxPrice)
 	}
-<<<<<<< HEAD
+	
 	minPrice := params.MinPrice
 	if minPrice == nil || minPrice.Int64() <= 0 {
 		minPrice = DefaultMinPrice
 		log.Warn("Sanitizing invalid gasprice oracle price floor", "provided", params.MinPrice, "updated", minPrice)
-=======
+	}
+	
 	ignorePrice := params.IgnorePrice
 	if ignorePrice == nil || ignorePrice.Int64() <= 0 {
 		ignorePrice = DefaultIgnorePrice
 		log.Warn("Sanitizing invalid gasprice oracle ignore price", "provided", params.IgnorePrice, "updated", ignorePrice)
 	} else if ignorePrice.Int64() > 0 {
 		log.Info("Gasprice oracle is ignoring threshold set", "threshold", ignorePrice)
->>>>>>> aa637fd3
 	}
 	return &Oracle{
 		backend:     backend,
 		lastPrice:   params.Default,
 		maxPrice:    maxPrice,
-<<<<<<< HEAD
 		minPrice:    minPrice,
-=======
 		ignorePrice: ignorePrice,
->>>>>>> aa637fd3
 		checkBlocks: blocks,
 		percentile:  percent,
 	}
