--- conflicted
+++ resolved
@@ -101,11 +101,7 @@
 //
 // It is part of the filter package because this filter can be used through the
 // `eth_getFilterChanges` polling method that is also used for log filters.
-<<<<<<< HEAD
-func (api *PublicFilterAPI) NewPendingTransactionFilter() rpc.ID {
-=======
 func (api *FilterAPI) NewPendingTransactionFilter() rpc.ID {
->>>>>>> e15accc8
 	var (
 		pendingTxs   = make(chan []common.Hash)
 		pendingTxSub = api.events.SubscribePendingTxs(pendingTxs)
@@ -173,11 +169,7 @@
 
 // NewBlockFilter creates a filter that fetches blocks that are imported into the chain.
 // It is part of the filter package since polling goes with eth_getFilterChanges.
-<<<<<<< HEAD
-func (api *PublicFilterAPI) NewBlockFilter() rpc.ID {
-=======
 func (api *FilterAPI) NewBlockFilter() rpc.ID {
->>>>>>> e15accc8
 	var (
 		headers   = make(chan *types.Header)
 		headerSub = api.events.SubscribeNewHeads(headers)
@@ -292,11 +284,7 @@
 // again but with the removed property set to true.
 //
 // In case "fromBlock" > "toBlock" an error is returned.
-<<<<<<< HEAD
-func (api *PublicFilterAPI) NewFilter(crit FilterCriteria) (rpc.ID, error) {
-=======
 func (api *FilterAPI) NewFilter(crit FilterCriteria) (rpc.ID, error) {
->>>>>>> e15accc8
 	logs := make(chan []*types.Log)
 	logsSub, err := api.events.SubscribeLogs(ethereum.FilterQuery(crit), logs)
 	if err != nil {
@@ -329,11 +317,7 @@
 }
 
 // GetLogs returns logs matching the given argument that are stored within the state.
-<<<<<<< HEAD
-func (api *PublicFilterAPI) GetLogs(ctx context.Context, crit FilterCriteria) ([]*types.Log, error) {
-=======
 func (api *FilterAPI) GetLogs(ctx context.Context, crit FilterCriteria) ([]*types.Log, error) {
->>>>>>> e15accc8
 	var filter *Filter
 	if crit.BlockHash != nil {
 		// Block filter requested, construct a single-shot filter
@@ -360,11 +344,7 @@
 }
 
 // UninstallFilter removes the filter with the given filter id.
-<<<<<<< HEAD
-func (api *PublicFilterAPI) UninstallFilter(id rpc.ID) bool {
-=======
 func (api *FilterAPI) UninstallFilter(id rpc.ID) bool {
->>>>>>> e15accc8
 	api.filtersMu.Lock()
 	f, found := api.filters[id]
 	if found {
@@ -380,11 +360,7 @@
 
 // GetFilterLogs returns the logs for the filter with the given id.
 // If the filter could not be found an empty array of logs is returned.
-<<<<<<< HEAD
-func (api *PublicFilterAPI) GetFilterLogs(ctx context.Context, id rpc.ID) ([]*types.Log, error) {
-=======
 func (api *FilterAPI) GetFilterLogs(ctx context.Context, id rpc.ID) ([]*types.Log, error) {
->>>>>>> e15accc8
 	api.filtersMu.Lock()
 	f, found := api.filters[id]
 	api.filtersMu.Unlock()
@@ -423,11 +399,7 @@
 //
 // For pending transaction and block filters the result is []common.Hash.
 // (pending)Log filters return []Log.
-<<<<<<< HEAD
-func (api *PublicFilterAPI) GetFilterChanges(id rpc.ID) (interface{}, error) {
-=======
 func (api *FilterAPI) GetFilterChanges(id rpc.ID) (interface{}, error) {
->>>>>>> e15accc8
 	api.filtersMu.Lock()
 	defer api.filtersMu.Unlock()
 
