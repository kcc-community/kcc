// Copyright 2020 The go-ethereum Authors
// This file is part of the go-ethereum library.
//
// The go-ethereum library is free software: you can redistribute it and/or modify
// it under the terms of the GNU Lesser General Public License as published by
// the Free Software Foundation, either version 3 of the License, or
// (at your option) any later version.
//
// The go-ethereum library is distributed in the hope that it will be useful,
// but WITHOUT ANY WARRANTY; without even the implied warranty of
// MERCHANTABILITY or FITNESS FOR A PARTICULAR PURPOSE. See the
// GNU Lesser General Public License for more details.
//
// You should have received a copy of the GNU Lesser General Public License
// along with the go-ethereum library. If not, see <http://www.gnu.org/licenses/>.

package node

import (
	"bytes"
	"fmt"
	"net/http"
	"net/url"
	"strconv"
	"strings"
	"testing"
	"time"

	"github.com/ethereum/go-ethereum/internal/testlog"
	"github.com/ethereum/go-ethereum/log"
	"github.com/ethereum/go-ethereum/rpc"
	"github.com/golang-jwt/jwt/v4"
	"github.com/gorilla/websocket"
	"github.com/stretchr/testify/assert"
)

// TestCorsHandler makes sure CORS are properly handled on the http server.
func TestCorsHandler(t *testing.T) {
	srv := createAndStartServer(t, &httpConfig{CorsAllowedOrigins: []string{"test", "test.com"}}, false, &wsConfig{})
	defer srv.stop()
	url := "http://" + srv.listenAddr()

	resp := rpcRequest(t, url, "origin", "test.com")
	assert.Equal(t, "test.com", resp.Header.Get("Access-Control-Allow-Origin"))

	resp2 := rpcRequest(t, url, "origin", "bad")
	assert.Equal(t, "", resp2.Header.Get("Access-Control-Allow-Origin"))
}

// TestVhosts makes sure vhosts are properly handled on the http server.
func TestVhosts(t *testing.T) {
	srv := createAndStartServer(t, &httpConfig{Vhosts: []string{"test"}}, false, &wsConfig{})
	defer srv.stop()
	url := "http://" + srv.listenAddr()

	resp := rpcRequest(t, url, "host", "test")
	assert.Equal(t, resp.StatusCode, http.StatusOK)

	resp2 := rpcRequest(t, url, "host", "bad")
	assert.Equal(t, resp2.StatusCode, http.StatusForbidden)
}

type originTest struct {
	spec    string
	expOk   []string
	expFail []string
}

// splitAndTrim splits input separated by a comma
// and trims excessive white space from the substrings.
// Copied over from flags.go
func splitAndTrim(input string) (ret []string) {
	l := strings.Split(input, ",")
	for _, r := range l {
		r = strings.TrimSpace(r)
		if len(r) > 0 {
			ret = append(ret, r)
		}
	}
	return ret
}

// TestWebsocketOrigins makes sure the websocket origins are properly handled on the websocket server.
func TestWebsocketOrigins(t *testing.T) {
	tests := []originTest{
		{
			spec: "*", // allow all
			expOk: []string{"", "http://test", "https://test", "http://test:8540", "https://test:8540",
				"http://test.com", "https://foo.test", "http://testa", "http://atestb:8540", "https://atestb:8540"},
		},
		{
			spec:    "test",
			expOk:   []string{"http://test", "https://test", "http://test:8540", "https://test:8540"},
			expFail: []string{"http://test.com", "https://foo.test", "http://testa", "http://atestb:8540", "https://atestb:8540"},
		},
		// scheme tests
		{
			spec:  "https://test",
			expOk: []string{"https://test", "https://test:9999"},
			expFail: []string{
				"test",                                // no scheme, required by spec
				"http://test",                         // wrong scheme
				"http://test.foo", "https://a.test.x", // subdomain variatoins
				"http://testx:8540", "https://xtest:8540"},
		},
		// ip tests
		{
			spec:  "https://12.34.56.78",
			expOk: []string{"https://12.34.56.78", "https://12.34.56.78:8540"},
			expFail: []string{
				"http://12.34.56.78",     // wrong scheme
				"http://12.34.56.78:443", // wrong scheme
				"http://1.12.34.56.78",   // wrong 'domain name'
				"http://12.34.56.78.a",   // wrong 'domain name'
				"https://87.65.43.21", "http://87.65.43.21:8540", "https://87.65.43.21:8540"},
		},
		// port tests
		{
			spec:  "test:8540",
			expOk: []string{"http://test:8540", "https://test:8540"},
			expFail: []string{
				"http://test", "https://test", // spec says port required
				"http://test:8541", "https://test:8541", // wrong port
				"http://bad", "https://bad", "http://bad:8540", "https://bad:8540"},
		},
		// scheme and port
		{
			spec:  "https://test:8540",
			expOk: []string{"https://test:8540"},
			expFail: []string{
				"https://test",                          // missing port
				"http://test",                           // missing port, + wrong scheme
				"http://test:8540",                      // wrong scheme
				"http://test:8541", "https://test:8541", // wrong port
				"http://bad", "https://bad", "http://bad:8540", "https://bad:8540"},
		},
		// several allowed origins
		{
			spec: "localhost,http://127.0.0.1",
			expOk: []string{"localhost", "http://localhost", "https://localhost:8443",
				"http://127.0.0.1", "http://127.0.0.1:8080"},
			expFail: []string{
				"https://127.0.0.1", // wrong scheme
				"http://bad", "https://bad", "http://bad:8540", "https://bad:8540"},
		},
	}
	for _, tc := range tests {
		srv := createAndStartServer(t, &httpConfig{}, true, &wsConfig{Origins: splitAndTrim(tc.spec)})
		url := fmt.Sprintf("ws://%v", srv.listenAddr())
		for _, origin := range tc.expOk {
			if err := wsRequest(t, url, "Origin", origin); err != nil {
				t.Errorf("spec '%v', origin '%v': expected ok, got %v", tc.spec, origin, err)
			}
		}
		for _, origin := range tc.expFail {
			if err := wsRequest(t, url, "Origin", origin); err == nil {
				t.Errorf("spec '%v', origin '%v': expected not to allow,  got ok", tc.spec, origin)
			}
		}
		srv.stop()
	}
}

// TestIsWebsocket tests if an incoming websocket upgrade request is handled properly.
func TestIsWebsocket(t *testing.T) {
	r, _ := http.NewRequest("GET", "/", nil)

	assert.False(t, isWebsocket(r))
	r.Header.Set("upgrade", "websocket")
	assert.False(t, isWebsocket(r))
	r.Header.Set("connection", "upgrade")
	assert.True(t, isWebsocket(r))
	r.Header.Set("connection", "upgrade,keep-alive")
	assert.True(t, isWebsocket(r))
	r.Header.Set("connection", " UPGRADE,keep-alive")
	assert.True(t, isWebsocket(r))
}

func Test_checkPath(t *testing.T) {
	tests := []struct {
		req      *http.Request
		prefix   string
		expected bool
	}{
		{
			req:      &http.Request{URL: &url.URL{Path: "/test"}},
			prefix:   "/test",
			expected: true,
		},
		{
			req:      &http.Request{URL: &url.URL{Path: "/testing"}},
			prefix:   "/test",
			expected: true,
		},
		{
			req:      &http.Request{URL: &url.URL{Path: "/"}},
			prefix:   "/test",
			expected: false,
		},
		{
			req:      &http.Request{URL: &url.URL{Path: "/fail"}},
			prefix:   "/test",
			expected: false,
		},
		{
			req:      &http.Request{URL: &url.URL{Path: "/"}},
			prefix:   "",
			expected: true,
		},
		{
			req:      &http.Request{URL: &url.URL{Path: "/fail"}},
			prefix:   "",
			expected: false,
		},
		{
			req:      &http.Request{URL: &url.URL{Path: "/"}},
			prefix:   "/",
			expected: true,
		},
		{
			req:      &http.Request{URL: &url.URL{Path: "/testing"}},
			prefix:   "/",
			expected: true,
		},
	}

	for i, tt := range tests {
		t.Run(strconv.Itoa(i), func(t *testing.T) {
			assert.Equal(t, tt.expected, checkPath(tt.req, tt.prefix))
		})
	}
}

func createAndStartServer(t *testing.T, conf *httpConfig, ws bool, wsConf *wsConfig) *httpServer {
	t.Helper()

	srv := newHTTPServer(testlog.Logger(t, log.LvlDebug), rpc.DefaultHTTPTimeouts)
	assert.NoError(t, srv.enableRPC(nil, *conf))
	if ws {
		assert.NoError(t, srv.enableWS(nil, *wsConf))
	}
	assert.NoError(t, srv.setListenAddr("localhost", 0))
	assert.NoError(t, srv.start())
	return srv
}

// wsRequest attempts to open a WebSocket connection to the given URL.
func wsRequest(t *testing.T, url string, extraHeaders ...string) error {
	t.Helper()
	//t.Logf("checking WebSocket on %s (origin %q)", url, browserOrigin)

	headers := make(http.Header)
	// Apply extra headers.
	if len(extraHeaders)%2 != 0 {
		panic("odd extraHeaders length")
	}
	for i := 0; i < len(extraHeaders); i += 2 {
		key, value := extraHeaders[i], extraHeaders[i+1]
		headers.Set(key, value)
	}
	conn, _, err := websocket.DefaultDialer.Dial(url, headers)
	if conn != nil {
		conn.Close()
	}
	return err
}

// rpcRequest performs a JSON-RPC request to the given URL.
func rpcRequest(t *testing.T, url string, extraHeaders ...string) *http.Response {
	t.Helper()

	// Create the request.
	body := bytes.NewReader([]byte(`{"jsonrpc":"2.0","id":1,"method":"rpc_modules","params":[]}`))
	req, err := http.NewRequest("POST", url, body)
	if err != nil {
		t.Fatal("could not create http request:", err)
	}
	req.Header.Set("content-type", "application/json")

	// Apply extra headers.
	if len(extraHeaders)%2 != 0 {
		panic("odd extraHeaders length")
	}
	for i := 0; i < len(extraHeaders); i += 2 {
		key, value := extraHeaders[i], extraHeaders[i+1]
		if strings.EqualFold(key, "host") {
			req.Host = value
		} else {
			req.Header.Set(key, value)
		}
	}

	// Perform the request.
	t.Logf("checking RPC/HTTP on %s %v", url, extraHeaders)
	resp, err := http.DefaultClient.Do(req)
	if err != nil {
		t.Fatal(err)
	}
	return resp
}

type testClaim map[string]interface{}

func (testClaim) Valid() error {
	return nil
}

func TestJWT(t *testing.T) {
	var secret = []byte("secret")
	issueToken := func(secret []byte, method jwt.SigningMethod, input map[string]interface{}) string {
		if method == nil {
			method = jwt.SigningMethodHS256
		}
		ss, _ := jwt.NewWithClaims(method, testClaim(input)).SignedString(secret)
		return ss
	}
	srv := createAndStartServer(t, &httpConfig{jwtSecret: []byte("secret")},
		true, &wsConfig{Origins: []string{"*"}, jwtSecret: []byte("secret")})
	wsUrl := fmt.Sprintf("ws://%v", srv.listenAddr())
	htUrl := fmt.Sprintf("http://%v", srv.listenAddr())

<<<<<<< HEAD
	expOk := []string{
		fmt.Sprintf("Bearer %v", issueToken(secret, nil, testClaim{"iat": time.Now().Unix()})),
		fmt.Sprintf("Bearer %v", issueToken(secret, nil, testClaim{"iat": time.Now().Unix() + 4})),
		fmt.Sprintf("Bearer %v", issueToken(secret, nil, testClaim{"iat": time.Now().Unix() - 4})),
		fmt.Sprintf("Bearer %v", issueToken(secret, nil, testClaim{
			"iat": time.Now().Unix(),
			"exp": time.Now().Unix() + 2,
		})),
		fmt.Sprintf("Bearer %v", issueToken(secret, nil, testClaim{
			"iat": time.Now().Unix(),
			"bar": "baz",
		})),
	}
	for i, token := range expOk {
		if err := wsRequest(t, wsUrl, "Authorization", token); err != nil {
			t.Errorf("test %d-ws, token '%v': expected ok, got %v", i, token, err)
		}
=======
	expOk := []func() string{
		func() string {
			return fmt.Sprintf("Bearer %v", issueToken(secret, nil, testClaim{"iat": time.Now().Unix()}))
		},
		func() string {
			return fmt.Sprintf("Bearer %v", issueToken(secret, nil, testClaim{"iat": time.Now().Unix() + 4}))
		},
		func() string {
			return fmt.Sprintf("Bearer %v", issueToken(secret, nil, testClaim{"iat": time.Now().Unix() - 4}))
		},
		func() string {
			return fmt.Sprintf("Bearer %v", issueToken(secret, nil, testClaim{
				"iat": time.Now().Unix(),
				"exp": time.Now().Unix() + 2,
			}))
		},
		func() string {
			return fmt.Sprintf("Bearer %v", issueToken(secret, nil, testClaim{
				"iat": time.Now().Unix(),
				"bar": "baz",
			}))
		},
	}
	for i, tokenFn := range expOk {
		token := tokenFn()
		if err := wsRequest(t, wsUrl, "Authorization", token); err != nil {
			t.Errorf("test %d-ws, token '%v': expected ok, got %v", i, token, err)
		}
		token = tokenFn()
>>>>>>> e15accc8
		if resp := rpcRequest(t, htUrl, "Authorization", token); resp.StatusCode != 200 {
			t.Errorf("test %d-http, token '%v': expected ok, got %v", i, token, resp.StatusCode)
		}
	}
<<<<<<< HEAD
	expFail := []string{
		// future
		fmt.Sprintf("Bearer %v", issueToken(secret, nil, testClaim{"iat": time.Now().Unix() + 6})),
		// stale
		fmt.Sprintf("Bearer %v", issueToken(secret, nil, testClaim{"iat": time.Now().Unix() - 6})),
		// wrong algo
		fmt.Sprintf("Bearer %v", issueToken(secret, jwt.SigningMethodHS512, testClaim{"iat": time.Now().Unix() + 4})),
		// expired
		fmt.Sprintf("Bearer %v", issueToken(secret, nil, testClaim{"iat": time.Now().Unix(), "exp": time.Now().Unix()})),
		// missing mandatory iat
		fmt.Sprintf("Bearer %v", issueToken(secret, nil, testClaim{})),
		// wrong secret
		fmt.Sprintf("Bearer %v", issueToken([]byte("wrong"), nil, testClaim{"iat": time.Now().Unix()})),
		fmt.Sprintf("Bearer %v", issueToken([]byte{}, nil, testClaim{"iat": time.Now().Unix()})),
		fmt.Sprintf("Bearer %v", issueToken(nil, nil, testClaim{"iat": time.Now().Unix()})),
		// Various malformed syntax
		fmt.Sprintf("%v", issueToken(secret, nil, testClaim{"iat": time.Now().Unix()})),
		fmt.Sprintf("Bearer  %v", issueToken(secret, nil, testClaim{"iat": time.Now().Unix()})),
		fmt.Sprintf("bearer %v", issueToken(secret, nil, testClaim{"iat": time.Now().Unix()})),
		fmt.Sprintf("Bearer: %v", issueToken(secret, nil, testClaim{"iat": time.Now().Unix()})),
		fmt.Sprintf("Bearer:%v", issueToken(secret, nil, testClaim{"iat": time.Now().Unix()})),
		fmt.Sprintf("Bearer\t%v", issueToken(secret, nil, testClaim{"iat": time.Now().Unix()})),
		fmt.Sprintf("Bearer \t%v", issueToken(secret, nil, testClaim{"iat": time.Now().Unix()})),
	}
	for i, token := range expFail {
=======

	expFail := []func() string{
		// future
		func() string {
			return fmt.Sprintf("Bearer %v", issueToken(secret, nil, testClaim{"iat": time.Now().Unix() + 6}))
		},
		// stale
		func() string {
			return fmt.Sprintf("Bearer %v", issueToken(secret, nil, testClaim{"iat": time.Now().Unix() - 6}))
		},
		// wrong algo
		func() string {
			return fmt.Sprintf("Bearer %v", issueToken(secret, jwt.SigningMethodHS512, testClaim{"iat": time.Now().Unix() + 4}))
		},
		// expired
		func() string {
			return fmt.Sprintf("Bearer %v", issueToken(secret, nil, testClaim{"iat": time.Now().Unix(), "exp": time.Now().Unix()}))
		},
		// missing mandatory iat
		func() string {
			return fmt.Sprintf("Bearer %v", issueToken(secret, nil, testClaim{}))
		},
		//  wrong secret
		func() string {
			return fmt.Sprintf("Bearer %v", issueToken([]byte("wrong"), nil, testClaim{"iat": time.Now().Unix()}))
		},
		func() string {
			return fmt.Sprintf("Bearer %v", issueToken([]byte{}, nil, testClaim{"iat": time.Now().Unix()}))
		},
		func() string {
			return fmt.Sprintf("Bearer %v", issueToken(nil, nil, testClaim{"iat": time.Now().Unix()}))
		},
		// Various malformed syntax
		func() string {
			return fmt.Sprintf("%v", issueToken(secret, nil, testClaim{"iat": time.Now().Unix()}))
		},
		func() string {
			return fmt.Sprintf("Bearer  %v", issueToken(secret, nil, testClaim{"iat": time.Now().Unix()}))
		},
		func() string {
			return fmt.Sprintf("bearer %v", issueToken(secret, nil, testClaim{"iat": time.Now().Unix()}))
		},
		func() string {
			return fmt.Sprintf("Bearer: %v", issueToken(secret, nil, testClaim{"iat": time.Now().Unix()}))
		},
		func() string {
			return fmt.Sprintf("Bearer:%v", issueToken(secret, nil, testClaim{"iat": time.Now().Unix()}))
		},
		func() string {
			return fmt.Sprintf("Bearer\t%v", issueToken(secret, nil, testClaim{"iat": time.Now().Unix()}))
		},
		func() string {
			return fmt.Sprintf("Bearer \t%v", issueToken(secret, nil, testClaim{"iat": time.Now().Unix()}))
		},
	}
	for i, tokenFn := range expFail {
		token := tokenFn()
>>>>>>> e15accc8
		if err := wsRequest(t, wsUrl, "Authorization", token); err == nil {
			t.Errorf("tc %d-ws, token '%v': expected not to allow,  got ok", i, token)
		}
		token = tokenFn()
		if resp := rpcRequest(t, htUrl, "Authorization", token); resp.StatusCode != 403 {
			t.Errorf("tc %d-http, token '%v': expected not to allow,  got %v", i, token, resp.StatusCode)
		}
	}
	srv.stop()
}<|MERGE_RESOLUTION|>--- conflicted
+++ resolved
@@ -319,25 +319,6 @@
 	wsUrl := fmt.Sprintf("ws://%v", srv.listenAddr())
 	htUrl := fmt.Sprintf("http://%v", srv.listenAddr())
 
-<<<<<<< HEAD
-	expOk := []string{
-		fmt.Sprintf("Bearer %v", issueToken(secret, nil, testClaim{"iat": time.Now().Unix()})),
-		fmt.Sprintf("Bearer %v", issueToken(secret, nil, testClaim{"iat": time.Now().Unix() + 4})),
-		fmt.Sprintf("Bearer %v", issueToken(secret, nil, testClaim{"iat": time.Now().Unix() - 4})),
-		fmt.Sprintf("Bearer %v", issueToken(secret, nil, testClaim{
-			"iat": time.Now().Unix(),
-			"exp": time.Now().Unix() + 2,
-		})),
-		fmt.Sprintf("Bearer %v", issueToken(secret, nil, testClaim{
-			"iat": time.Now().Unix(),
-			"bar": "baz",
-		})),
-	}
-	for i, token := range expOk {
-		if err := wsRequest(t, wsUrl, "Authorization", token); err != nil {
-			t.Errorf("test %d-ws, token '%v': expected ok, got %v", i, token, err)
-		}
-=======
 	expOk := []func() string{
 		func() string {
 			return fmt.Sprintf("Bearer %v", issueToken(secret, nil, testClaim{"iat": time.Now().Unix()}))
@@ -367,38 +348,10 @@
 			t.Errorf("test %d-ws, token '%v': expected ok, got %v", i, token, err)
 		}
 		token = tokenFn()
->>>>>>> e15accc8
 		if resp := rpcRequest(t, htUrl, "Authorization", token); resp.StatusCode != 200 {
 			t.Errorf("test %d-http, token '%v': expected ok, got %v", i, token, resp.StatusCode)
 		}
 	}
-<<<<<<< HEAD
-	expFail := []string{
-		// future
-		fmt.Sprintf("Bearer %v", issueToken(secret, nil, testClaim{"iat": time.Now().Unix() + 6})),
-		// stale
-		fmt.Sprintf("Bearer %v", issueToken(secret, nil, testClaim{"iat": time.Now().Unix() - 6})),
-		// wrong algo
-		fmt.Sprintf("Bearer %v", issueToken(secret, jwt.SigningMethodHS512, testClaim{"iat": time.Now().Unix() + 4})),
-		// expired
-		fmt.Sprintf("Bearer %v", issueToken(secret, nil, testClaim{"iat": time.Now().Unix(), "exp": time.Now().Unix()})),
-		// missing mandatory iat
-		fmt.Sprintf("Bearer %v", issueToken(secret, nil, testClaim{})),
-		// wrong secret
-		fmt.Sprintf("Bearer %v", issueToken([]byte("wrong"), nil, testClaim{"iat": time.Now().Unix()})),
-		fmt.Sprintf("Bearer %v", issueToken([]byte{}, nil, testClaim{"iat": time.Now().Unix()})),
-		fmt.Sprintf("Bearer %v", issueToken(nil, nil, testClaim{"iat": time.Now().Unix()})),
-		// Various malformed syntax
-		fmt.Sprintf("%v", issueToken(secret, nil, testClaim{"iat": time.Now().Unix()})),
-		fmt.Sprintf("Bearer  %v", issueToken(secret, nil, testClaim{"iat": time.Now().Unix()})),
-		fmt.Sprintf("bearer %v", issueToken(secret, nil, testClaim{"iat": time.Now().Unix()})),
-		fmt.Sprintf("Bearer: %v", issueToken(secret, nil, testClaim{"iat": time.Now().Unix()})),
-		fmt.Sprintf("Bearer:%v", issueToken(secret, nil, testClaim{"iat": time.Now().Unix()})),
-		fmt.Sprintf("Bearer\t%v", issueToken(secret, nil, testClaim{"iat": time.Now().Unix()})),
-		fmt.Sprintf("Bearer \t%v", issueToken(secret, nil, testClaim{"iat": time.Now().Unix()})),
-	}
-	for i, token := range expFail {
-=======
 
 	expFail := []func() string{
 		// future
@@ -456,7 +409,6 @@
 	}
 	for i, tokenFn := range expFail {
 		token := tokenFn()
->>>>>>> e15accc8
 		if err := wsRequest(t, wsUrl, "Authorization", token); err == nil {
 			t.Errorf("tc %d-ws, token '%v': expected not to allow,  got ok", i, token)
 		}
