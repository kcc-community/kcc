// Copyright 2016 The go-ethereum Authors
// This file is part of the go-ethereum library.
//
// The go-ethereum library is free software: you can redistribute it and/or modify
// it under the terms of the GNU Lesser General Public License as published by
// the Free Software Foundation, either version 3 of the License, or
// (at your option) any later version.
//
// The go-ethereum library is distributed in the hope that it will be useful,
// but WITHOUT ANY WARRANTY; without even the implied warranty of
// MERCHANTABILITY or FITNESS FOR A PARTICULAR PURPOSE. See the
// GNU Lesser General Public License for more details.
//
// You should have received a copy of the GNU Lesser General Public License
// along with the go-ethereum library. If not, see <http://www.gnu.org/licenses/>.

package params

import (
	"encoding/binary"
	"encoding/json"
	"fmt"
	"math/big"

	"github.com/ethereum/go-ethereum/common"
	"github.com/ethereum/go-ethereum/crypto"
	"golang.org/x/crypto/sha3"
)

// Genesis hashes to enforce below configs on.
var (
<<<<<<< HEAD
	MainnetGenesisHash = common.HexToHash("0xd179bc170ecd216166ba440a2cff697ba1ed4e203ddcb51214e52773906ca3fc")
	TestnetGenesisHash = common.HexToHash("0x3e98a8f1704be5accc0ce9abf3e852e24ec030a9dda6c1beaf72c600f85cd417")
=======
	MainnetGenesisHash   = common.HexToHash("0xd4e56740f876aef8c010b86a40d5f56745a118d0906a34e69aec8c0db1cb8fa3")
	RopstenGenesisHash   = common.HexToHash("0x41941023680923e0fe4d74a34bdac8141f2540e3ae90623718e47d66d1ca4a2d")
	RinkebyGenesisHash   = common.HexToHash("0x6341fd3daf94b748c72ced5a5b26028f2474f5f00d824504e4fa37a75767e177")
	GoerliGenesisHash    = common.HexToHash("0xbf7e331f7f7c1dd2e05159666b3bf8bc7a8a3a9eb1d518969eab529dd9b88c1a")
	CalaverasGenesisHash = common.HexToHash("0xeb9233d066c275efcdfed8037f4fc082770176aefdbcb7691c71da412a5670f2")
>>>>>>> aa637fd3
)

// TrustedCheckpoints associates each known checkpoint with the genesis hash of
// the chain it belongs to.
var TrustedCheckpoints = map[common.Hash]*TrustedCheckpoint{}

// CheckpointOracles associates each known checkpoint oracles with the genesis hash of
// the chain it belongs to.
var CheckpointOracles = map[common.Hash]*CheckpointOracleConfig{}

var (
	// MainnetChainConfig is the chain parameters to run a node on the main network.
	MainnetChainConfig = &ChainConfig{
<<<<<<< HEAD
		ChainID:             big.NewInt(321),
=======
		ChainID:             big.NewInt(1),
		HomesteadBlock:      big.NewInt(1_150_000),
		DAOForkBlock:        big.NewInt(1_920_000),
		DAOForkSupport:      true,
		EIP150Block:         big.NewInt(2_463_000),
		EIP150Hash:          common.HexToHash("0x2086799aeebeae135c246c65021c82b4e15a2c451340993aacfd2751886514f0"),
		EIP155Block:         big.NewInt(2_675_000),
		EIP158Block:         big.NewInt(2_675_000),
		ByzantiumBlock:      big.NewInt(4_370_000),
		ConstantinopleBlock: big.NewInt(7_280_000),
		PetersburgBlock:     big.NewInt(7_280_000),
		IstanbulBlock:       big.NewInt(9_069_000),
		MuirGlacierBlock:    big.NewInt(9_200_000),
		BerlinBlock:         big.NewInt(12_244_000),
		Ethash:              new(EthashConfig),
	}

	// MainnetTrustedCheckpoint contains the light client trusted checkpoint for the main network.
	MainnetTrustedCheckpoint = &TrustedCheckpoint{
		SectionIndex: 384,
		SectionHead:  common.HexToHash("0xb583a0ead70324849c4caf923476de3645c0d2f707c86221ec8e40078bdd6884"),
		CHTRoot:      common.HexToHash("0x6ecc993baad0c9f77fe9c4c13b89360112e5a0accae4d8502470b911211618b7"),
		BloomRoot:    common.HexToHash("0x66a30d8885c19921711704921de7b4bcbd1b49191b197ee79e34dafeed9a04d9"),
	}

	// MainnetCheckpointOracle contains a set of configs for the main network oracle.
	MainnetCheckpointOracle = &CheckpointOracleConfig{
		Address: common.HexToAddress("0x9a9070028361F7AAbeB3f2F2Dc07F82C4a98A02a"),
		Signers: []common.Address{
			common.HexToAddress("0x1b2C260efc720BE89101890E4Db589b44E950527"), // Peter
			common.HexToAddress("0x78d1aD571A1A09D60D9BBf25894b44e4C8859595"), // Martin
			common.HexToAddress("0x286834935f4A8Cfb4FF4C77D5770C2775aE2b0E7"), // Zsolt
			common.HexToAddress("0xb86e2B0Ab5A4B1373e40c51A7C712c70Ba2f9f8E"), // Gary
			common.HexToAddress("0x0DF8fa387C602AE62559cC4aFa4972A7045d6707"), // Guillaume
		},
		Threshold: 2,
	}

	// RopstenChainConfig contains the chain parameters to run a node on the Ropsten test network.
	RopstenChainConfig = &ChainConfig{
		ChainID:             big.NewInt(3),
		HomesteadBlock:      big.NewInt(0),
		DAOForkBlock:        nil,
		DAOForkSupport:      true,
		EIP150Block:         big.NewInt(0),
		EIP150Hash:          common.HexToHash("0x41941023680923e0fe4d74a34bdac8141f2540e3ae90623718e47d66d1ca4a2d"),
		EIP155Block:         big.NewInt(10),
		EIP158Block:         big.NewInt(10),
		ByzantiumBlock:      big.NewInt(1_700_000),
		ConstantinopleBlock: big.NewInt(4_230_000),
		PetersburgBlock:     big.NewInt(4_939_394),
		IstanbulBlock:       big.NewInt(6_485_846),
		MuirGlacierBlock:    big.NewInt(7_117_117),
		BerlinBlock:         big.NewInt(9_812_189),
		LondonBlock:         big.NewInt(10_499_401),
		Ethash:              new(EthashConfig),
	}

	// RopstenTrustedCheckpoint contains the light client trusted checkpoint for the Ropsten test network.
	RopstenTrustedCheckpoint = &TrustedCheckpoint{
		SectionIndex: 279,
		SectionHead:  common.HexToHash("0x4a4912848d4c06090097073357c10015d11c6f4544a0f93cbdd584701c3b7d58"),
		CHTRoot:      common.HexToHash("0x9053b7867ae921e80a4e2f5a4b15212e4af3d691ca712fb33dc150e9c6ea221c"),
		BloomRoot:    common.HexToHash("0x3dc04cb1be7ddc271f3f83469b47b76184a79d7209ef51d85b1539ea6d25a645"),
	}

	// RopstenCheckpointOracle contains a set of configs for the Ropsten test network oracle.
	RopstenCheckpointOracle = &CheckpointOracleConfig{
		Address: common.HexToAddress("0xEF79475013f154E6A65b54cB2742867791bf0B84"),
		Signers: []common.Address{
			common.HexToAddress("0x32162F3581E88a5f62e8A61892B42C46E2c18f7b"), // Peter
			common.HexToAddress("0x78d1aD571A1A09D60D9BBf25894b44e4C8859595"), // Martin
			common.HexToAddress("0x286834935f4A8Cfb4FF4C77D5770C2775aE2b0E7"), // Zsolt
			common.HexToAddress("0xb86e2B0Ab5A4B1373e40c51A7C712c70Ba2f9f8E"), // Gary
			common.HexToAddress("0x0DF8fa387C602AE62559cC4aFa4972A7045d6707"), // Guillaume
		},
		Threshold: 2,
	}

	// RinkebyChainConfig contains the chain parameters to run a node on the Rinkeby test network.
	RinkebyChainConfig = &ChainConfig{
		ChainID:             big.NewInt(4),
		HomesteadBlock:      big.NewInt(1),
		DAOForkBlock:        nil,
		DAOForkSupport:      true,
		EIP150Block:         big.NewInt(2),
		EIP150Hash:          common.HexToHash("0x9b095b36c15eaf13044373aef8ee0bd3a382a5abb92e402afa44b8249c3a90e9"),
		EIP155Block:         big.NewInt(3),
		EIP158Block:         big.NewInt(3),
		ByzantiumBlock:      big.NewInt(1_035_301),
		ConstantinopleBlock: big.NewInt(3_660_663),
		PetersburgBlock:     big.NewInt(4_321_234),
		IstanbulBlock:       big.NewInt(5_435_345),
		MuirGlacierBlock:    nil,
		BerlinBlock:         big.NewInt(8_290_928),
		LondonBlock:         big.NewInt(8_897_988),
		Clique: &CliqueConfig{
			Period: 15,
			Epoch:  30000,
		},
	}

	// RinkebyTrustedCheckpoint contains the light client trusted checkpoint for the Rinkeby test network.
	RinkebyTrustedCheckpoint = &TrustedCheckpoint{
		SectionIndex: 266,
		SectionHead:  common.HexToHash("0xf5655caa59689790e9d7a8ed50081f0c4f447730d279f069ca64b29f075c8688"),
		CHTRoot:      common.HexToHash("0x2af6a663aa8c89d72f4140567c99b3c93c25ac3bb21f80a5d8380bd7c801f422"),
		BloomRoot:    common.HexToHash("0x367d2a2eb41e48c7c4983b93ed87781ef29bd2c6fcb7d4fd4bee96f1775f783f"),
	}

	// RinkebyCheckpointOracle contains a set of configs for the Rinkeby test network oracle.
	RinkebyCheckpointOracle = &CheckpointOracleConfig{
		Address: common.HexToAddress("0xebe8eFA441B9302A0d7eaECc277c09d20D684540"),
		Signers: []common.Address{
			common.HexToAddress("0xd9c9cd5f6779558b6e0ed4e6acf6b1947e7fa1f3"), // Peter
			common.HexToAddress("0x78d1aD571A1A09D60D9BBf25894b44e4C8859595"), // Martin
			common.HexToAddress("0x286834935f4A8Cfb4FF4C77D5770C2775aE2b0E7"), // Zsolt
			common.HexToAddress("0xb86e2B0Ab5A4B1373e40c51A7C712c70Ba2f9f8E"), // Gary
		},
		Threshold: 2,
	}

	// GoerliChainConfig contains the chain parameters to run a node on the Görli test network.
	GoerliChainConfig = &ChainConfig{
		ChainID:             big.NewInt(5),
>>>>>>> aa637fd3
		HomesteadBlock:      big.NewInt(0),
		DAOForkBlock:        nil,
		DAOForkSupport:      true,
		EIP150Block:         big.NewInt(0),
		EIP150Hash:          common.HexToHash("0x0000000000000000000000000000000000000000000000000000000000000000"),
		EIP155Block:         big.NewInt(0),
		EIP158Block:         big.NewInt(0),
		ByzantiumBlock:      big.NewInt(0),
		ConstantinopleBlock: big.NewInt(0),
		PetersburgBlock:     big.NewInt(0),
<<<<<<< HEAD
		IstanbulBlock:       big.NewInt(0),
		MuirGlacierBlock:    big.NewInt(0),
		BerlinBlock:         big.NewInt(0),
		CVE_2021_39137Block: big.NewInt(2509228), // see more in: core/vm/instructions_kcc_issue_9.go
		// @cary the block when hardfork happens.
		IshikariBlock:         big.NewInt(11171299),
		IshikariPatch001Block: big.NewInt(11171299),
		IshikariPatch002Block: big.NewInt(11171299),
		POSA: &POSAConfig{
			Period: 3,
			Epoch:  100,
			IshikariInitialValidators: []common.Address{
				common.HexToAddress("0x1105c97ffbd985600e6dc8e06e477b99d0a9ff39"),
				common.HexToAddress("0xeac6d9b96c73a637ba9d7a54dc4faece0300fcb3"),
				common.HexToAddress("0x98a96f0db2185a9462c0cedd1a6259955fff7353"),

				common.HexToAddress("0x429663140a87d0ee4ac6b6d3cf8a538b46d18e49"),
				common.HexToAddress("0x6ee29fbbe3e0bdbf86773d71ebc6b5e38ce81e2e"),
				common.HexToAddress("0x87fcfadc3af29ab3197c81ec247c0b28f465fafe"),

				common.HexToAddress("0x43e3adc88f337e0596b47d4c1794294b99226e5f"),
				common.HexToAddress("0xe270d4fce42c7713f1ad9cc75d41b7a69558a169"),
				common.HexToAddress("0xbe5f2ffcbd26fc5304721de0c7279960c453b8f0"),

				common.HexToAddress("0x9d4a6f12d16c7950ff58ab7ea26cdd837697db6f"),
				common.HexToAddress("0xad291383864e1999fc7a36120562f1bb59dfea99"),
			}, // @cary @Junm TODO: Ishikari initial validators

			IshikariInitialManagers: []common.Address{
				common.HexToAddress("0x65E958D3EA7e60F33098dc665B0C8B7Dc563FA72"),
				common.HexToAddress("0x6586e16EB5574f79bA4Cfa46C3b37bAEAAC50f32"),
				common.HexToAddress("0xCCbb95B446e7CFd23fb80374b92d1F6F33e073E2"),

				common.HexToAddress("0x20fefFC0f3182Ec1F7507624Fe643a5B853Cb04D"),
				common.HexToAddress("0x55396D01b6383f7A576460fb33ef29ced3A744f8"),
				common.HexToAddress("0x914b49DBC9BDd151Cf3b76f7E19963b61e90DbEC"),

				common.HexToAddress("0x0Bcc6F86f105679881456699E91389fBd07e4cC3"),
				common.HexToAddress("0xD2081060FB57bF06668195979C6c200d31f7cb4B"),
				common.HexToAddress("0xC2fCf0C527E0642b14778876d57b8a6f582d25f5"),

				common.HexToAddress("0xb9D71eF2D3A31588EF9196e66d69EE20B7302af8"),
				common.HexToAddress("0x68A6a68d03D405af7E4676e5D92AD4BD7d1d004a"),
			},
			IshikariAdminMultiSig: common.HexToAddress("0xD4139cc315164d4dcC696a18902F2e6b7B5D3de8"),
=======
		IstanbulBlock:       big.NewInt(1_561_651),
		MuirGlacierBlock:    nil,
		BerlinBlock:         big.NewInt(4_460_644),
		LondonBlock:         big.NewInt(5_062_605),
		Clique: &CliqueConfig{
			Period: 15,
			Epoch:  30000,
		},
	}

	// GoerliTrustedCheckpoint contains the light client trusted checkpoint for the Görli test network.
	GoerliTrustedCheckpoint = &TrustedCheckpoint{
		SectionIndex: 150,
		SectionHead:  common.HexToHash("0x5294a0cf00895e94f2e5c556ebed1cacab400ab5b8e62bf5ffc3e1d8d3def23e"),
		CHTRoot:      common.HexToHash("0x4cd8776300a2e8ea37d99d3a2e6381642dac53b0d3c5d5b1acaa1188601fd1ce"),
		BloomRoot:    common.HexToHash("0x2bd3b7626c6a23060ed2ea0f92fe5d8f7ee8adc689079e3ad6595b2354981691"),
	}

	// GoerliCheckpointOracle contains a set of configs for the Goerli test network oracle.
	GoerliCheckpointOracle = &CheckpointOracleConfig{
		Address: common.HexToAddress("0x18CA0E045F0D772a851BC7e48357Bcaab0a0795D"),
		Signers: []common.Address{
			common.HexToAddress("0x4769bcaD07e3b938B7f43EB7D278Bc7Cb9efFb38"), // Peter
			common.HexToAddress("0x78d1aD571A1A09D60D9BBf25894b44e4C8859595"), // Martin
			common.HexToAddress("0x286834935f4A8Cfb4FF4C77D5770C2775aE2b0E7"), // Zsolt
			common.HexToAddress("0xb86e2B0Ab5A4B1373e40c51A7C712c70Ba2f9f8E"), // Gary
			common.HexToAddress("0x0DF8fa387C602AE62559cC4aFa4972A7045d6707"), // Guillaume
>>>>>>> aa637fd3
		},
	}

<<<<<<< HEAD
	// TestnetChainConfig contains the chain parameters to run a node on the Ropsten test network.
	TestnetChainConfig = &ChainConfig{
		ChainID:             big.NewInt(322),
=======
	CalaverasChainConfig = &ChainConfig{
		ChainID:             big.NewInt(123),
>>>>>>> aa637fd3
		HomesteadBlock:      big.NewInt(0),
		DAOForkBlock:        nil,
		DAOForkSupport:      true,
		EIP150Block:         big.NewInt(0),
		EIP150Hash:          common.HexToHash("0x0000000000000000000000000000000000000000000000000000000000000000"),
		EIP155Block:         big.NewInt(0),
		EIP158Block:         big.NewInt(0),
		ByzantiumBlock:      big.NewInt(0),
		ConstantinopleBlock: big.NewInt(0),
		PetersburgBlock:     big.NewInt(0),
		IstanbulBlock:       big.NewInt(0),
<<<<<<< HEAD
		MuirGlacierBlock:    big.NewInt(0),
		BerlinBlock:         big.NewInt(0),
		CVE_2021_39137Block: big.NewInt(0),

		// @cary the block when hardfork happens.
		IshikariBlock: big.NewInt(11321699),
		// Ishikari patch 001
		IshikariPatch001Block: big.NewInt(12153317),
		// Ishikari patch 002
		IshikariPatch002Block: big.NewInt(12162886),

		// Ishikari patch001
		// Fix minor bugs found in testnet

		POSA: &POSAConfig{
			Period: 3,
			Epoch:  100,
			IshikariInitialValidators: []common.Address{
				common.HexToAddress("0x20b9a60c5a2137259ce81e45a1310a754270753b"),
				common.HexToAddress("0xe40c3ef8dc2dd6d3edecd8ebdc64a6b68f530589"),
				common.HexToAddress("0xce7878e800408d60e7b55d7d5c56519f329a77fc"),
				common.HexToAddress("0xbf8144aa88bea302548f51b3d776b8b7e4453449"),
			}, //@cary: the initial validators for Ishikari hardfork
			IshikariInitialManagers: []common.Address{
				common.HexToAddress("0xc6C450C46F71AD568d8BfA16Ca597906eb017c71"),
				common.HexToAddress("0x9E207e1e0BB946d676fA5c86ed95cC997d6A6369"),
				common.HexToAddress("0x0B3c112e1dc42487302d3d8b5c0A714Ec5BeBe27"),
				common.HexToAddress("0x6862F46C4cf0E4ECCE9186651637F4c692015A7c"),
			},
			IshikariAdminMultiSig: common.HexToAddress("0x22e4A5dfFee45CeaBd4d7c45814BfC27dF3776b4"), // @cary: the multisig address for admin
=======
		MuirGlacierBlock:    nil,
		BerlinBlock:         big.NewInt(0),
		LondonBlock:         big.NewInt(500),
		Clique: &CliqueConfig{
			Period: 30,
			Epoch:  30000,
>>>>>>> aa637fd3
		},
	}

	// AllEthashProtocolChanges contains every protocol change (EIPs) introduced
	// and accepted by the Ethereum core developers into the Ethash consensus.
	//
	// This configuration is intentionally not using keyed fields to force anyone
	// adding flags to the config to also have to set these fields.
<<<<<<< HEAD
	AllEthashProtocolChanges = &ChainConfig{big.NewInt(1337), big.NewInt(0), nil, false, big.NewInt(0), common.Hash{}, big.NewInt(0), big.NewInt(0), big.NewInt(0), big.NewInt(0), big.NewInt(0), big.NewInt(0), big.NewInt(0), big.NewInt(0), big.NewInt(0), nil, nil, nil, nil, nil, nil, new(EthashConfig), nil, nil}
=======
	AllEthashProtocolChanges = &ChainConfig{big.NewInt(1337), big.NewInt(0), nil, false, big.NewInt(0), common.Hash{}, big.NewInt(0), big.NewInt(0), big.NewInt(0), big.NewInt(0), big.NewInt(0), big.NewInt(0), big.NewInt(0), big.NewInt(0), big.NewInt(0), nil, nil, new(EthashConfig), nil}
>>>>>>> aa637fd3

	// AllCliqueProtocolChanges contains every protocol change (EIPs) introduced
	// and accepted by the Ethereum core developers into the Clique consensus.
	//
	// This configuration is intentionally not using keyed fields to force anyone
	// adding flags to the config to also have to set these fields.
<<<<<<< HEAD
	AllCliqueProtocolChanges = &ChainConfig{big.NewInt(1337), big.NewInt(0), nil, false, big.NewInt(0), common.Hash{}, big.NewInt(0), big.NewInt(0), big.NewInt(0), big.NewInt(0), big.NewInt(0), big.NewInt(0), big.NewInt(0), big.NewInt(0), big.NewInt(0), nil, nil, nil, nil, nil, nil, nil, &CliqueConfig{Period: 0, Epoch: 30000}, nil}

	TestChainConfig = &ChainConfig{big.NewInt(1), big.NewInt(0), nil, false, big.NewInt(0), common.Hash{}, big.NewInt(0), big.NewInt(0), big.NewInt(0), big.NewInt(0), big.NewInt(0), big.NewInt(0), big.NewInt(0), big.NewInt(0), big.NewInt(0), nil, nil, nil, nil, nil, nil, new(EthashConfig), nil, nil}
=======
	AllCliqueProtocolChanges = &ChainConfig{big.NewInt(1337), big.NewInt(0), nil, false, big.NewInt(0), common.Hash{}, big.NewInt(0), big.NewInt(0), big.NewInt(0), big.NewInt(0), big.NewInt(0), big.NewInt(0), big.NewInt(0), big.NewInt(0), big.NewInt(0), nil, nil, nil, &CliqueConfig{Period: 0, Epoch: 30000}}

	TestChainConfig = &ChainConfig{big.NewInt(1), big.NewInt(0), nil, false, big.NewInt(0), common.Hash{}, big.NewInt(0), big.NewInt(0), big.NewInt(0), big.NewInt(0), big.NewInt(0), big.NewInt(0), big.NewInt(0), big.NewInt(0), big.NewInt(0), nil, nil, new(EthashConfig), nil}
>>>>>>> aa637fd3
	TestRules       = TestChainConfig.Rules(new(big.Int))
)

// TrustedCheckpoint represents a set of post-processed trie roots (CHT and
// BloomTrie) associated with the appropriate section index and head hash. It is
// used to start light syncing from this checkpoint and avoid downloading the
// entire header chain while still being able to securely access old headers/logs.
type TrustedCheckpoint struct {
	SectionIndex uint64      `json:"sectionIndex"`
	SectionHead  common.Hash `json:"sectionHead"`
	CHTRoot      common.Hash `json:"chtRoot"`
	BloomRoot    common.Hash `json:"bloomRoot"`
}

// HashEqual returns an indicator comparing the itself hash with given one.
func (c *TrustedCheckpoint) HashEqual(hash common.Hash) bool {
	if c.Empty() {
		return hash == common.Hash{}
	}
	return c.Hash() == hash
}

// Hash returns the hash of checkpoint's four key fields(index, sectionHead, chtRoot and bloomTrieRoot).
func (c *TrustedCheckpoint) Hash() common.Hash {
	buf := make([]byte, 8+3*common.HashLength)
	binary.BigEndian.PutUint64(buf, c.SectionIndex)
	copy(buf[8:], c.SectionHead.Bytes())
	copy(buf[8+common.HashLength:], c.CHTRoot.Bytes())
	copy(buf[8+2*common.HashLength:], c.BloomRoot.Bytes())
	return crypto.Keccak256Hash(buf)
	var sectionIndex [8]byte
	binary.BigEndian.PutUint64(sectionIndex[:], c.SectionIndex)

	w := sha3.NewLegacyKeccak256()
	w.Write(sectionIndex[:])
	w.Write(c.SectionHead[:])
	w.Write(c.CHTRoot[:])
	w.Write(c.BloomRoot[:])

	var h common.Hash
	w.Sum(h[:0])
	return h
}

// Empty returns an indicator whether the checkpoint is regarded as empty.
func (c *TrustedCheckpoint) Empty() bool {
	return c.SectionHead == (common.Hash{}) || c.CHTRoot == (common.Hash{}) || c.BloomRoot == (common.Hash{})
}

// CheckpointOracleConfig represents a set of checkpoint contract(which acts as an oracle)
// config which used for light client checkpoint syncing.
type CheckpointOracleConfig struct {
	Address   common.Address   `json:"address"`
	Signers   []common.Address `json:"signers"`
	Threshold uint64           `json:"threshold"`
}

// ChainConfig is the core config which determines the blockchain settings.
//
// ChainConfig is stored in the database on a per block basis. This means
// that any network, identified by its genesis block, can have its own
// set of configuration options.
type ChainConfig struct {
	ChainID *big.Int `json:"chainId"` // chainId identifies the current chain and is used for replay protection

	HomesteadBlock *big.Int `json:"homesteadBlock,omitempty"` // Homestead switch block (nil = no fork, 0 = already homestead)

	DAOForkBlock   *big.Int `json:"daoForkBlock,omitempty"`   // TheDAO hard-fork switch block (nil = no fork)
	DAOForkSupport bool     `json:"daoForkSupport,omitempty"` // Whether the nodes supports or opposes the DAO hard-fork

	// EIP150 implements the Gas price changes (https://github.com/ethereum/EIPs/issues/150)
	EIP150Block *big.Int    `json:"eip150Block,omitempty"` // EIP150 HF block (nil = no fork)
	EIP150Hash  common.Hash `json:"eip150Hash,omitempty"`  // EIP150 HF hash (needed for header only clients as only gas pricing changed)

	EIP155Block *big.Int `json:"eip155Block,omitempty"` // EIP155 HF block
	EIP158Block *big.Int `json:"eip158Block,omitempty"` // EIP158 HF block

	ByzantiumBlock      *big.Int `json:"byzantiumBlock,omitempty"`      // Byzantium switch block (nil = no fork, 0 = already on byzantium)
	ConstantinopleBlock *big.Int `json:"constantinopleBlock,omitempty"` // Constantinople switch block (nil = no fork, 0 = already activated)
	PetersburgBlock     *big.Int `json:"petersburgBlock,omitempty"`     // Petersburg switch block (nil = same as Constantinople)
	IstanbulBlock       *big.Int `json:"istanbulBlock,omitempty"`       // Istanbul switch block (nil = no fork, 0 = already on istanbul)
	MuirGlacierBlock    *big.Int `json:"muirGlacierBlock,omitempty"`    // Eip-2384 (bomb delay) switch block (nil = no fork, 0 = already activated)
	BerlinBlock         *big.Int `json:"berlinBlock,omitempty"`         // Berlin switch block (nil = no fork, 0 = already on berlin)
	LondonBlock         *big.Int `json:"londonBlock,omitempty"`         // London switch block (nil = no fork, 0 = already on london)

<<<<<<< HEAD
	// This is a "fake" hardfork to fix an issue in a past block(#2509228).
	// By saying it is "fake", we mean it should behave as if it does not exist.
	// The hardfork should not reflect on the forkid.
	// see more in : core/vm/instructions_kcc_issue_9.go
	CVE_2021_39137Block *big.Int `json:"cve_2021_39137Block,omitempty"`

	// In Ishikari hardfork
	// KCC introduces a new version of validators contract.
	IshikariBlock *big.Int `json:"ishikariBlock,omitempty"`

	// A patch for Ishikari hardfork
	// Fix minor bugs found on testnet
	IshikariPatch001Block *big.Int `json:"ishikariPatch001Block,omitempty"`

	// A patch for Ishikari hardfork
	// The punishment parameters for mainnet is determined in this hardfork
	IshikariPatch002Block *big.Int `json:"ishikariPatch002Block,omitempty"`
	YoloV3Block           *big.Int `json:"yoloV3Block,omitempty"`   // YOLO v3: Gas repricings TODO @holiman add EIP references
	EWASMBlock            *big.Int `json:"ewasmBlock,omitempty"`    // EWASM switch block (nil = no fork, 0 = already activated)
	CatalystBlock         *big.Int `json:"catalystBlock,omitempty"` // Catalyst switch block (nil = no fork, 0 = already on catalyst)

	//
=======
	EWASMBlock    *big.Int `json:"ewasmBlock,omitempty"`    // EWASM switch block (nil = no fork, 0 = already activated)
	CatalystBlock *big.Int `json:"catalystBlock,omitempty"` // Catalyst switch block (nil = no fork, 0 = already on catalyst)
>>>>>>> aa637fd3

	// Various consensus engines
	Ethash *EthashConfig `json:"ethash,omitempty"`
	Clique *CliqueConfig `json:"clique,omitempty"`
	POSA   *POSAConfig   `json:"posa,omitempty"`
}

// EthashConfig is the consensus engine configs for proof-of-work based sealing.
type EthashConfig struct{}

// String implements the stringer interface, returning the consensus engine details.
func (c *EthashConfig) String() string {
	return "ethash"
}

// CliqueConfig is the consensus engine configs for proof-of-authority based sealing.
type CliqueConfig struct {
	Period uint64 `json:"period"` // Number of seconds between blocks to enforce
	Epoch  uint64 `json:"epoch"`  // Epoch length to reset votes and checkpoint
}

// String implements the stringer interface, returning the consensus engine details.
func (c *CliqueConfig) String() string {
	return "clique"
}

// POSAConfig is the consensus engine configs for proof-of-stake-authority based sealing.
type POSAConfig struct {
	Period uint64 `json:"period"` // Number of seconds between blocks to enforce
	Epoch  uint64 `json:"epoch"`  // Epoch length to reset votes and checkpoint

	// Ishikari hardfork related configs
	// Ishikari initial validators
	IshikariInitialValidators []common.Address `json:"ishikariInitialValidators"`
	IshikariInitialManagers   []common.Address `json:"ishikariInitialManagers"`
	// Ishikari admin multisig Address
	IshikariAdminMultiSig common.Address `json:"ishikariAdminAddress"`
}

// Validate POSA Contraints
func (c *POSAConfig) Validate(chainCfg *ChainConfig) error {

	if c.Period == 0 {
		return fmt.Errorf("POSAConfig.Period should not be 0")
	}

	if c.Epoch < 2 {
		return fmt.Errorf("POSAConfig.Epoch should be not be less than 2")
	}

	if chainCfg.IshikariBlock == nil {
		// if Ishikari hardfork is not enabled yet,
		// we don't need to verify other fields at this moment.
		return nil
	}

	if len(c.IshikariInitialManagers) < 1 {
		return fmt.Errorf("length of POSAConfig.V2InitialManagers must not be less than 1")
	}

	if len(c.IshikariInitialManagers) != len(c.IshikariInitialValidators) {
		return fmt.Errorf("numbers of initial validators & initial managers do not match (%v!=%v)",
			len(c.IshikariInitialManagers), len(c.IshikariInitialValidators))
	}

	// The hardfork should happen at the last block of some epoch
	if chainCfg.IshikariBlock != nil && ((chainCfg.IshikariBlock.Uint64()+1)%c.Epoch != 0) {
		return fmt.Errorf("IshikariBlock should be the last block of some epoch")
	}

	return nil
}

// String implements the stringer interface, returning the consensus engine details.
func (c *POSAConfig) String() string {
	d, _ := json.Marshal(c)
	return fmt.Sprintf("posa(%v)", string(d))
}

// String implements the fmt.Stringer interface.
func (c *ChainConfig) String() string {
	var engine interface{}
	switch {
	case c.Ethash != nil:
		engine = c.Ethash
	case c.Clique != nil:
		engine = c.Clique
	case c.POSA != nil:
		engine = c.POSA
	default:
		engine = "unknown"
	}
<<<<<<< HEAD
	return fmt.Sprintf("{ChainID: %v Homestead: %v DAO: %v DAOSupport: %v EIP150: %v EIP155: %v EIP158: %v Byzantium: %v Constantinople: %v Petersburg: %v Istanbul: %v, Muir Glacier: %v, Berlin: %v, cve_2021_39137Block:%v, Ishikari: %v, IshikariPatch: %v, YOLO v3: %v, Engine: %v}",
=======
	return fmt.Sprintf("{ChainID: %v Homestead: %v DAO: %v DAOSupport: %v EIP150: %v EIP155: %v EIP158: %v Byzantium: %v Constantinople: %v Petersburg: %v Istanbul: %v, Muir Glacier: %v, Berlin: %v, London: %v, Engine: %v}",
>>>>>>> aa637fd3
		c.ChainID,
		c.HomesteadBlock,
		c.DAOForkBlock,
		c.DAOForkSupport,
		c.EIP150Block,
		c.EIP155Block,
		c.EIP158Block,
		c.ByzantiumBlock,
		c.ConstantinopleBlock,
		c.PetersburgBlock,
		c.IstanbulBlock,
		c.MuirGlacierBlock,
		c.BerlinBlock,
<<<<<<< HEAD
		c.CVE_2021_39137Block,
		c.IshikariBlock,
		c.IshikariPatch001Block,
		c.YoloV3Block,
=======
		c.LondonBlock,
>>>>>>> aa637fd3
		engine,
	)
}

// IsHomestead returns whether num is either equal to the homestead block or greater.
func (c *ChainConfig) IsHomestead(num *big.Int) bool {
	return isForked(c.HomesteadBlock, num)
}

// IsDAOFork returns whether num is either equal to the DAO fork block or greater.
func (c *ChainConfig) IsDAOFork(num *big.Int) bool {
	return isForked(c.DAOForkBlock, num)
}

// IsEIP150 returns whether num is either equal to the EIP150 fork block or greater.
func (c *ChainConfig) IsEIP150(num *big.Int) bool {
	return isForked(c.EIP150Block, num)
}

// IsEIP155 returns whether num is either equal to the EIP155 fork block or greater.
func (c *ChainConfig) IsEIP155(num *big.Int) bool {
	return isForked(c.EIP155Block, num)
}

// IsEIP158 returns whether num is either equal to the EIP158 fork block or greater.
func (c *ChainConfig) IsEIP158(num *big.Int) bool {
	return isForked(c.EIP158Block, num)
}

// IsByzantium returns whether num is either equal to the Byzantium fork block or greater.
func (c *ChainConfig) IsByzantium(num *big.Int) bool {
	return isForked(c.ByzantiumBlock, num)
}

// IsConstantinople returns whether num is either equal to the Constantinople fork block or greater.
func (c *ChainConfig) IsConstantinople(num *big.Int) bool {
	return isForked(c.ConstantinopleBlock, num)
}

// IsMuirGlacier returns whether num is either equal to the Muir Glacier (EIP-2384) fork block or greater.
func (c *ChainConfig) IsMuirGlacier(num *big.Int) bool {
	return isForked(c.MuirGlacierBlock, num)
}

// IsPetersburg returns whether num is either
// - equal to or greater than the PetersburgBlock fork block,
// - OR is nil, and Constantinople is active
func (c *ChainConfig) IsPetersburg(num *big.Int) bool {
	return isForked(c.PetersburgBlock, num) || c.PetersburgBlock == nil && isForked(c.ConstantinopleBlock, num)
}

// IsIstanbul returns whether num is either equal to the Istanbul fork block or greater.
func (c *ChainConfig) IsIstanbul(num *big.Int) bool {
	return isForked(c.IstanbulBlock, num)
}

// IsBerlin returns whether num is either equal to the Berlin fork block or greater.
func (c *ChainConfig) IsBerlin(num *big.Int) bool {
	return isForked(c.BerlinBlock, num)
}

// IsLondon returns whether num is either equal to the London fork block or greater.
func (c *ChainConfig) IsLondon(num *big.Int) bool {
	return isForked(c.LondonBlock, num)
}

// IsCatalyst returns whether num is either equal to the Merge fork block or greater.
func (c *ChainConfig) IsCatalyst(num *big.Int) bool {
	return isForked(c.CatalystBlock, num)
}

// IsEWASM returns whether num represents a block number after the EWASM fork
func (c *ChainConfig) IsEWASM(num *big.Int) bool {
	return isForked(c.EWASMBlock, num)
}

// is Ishikari hardfork enabled ?
func (c *ChainConfig) IsKCCIshikari(num *big.Int) bool {
	return isForked(c.IshikariBlock, num)
}

// is the block number "num" when Ishikari hardfork happens ?
func (c *ChainConfig) IsIshikariHardforkBlock(num *big.Int) bool {
	if num == nil || c.IshikariBlock == nil {
		return false
	}
	return num.Cmp(c.IshikariBlock) == 0
}

// is the block number "num" when IshikariPatch001 hardfork happens ?
func (c *ChainConfig) IsIshikariPatch001HardforkBlock(num *big.Int) bool {
	if num == nil || c.IshikariPatch001Block == nil {
		return false
	}
	return num.Cmp(c.IshikariPatch001Block) == 0
}

// is the block number "num" when IshikariPatch002 hardfork happens ?
func (c *ChainConfig) IsIshikariPatch002HardforkBlock(num *big.Int) bool {
	if num == nil || c.IshikariPatch002Block == nil {
		return false
	}
	return num.Cmp(c.IshikariPatch002Block) == 0
}

// CheckCompatible checks whether scheduled fork transitions have been imported
// with a mismatching chain configuration.
func (c *ChainConfig) CheckCompatible(newcfg *ChainConfig, height uint64) *ConfigCompatError {
	bhead := new(big.Int).SetUint64(height)

	// Iterate checkCompatible to find the lowest conflict.
	var lasterr *ConfigCompatError
	for {
		err := c.checkCompatible(newcfg, bhead)
		if err == nil || (lasterr != nil && err.RewindTo == lasterr.RewindTo) {
			break
		}
		lasterr = err
		bhead.SetUint64(err.RewindTo)
	}
	return lasterr
}

// CheckConfigForkOrder checks that we don't "skip" any forks, geth isn't pluggable enough
// to guarantee that forks can be implemented in a different order than on official networks
func (c *ChainConfig) CheckConfigForkOrder() error {
	type fork struct {
		name     string
		block    *big.Int
		optional bool // if true, the fork may be nil and next fork is still allowed
	}
	var lastFork fork
	for _, cur := range []fork{
		{name: "homesteadBlock", block: c.HomesteadBlock},
		{name: "daoForkBlock", block: c.DAOForkBlock, optional: true},
		{name: "eip150Block", block: c.EIP150Block},
		{name: "eip155Block", block: c.EIP155Block},
		{name: "eip158Block", block: c.EIP158Block},
		{name: "byzantiumBlock", block: c.ByzantiumBlock},
		{name: "constantinopleBlock", block: c.ConstantinopleBlock},
		{name: "petersburgBlock", block: c.PetersburgBlock},
		{name: "istanbulBlock", block: c.IstanbulBlock},
		{name: "muirGlacierBlock", block: c.MuirGlacierBlock, optional: true},
		{name: "berlinBlock", block: c.BerlinBlock},
<<<<<<< HEAD
		{name: "ishikariBlock", block: c.IshikariBlock},
		{name: "ishikariPatch001Block", block: c.IshikariPatch001Block},
		{name: "ishikariPatch002Block", block: c.IshikariPatch002Block},
=======
		{name: "londonBlock", block: c.LondonBlock},
>>>>>>> aa637fd3
	} {
		if lastFork.name != "" {
			// Next one must be higher number
			if lastFork.block == nil && cur.block != nil {
				return fmt.Errorf("unsupported fork ordering: %v not enabled, but %v enabled at %v",
					lastFork.name, cur.name, cur.block)
			}
			if lastFork.block != nil && cur.block != nil {
				if lastFork.block.Cmp(cur.block) > 0 {
					return fmt.Errorf("unsupported fork ordering: %v enabled at %v, but %v enabled at %v",
						lastFork.name, lastFork.block, cur.name, cur.block)
				}
			}
		}
		// If it was optional and not set, then ignore it
		if !cur.optional || cur.block != nil {
			lastFork = cur
		}
	}
	return nil
}

func (c *ChainConfig) checkCompatible(newcfg *ChainConfig, head *big.Int) *ConfigCompatError {
	if isForkIncompatible(c.HomesteadBlock, newcfg.HomesteadBlock, head) {
		return newCompatError("Homestead fork block", c.HomesteadBlock, newcfg.HomesteadBlock)
	}
	if isForkIncompatible(c.DAOForkBlock, newcfg.DAOForkBlock, head) {
		return newCompatError("DAO fork block", c.DAOForkBlock, newcfg.DAOForkBlock)
	}
	if c.IsDAOFork(head) && c.DAOForkSupport != newcfg.DAOForkSupport {
		return newCompatError("DAO fork support flag", c.DAOForkBlock, newcfg.DAOForkBlock)
	}
	if isForkIncompatible(c.EIP150Block, newcfg.EIP150Block, head) {
		return newCompatError("EIP150 fork block", c.EIP150Block, newcfg.EIP150Block)
	}
	if isForkIncompatible(c.EIP155Block, newcfg.EIP155Block, head) {
		return newCompatError("EIP155 fork block", c.EIP155Block, newcfg.EIP155Block)
	}
	if isForkIncompatible(c.EIP158Block, newcfg.EIP158Block, head) {
		return newCompatError("EIP158 fork block", c.EIP158Block, newcfg.EIP158Block)
	}
	if c.IsEIP158(head) && !configNumEqual(c.ChainID, newcfg.ChainID) {
		return newCompatError("EIP158 chain ID", c.EIP158Block, newcfg.EIP158Block)
	}
	if isForkIncompatible(c.ByzantiumBlock, newcfg.ByzantiumBlock, head) {
		return newCompatError("Byzantium fork block", c.ByzantiumBlock, newcfg.ByzantiumBlock)
	}
	if isForkIncompatible(c.ConstantinopleBlock, newcfg.ConstantinopleBlock, head) {
		return newCompatError("Constantinople fork block", c.ConstantinopleBlock, newcfg.ConstantinopleBlock)
	}
	if isForkIncompatible(c.PetersburgBlock, newcfg.PetersburgBlock, head) {
		// the only case where we allow Petersburg to be set in the past is if it is equal to Constantinople
		// mainly to satisfy fork ordering requirements which state that Petersburg fork be set if Constantinople fork is set
		if isForkIncompatible(c.ConstantinopleBlock, newcfg.PetersburgBlock, head) {
			return newCompatError("Petersburg fork block", c.PetersburgBlock, newcfg.PetersburgBlock)
		}
	}
	if isForkIncompatible(c.IstanbulBlock, newcfg.IstanbulBlock, head) {
		return newCompatError("Istanbul fork block", c.IstanbulBlock, newcfg.IstanbulBlock)
	}
	if isForkIncompatible(c.MuirGlacierBlock, newcfg.MuirGlacierBlock, head) {
		return newCompatError("Muir Glacier fork block", c.MuirGlacierBlock, newcfg.MuirGlacierBlock)
	}
	if isForkIncompatible(c.BerlinBlock, newcfg.BerlinBlock, head) {
		return newCompatError("Berlin fork block", c.BerlinBlock, newcfg.BerlinBlock)
	}
	if isForkIncompatible(c.LondonBlock, newcfg.LondonBlock, head) {
		return newCompatError("London fork block", c.LondonBlock, newcfg.LondonBlock)
	}
	if isForkIncompatible(c.EWASMBlock, newcfg.EWASMBlock, head) {
		return newCompatError("ewasm fork block", c.EWASMBlock, newcfg.EWASMBlock)
	}

	if isForkIncompatible(c.IshikariBlock, newcfg.IshikariBlock, head) {
		return newCompatError("Ishikari fork block", c.IshikariBlock, newcfg.IshikariBlock)
	}

	if isForkIncompatible(c.IshikariPatch001Block, newcfg.IshikariPatch001Block, head) {
		return newCompatError("IshikariPatch001 fork block", c.IshikariPatch001Block, newcfg.IshikariPatch001Block)
	}

	if isForkIncompatible(c.IshikariPatch002Block, newcfg.IshikariPatch002Block, head) {
		return newCompatError("IshikariPatch002 fork block", c.IshikariPatch002Block, newcfg.IshikariPatch002Block)
	}
	return nil
}

// isForkIncompatible returns true if a fork scheduled at s1 cannot be rescheduled to
// block s2 because head is already past the fork.
func isForkIncompatible(s1, s2, head *big.Int) bool {
	return (isForked(s1, head) || isForked(s2, head)) && !configNumEqual(s1, s2)
}

// isForked returns whether a fork scheduled at block s is active at the given head block.
func isForked(s, head *big.Int) bool {
	if s == nil || head == nil {
		return false
	}
	return s.Cmp(head) <= 0
}

func configNumEqual(x, y *big.Int) bool {
	if x == nil {
		return y == nil
	}
	if y == nil {
		return x == nil
	}
	return x.Cmp(y) == 0
}

// ConfigCompatError is raised if the locally-stored blockchain is initialised with a
// ChainConfig that would alter the past.
type ConfigCompatError struct {
	What string
	// block numbers of the stored and new configurations
	StoredConfig, NewConfig *big.Int
	// the block number to which the local chain must be rewound to correct the error
	RewindTo uint64
}

func newCompatError(what string, storedblock, newblock *big.Int) *ConfigCompatError {
	var rew *big.Int
	switch {
	case storedblock == nil:
		rew = newblock
	case newblock == nil || storedblock.Cmp(newblock) < 0:
		rew = storedblock
	default:
		rew = newblock
	}
	err := &ConfigCompatError{what, storedblock, newblock, 0}
	if rew != nil && rew.Sign() > 0 {
		err.RewindTo = rew.Uint64() - 1
	}
	return err
}

func (err *ConfigCompatError) Error() string {
	return fmt.Sprintf("mismatching %s in database (have %d, want %d, rewindto %d)", err.What, err.StoredConfig, err.NewConfig, err.RewindTo)
}

// Rules wraps ChainConfig and is merely syntactic sugar or can be used for functions
// that do not have or require information about the block.
//
// Rules is a one time interface meaning that it shouldn't be used in between transition
// phases.
type Rules struct {
	ChainID                                                 *big.Int
	IsHomestead, IsEIP150, IsEIP155, IsEIP158               bool
	IsByzantium, IsConstantinople, IsPetersburg, IsIstanbul bool
<<<<<<< HEAD
	IsBerlin                                                bool
	IsIshikari                                              bool
	IsCVE_2021_39137BlockPassed                             bool
	IsCatalyst                                              bool
=======
	IsBerlin, IsLondon, IsCatalyst                          bool
>>>>>>> aa637fd3
}

// Rules ensures c's ChainID is not nil.
func (c *ChainConfig) Rules(num *big.Int) Rules {
	chainID := c.ChainID
	if chainID == nil {
		chainID = new(big.Int)
	}
	return Rules{
<<<<<<< HEAD
		ChainID:                     new(big.Int).Set(chainID),
		IsHomestead:                 c.IsHomestead(num),
		IsEIP150:                    c.IsEIP150(num),
		IsEIP155:                    c.IsEIP155(num),
		IsEIP158:                    c.IsEIP158(num),
		IsByzantium:                 c.IsByzantium(num),
		IsConstantinople:            c.IsConstantinople(num),
		IsPetersburg:                c.IsPetersburg(num),
		IsIstanbul:                  c.IsIstanbul(num),
		IsBerlin:                    c.IsBerlin(num),
		IsIshikari:                  c.IsKCCIshikari(num),
		IsCVE_2021_39137BlockPassed: c.CVE_2021_39137Block == nil || c.CVE_2021_39137Block.Cmp(num) < 0,
		IsCatalyst:                  c.IsCatalyst(num),
=======
		ChainID:          new(big.Int).Set(chainID),
		IsHomestead:      c.IsHomestead(num),
		IsEIP150:         c.IsEIP150(num),
		IsEIP155:         c.IsEIP155(num),
		IsEIP158:         c.IsEIP158(num),
		IsByzantium:      c.IsByzantium(num),
		IsConstantinople: c.IsConstantinople(num),
		IsPetersburg:     c.IsPetersburg(num),
		IsIstanbul:       c.IsIstanbul(num),
		IsBerlin:         c.IsBerlin(num),
		IsLondon:         c.IsLondon(num),
		IsCatalyst:       c.IsCatalyst(num),
>>>>>>> aa637fd3
	}
}<|MERGE_RESOLUTION|>--- conflicted
+++ resolved
@@ -29,16 +29,8 @@
 
 // Genesis hashes to enforce below configs on.
 var (
-<<<<<<< HEAD
 	MainnetGenesisHash = common.HexToHash("0xd179bc170ecd216166ba440a2cff697ba1ed4e203ddcb51214e52773906ca3fc")
 	TestnetGenesisHash = common.HexToHash("0x3e98a8f1704be5accc0ce9abf3e852e24ec030a9dda6c1beaf72c600f85cd417")
-=======
-	MainnetGenesisHash   = common.HexToHash("0xd4e56740f876aef8c010b86a40d5f56745a118d0906a34e69aec8c0db1cb8fa3")
-	RopstenGenesisHash   = common.HexToHash("0x41941023680923e0fe4d74a34bdac8141f2540e3ae90623718e47d66d1ca4a2d")
-	RinkebyGenesisHash   = common.HexToHash("0x6341fd3daf94b748c72ced5a5b26028f2474f5f00d824504e4fa37a75767e177")
-	GoerliGenesisHash    = common.HexToHash("0xbf7e331f7f7c1dd2e05159666b3bf8bc7a8a3a9eb1d518969eab529dd9b88c1a")
-	CalaverasGenesisHash = common.HexToHash("0xeb9233d066c275efcdfed8037f4fc082770176aefdbcb7691c71da412a5670f2")
->>>>>>> aa637fd3
 )
 
 // TrustedCheckpoints associates each known checkpoint with the genesis hash of
@@ -52,135 +44,7 @@
 var (
 	// MainnetChainConfig is the chain parameters to run a node on the main network.
 	MainnetChainConfig = &ChainConfig{
-<<<<<<< HEAD
 		ChainID:             big.NewInt(321),
-=======
-		ChainID:             big.NewInt(1),
-		HomesteadBlock:      big.NewInt(1_150_000),
-		DAOForkBlock:        big.NewInt(1_920_000),
-		DAOForkSupport:      true,
-		EIP150Block:         big.NewInt(2_463_000),
-		EIP150Hash:          common.HexToHash("0x2086799aeebeae135c246c65021c82b4e15a2c451340993aacfd2751886514f0"),
-		EIP155Block:         big.NewInt(2_675_000),
-		EIP158Block:         big.NewInt(2_675_000),
-		ByzantiumBlock:      big.NewInt(4_370_000),
-		ConstantinopleBlock: big.NewInt(7_280_000),
-		PetersburgBlock:     big.NewInt(7_280_000),
-		IstanbulBlock:       big.NewInt(9_069_000),
-		MuirGlacierBlock:    big.NewInt(9_200_000),
-		BerlinBlock:         big.NewInt(12_244_000),
-		Ethash:              new(EthashConfig),
-	}
-
-	// MainnetTrustedCheckpoint contains the light client trusted checkpoint for the main network.
-	MainnetTrustedCheckpoint = &TrustedCheckpoint{
-		SectionIndex: 384,
-		SectionHead:  common.HexToHash("0xb583a0ead70324849c4caf923476de3645c0d2f707c86221ec8e40078bdd6884"),
-		CHTRoot:      common.HexToHash("0x6ecc993baad0c9f77fe9c4c13b89360112e5a0accae4d8502470b911211618b7"),
-		BloomRoot:    common.HexToHash("0x66a30d8885c19921711704921de7b4bcbd1b49191b197ee79e34dafeed9a04d9"),
-	}
-
-	// MainnetCheckpointOracle contains a set of configs for the main network oracle.
-	MainnetCheckpointOracle = &CheckpointOracleConfig{
-		Address: common.HexToAddress("0x9a9070028361F7AAbeB3f2F2Dc07F82C4a98A02a"),
-		Signers: []common.Address{
-			common.HexToAddress("0x1b2C260efc720BE89101890E4Db589b44E950527"), // Peter
-			common.HexToAddress("0x78d1aD571A1A09D60D9BBf25894b44e4C8859595"), // Martin
-			common.HexToAddress("0x286834935f4A8Cfb4FF4C77D5770C2775aE2b0E7"), // Zsolt
-			common.HexToAddress("0xb86e2B0Ab5A4B1373e40c51A7C712c70Ba2f9f8E"), // Gary
-			common.HexToAddress("0x0DF8fa387C602AE62559cC4aFa4972A7045d6707"), // Guillaume
-		},
-		Threshold: 2,
-	}
-
-	// RopstenChainConfig contains the chain parameters to run a node on the Ropsten test network.
-	RopstenChainConfig = &ChainConfig{
-		ChainID:             big.NewInt(3),
-		HomesteadBlock:      big.NewInt(0),
-		DAOForkBlock:        nil,
-		DAOForkSupport:      true,
-		EIP150Block:         big.NewInt(0),
-		EIP150Hash:          common.HexToHash("0x41941023680923e0fe4d74a34bdac8141f2540e3ae90623718e47d66d1ca4a2d"),
-		EIP155Block:         big.NewInt(10),
-		EIP158Block:         big.NewInt(10),
-		ByzantiumBlock:      big.NewInt(1_700_000),
-		ConstantinopleBlock: big.NewInt(4_230_000),
-		PetersburgBlock:     big.NewInt(4_939_394),
-		IstanbulBlock:       big.NewInt(6_485_846),
-		MuirGlacierBlock:    big.NewInt(7_117_117),
-		BerlinBlock:         big.NewInt(9_812_189),
-		LondonBlock:         big.NewInt(10_499_401),
-		Ethash:              new(EthashConfig),
-	}
-
-	// RopstenTrustedCheckpoint contains the light client trusted checkpoint for the Ropsten test network.
-	RopstenTrustedCheckpoint = &TrustedCheckpoint{
-		SectionIndex: 279,
-		SectionHead:  common.HexToHash("0x4a4912848d4c06090097073357c10015d11c6f4544a0f93cbdd584701c3b7d58"),
-		CHTRoot:      common.HexToHash("0x9053b7867ae921e80a4e2f5a4b15212e4af3d691ca712fb33dc150e9c6ea221c"),
-		BloomRoot:    common.HexToHash("0x3dc04cb1be7ddc271f3f83469b47b76184a79d7209ef51d85b1539ea6d25a645"),
-	}
-
-	// RopstenCheckpointOracle contains a set of configs for the Ropsten test network oracle.
-	RopstenCheckpointOracle = &CheckpointOracleConfig{
-		Address: common.HexToAddress("0xEF79475013f154E6A65b54cB2742867791bf0B84"),
-		Signers: []common.Address{
-			common.HexToAddress("0x32162F3581E88a5f62e8A61892B42C46E2c18f7b"), // Peter
-			common.HexToAddress("0x78d1aD571A1A09D60D9BBf25894b44e4C8859595"), // Martin
-			common.HexToAddress("0x286834935f4A8Cfb4FF4C77D5770C2775aE2b0E7"), // Zsolt
-			common.HexToAddress("0xb86e2B0Ab5A4B1373e40c51A7C712c70Ba2f9f8E"), // Gary
-			common.HexToAddress("0x0DF8fa387C602AE62559cC4aFa4972A7045d6707"), // Guillaume
-		},
-		Threshold: 2,
-	}
-
-	// RinkebyChainConfig contains the chain parameters to run a node on the Rinkeby test network.
-	RinkebyChainConfig = &ChainConfig{
-		ChainID:             big.NewInt(4),
-		HomesteadBlock:      big.NewInt(1),
-		DAOForkBlock:        nil,
-		DAOForkSupport:      true,
-		EIP150Block:         big.NewInt(2),
-		EIP150Hash:          common.HexToHash("0x9b095b36c15eaf13044373aef8ee0bd3a382a5abb92e402afa44b8249c3a90e9"),
-		EIP155Block:         big.NewInt(3),
-		EIP158Block:         big.NewInt(3),
-		ByzantiumBlock:      big.NewInt(1_035_301),
-		ConstantinopleBlock: big.NewInt(3_660_663),
-		PetersburgBlock:     big.NewInt(4_321_234),
-		IstanbulBlock:       big.NewInt(5_435_345),
-		MuirGlacierBlock:    nil,
-		BerlinBlock:         big.NewInt(8_290_928),
-		LondonBlock:         big.NewInt(8_897_988),
-		Clique: &CliqueConfig{
-			Period: 15,
-			Epoch:  30000,
-		},
-	}
-
-	// RinkebyTrustedCheckpoint contains the light client trusted checkpoint for the Rinkeby test network.
-	RinkebyTrustedCheckpoint = &TrustedCheckpoint{
-		SectionIndex: 266,
-		SectionHead:  common.HexToHash("0xf5655caa59689790e9d7a8ed50081f0c4f447730d279f069ca64b29f075c8688"),
-		CHTRoot:      common.HexToHash("0x2af6a663aa8c89d72f4140567c99b3c93c25ac3bb21f80a5d8380bd7c801f422"),
-		BloomRoot:    common.HexToHash("0x367d2a2eb41e48c7c4983b93ed87781ef29bd2c6fcb7d4fd4bee96f1775f783f"),
-	}
-
-	// RinkebyCheckpointOracle contains a set of configs for the Rinkeby test network oracle.
-	RinkebyCheckpointOracle = &CheckpointOracleConfig{
-		Address: common.HexToAddress("0xebe8eFA441B9302A0d7eaECc277c09d20D684540"),
-		Signers: []common.Address{
-			common.HexToAddress("0xd9c9cd5f6779558b6e0ed4e6acf6b1947e7fa1f3"), // Peter
-			common.HexToAddress("0x78d1aD571A1A09D60D9BBf25894b44e4C8859595"), // Martin
-			common.HexToAddress("0x286834935f4A8Cfb4FF4C77D5770C2775aE2b0E7"), // Zsolt
-			common.HexToAddress("0xb86e2B0Ab5A4B1373e40c51A7C712c70Ba2f9f8E"), // Gary
-		},
-		Threshold: 2,
-	}
-
-	// GoerliChainConfig contains the chain parameters to run a node on the Görli test network.
-	GoerliChainConfig = &ChainConfig{
-		ChainID:             big.NewInt(5),
->>>>>>> aa637fd3
 		HomesteadBlock:      big.NewInt(0),
 		DAOForkBlock:        nil,
 		DAOForkSupport:      true,
@@ -191,7 +55,6 @@
 		ByzantiumBlock:      big.NewInt(0),
 		ConstantinopleBlock: big.NewInt(0),
 		PetersburgBlock:     big.NewInt(0),
-<<<<<<< HEAD
 		IstanbulBlock:       big.NewInt(0),
 		MuirGlacierBlock:    big.NewInt(0),
 		BerlinBlock:         big.NewInt(0),
@@ -237,46 +100,12 @@
 				common.HexToAddress("0x68A6a68d03D405af7E4676e5D92AD4BD7d1d004a"),
 			},
 			IshikariAdminMultiSig: common.HexToAddress("0xD4139cc315164d4dcC696a18902F2e6b7B5D3de8"),
-=======
-		IstanbulBlock:       big.NewInt(1_561_651),
-		MuirGlacierBlock:    nil,
-		BerlinBlock:         big.NewInt(4_460_644),
-		LondonBlock:         big.NewInt(5_062_605),
-		Clique: &CliqueConfig{
-			Period: 15,
-			Epoch:  30000,
 		},
 	}
 
-	// GoerliTrustedCheckpoint contains the light client trusted checkpoint for the Görli test network.
-	GoerliTrustedCheckpoint = &TrustedCheckpoint{
-		SectionIndex: 150,
-		SectionHead:  common.HexToHash("0x5294a0cf00895e94f2e5c556ebed1cacab400ab5b8e62bf5ffc3e1d8d3def23e"),
-		CHTRoot:      common.HexToHash("0x4cd8776300a2e8ea37d99d3a2e6381642dac53b0d3c5d5b1acaa1188601fd1ce"),
-		BloomRoot:    common.HexToHash("0x2bd3b7626c6a23060ed2ea0f92fe5d8f7ee8adc689079e3ad6595b2354981691"),
-	}
-
-	// GoerliCheckpointOracle contains a set of configs for the Goerli test network oracle.
-	GoerliCheckpointOracle = &CheckpointOracleConfig{
-		Address: common.HexToAddress("0x18CA0E045F0D772a851BC7e48357Bcaab0a0795D"),
-		Signers: []common.Address{
-			common.HexToAddress("0x4769bcaD07e3b938B7f43EB7D278Bc7Cb9efFb38"), // Peter
-			common.HexToAddress("0x78d1aD571A1A09D60D9BBf25894b44e4C8859595"), // Martin
-			common.HexToAddress("0x286834935f4A8Cfb4FF4C77D5770C2775aE2b0E7"), // Zsolt
-			common.HexToAddress("0xb86e2B0Ab5A4B1373e40c51A7C712c70Ba2f9f8E"), // Gary
-			common.HexToAddress("0x0DF8fa387C602AE62559cC4aFa4972A7045d6707"), // Guillaume
->>>>>>> aa637fd3
-		},
-	}
-
-<<<<<<< HEAD
 	// TestnetChainConfig contains the chain parameters to run a node on the Ropsten test network.
 	TestnetChainConfig = &ChainConfig{
 		ChainID:             big.NewInt(322),
-=======
-	CalaverasChainConfig = &ChainConfig{
-		ChainID:             big.NewInt(123),
->>>>>>> aa637fd3
 		HomesteadBlock:      big.NewInt(0),
 		DAOForkBlock:        nil,
 		DAOForkSupport:      true,
@@ -288,7 +117,6 @@
 		ConstantinopleBlock: big.NewInt(0),
 		PetersburgBlock:     big.NewInt(0),
 		IstanbulBlock:       big.NewInt(0),
-<<<<<<< HEAD
 		MuirGlacierBlock:    big.NewInt(0),
 		BerlinBlock:         big.NewInt(0),
 		CVE_2021_39137Block: big.NewInt(0),
@@ -319,14 +147,6 @@
 				common.HexToAddress("0x6862F46C4cf0E4ECCE9186651637F4c692015A7c"),
 			},
 			IshikariAdminMultiSig: common.HexToAddress("0x22e4A5dfFee45CeaBd4d7c45814BfC27dF3776b4"), // @cary: the multisig address for admin
-=======
-		MuirGlacierBlock:    nil,
-		BerlinBlock:         big.NewInt(0),
-		LondonBlock:         big.NewInt(500),
-		Clique: &CliqueConfig{
-			Period: 30,
-			Epoch:  30000,
->>>>>>> aa637fd3
 		},
 	}
 
@@ -335,26 +155,16 @@
 	//
 	// This configuration is intentionally not using keyed fields to force anyone
 	// adding flags to the config to also have to set these fields.
-<<<<<<< HEAD
-	AllEthashProtocolChanges = &ChainConfig{big.NewInt(1337), big.NewInt(0), nil, false, big.NewInt(0), common.Hash{}, big.NewInt(0), big.NewInt(0), big.NewInt(0), big.NewInt(0), big.NewInt(0), big.NewInt(0), big.NewInt(0), big.NewInt(0), big.NewInt(0), nil, nil, nil, nil, nil, nil, new(EthashConfig), nil, nil}
-=======
-	AllEthashProtocolChanges = &ChainConfig{big.NewInt(1337), big.NewInt(0), nil, false, big.NewInt(0), common.Hash{}, big.NewInt(0), big.NewInt(0), big.NewInt(0), big.NewInt(0), big.NewInt(0), big.NewInt(0), big.NewInt(0), big.NewInt(0), big.NewInt(0), nil, nil, new(EthashConfig), nil}
->>>>>>> aa637fd3
+	AllEthashProtocolChanges = &ChainConfig{big.NewInt(1337), big.NewInt(0), nil, false, big.NewInt(0), common.Hash{}, big.NewInt(0), big.NewInt(0), big.NewInt(0), big.NewInt(0), big.NewInt(0), big.NewInt(0), big.NewInt(0), big.NewInt(0), big.NewInt(0), nil, nil, nil, nil, nil, nil, nil, new(EthashConfig), nil, nil}
 
 	// AllCliqueProtocolChanges contains every protocol change (EIPs) introduced
 	// and accepted by the Ethereum core developers into the Clique consensus.
 	//
 	// This configuration is intentionally not using keyed fields to force anyone
 	// adding flags to the config to also have to set these fields.
-<<<<<<< HEAD
-	AllCliqueProtocolChanges = &ChainConfig{big.NewInt(1337), big.NewInt(0), nil, false, big.NewInt(0), common.Hash{}, big.NewInt(0), big.NewInt(0), big.NewInt(0), big.NewInt(0), big.NewInt(0), big.NewInt(0), big.NewInt(0), big.NewInt(0), big.NewInt(0), nil, nil, nil, nil, nil, nil, nil, &CliqueConfig{Period: 0, Epoch: 30000}, nil}
-
-	TestChainConfig = &ChainConfig{big.NewInt(1), big.NewInt(0), nil, false, big.NewInt(0), common.Hash{}, big.NewInt(0), big.NewInt(0), big.NewInt(0), big.NewInt(0), big.NewInt(0), big.NewInt(0), big.NewInt(0), big.NewInt(0), big.NewInt(0), nil, nil, nil, nil, nil, nil, new(EthashConfig), nil, nil}
-=======
-	AllCliqueProtocolChanges = &ChainConfig{big.NewInt(1337), big.NewInt(0), nil, false, big.NewInt(0), common.Hash{}, big.NewInt(0), big.NewInt(0), big.NewInt(0), big.NewInt(0), big.NewInt(0), big.NewInt(0), big.NewInt(0), big.NewInt(0), big.NewInt(0), nil, nil, nil, &CliqueConfig{Period: 0, Epoch: 30000}}
-
-	TestChainConfig = &ChainConfig{big.NewInt(1), big.NewInt(0), nil, false, big.NewInt(0), common.Hash{}, big.NewInt(0), big.NewInt(0), big.NewInt(0), big.NewInt(0), big.NewInt(0), big.NewInt(0), big.NewInt(0), big.NewInt(0), big.NewInt(0), nil, nil, new(EthashConfig), nil}
->>>>>>> aa637fd3
+	AllCliqueProtocolChanges = &ChainConfig{big.NewInt(1337), big.NewInt(0), nil, false, big.NewInt(0), common.Hash{}, big.NewInt(0), big.NewInt(0), big.NewInt(0), big.NewInt(0), big.NewInt(0), big.NewInt(0), big.NewInt(0), big.NewInt(0), big.NewInt(0), nil, nil, nil, nil, nil, nil, nil, nil, &CliqueConfig{Period: 0, Epoch: 30000}, nil}
+
+	TestChainConfig = &ChainConfig{big.NewInt(1), big.NewInt(0), nil, false, big.NewInt(0), common.Hash{}, big.NewInt(0), big.NewInt(0), big.NewInt(0), big.NewInt(0), big.NewInt(0), big.NewInt(0), big.NewInt(0), big.NewInt(0), big.NewInt(0), nil, nil, nil, nil, nil, nil, nil, new(EthashConfig), nil, nil}
 	TestRules       = TestChainConfig.Rules(new(big.Int))
 )
 
@@ -438,9 +248,7 @@
 	IstanbulBlock       *big.Int `json:"istanbulBlock,omitempty"`       // Istanbul switch block (nil = no fork, 0 = already on istanbul)
 	MuirGlacierBlock    *big.Int `json:"muirGlacierBlock,omitempty"`    // Eip-2384 (bomb delay) switch block (nil = no fork, 0 = already activated)
 	BerlinBlock         *big.Int `json:"berlinBlock,omitempty"`         // Berlin switch block (nil = no fork, 0 = already on berlin)
-	LondonBlock         *big.Int `json:"londonBlock,omitempty"`         // London switch block (nil = no fork, 0 = already on london)
-
-<<<<<<< HEAD
+
 	// This is a "fake" hardfork to fix an issue in a past block(#2509228).
 	// By saying it is "fake", we mean it should behave as if it does not exist.
 	// The hardfork should not reflect on the forkid.
@@ -462,11 +270,9 @@
 	EWASMBlock            *big.Int `json:"ewasmBlock,omitempty"`    // EWASM switch block (nil = no fork, 0 = already activated)
 	CatalystBlock         *big.Int `json:"catalystBlock,omitempty"` // Catalyst switch block (nil = no fork, 0 = already on catalyst)
 
-	//
-=======
-	EWASMBlock    *big.Int `json:"ewasmBlock,omitempty"`    // EWASM switch block (nil = no fork, 0 = already activated)
-	CatalystBlock *big.Int `json:"catalystBlock,omitempty"` // Catalyst switch block (nil = no fork, 0 = already on catalyst)
->>>>>>> aa637fd3
+	// @KCC-TODO We will never use the London Block
+	// Move it to the end
+	LondonBlock *big.Int `json:"londonBlock,omitempty"`
 
 	// Various consensus engines
 	Ethash *EthashConfig `json:"ethash,omitempty"`
@@ -559,11 +365,7 @@
 	default:
 		engine = "unknown"
 	}
-<<<<<<< HEAD
 	return fmt.Sprintf("{ChainID: %v Homestead: %v DAO: %v DAOSupport: %v EIP150: %v EIP155: %v EIP158: %v Byzantium: %v Constantinople: %v Petersburg: %v Istanbul: %v, Muir Glacier: %v, Berlin: %v, cve_2021_39137Block:%v, Ishikari: %v, IshikariPatch: %v, YOLO v3: %v, Engine: %v}",
-=======
-	return fmt.Sprintf("{ChainID: %v Homestead: %v DAO: %v DAOSupport: %v EIP150: %v EIP155: %v EIP158: %v Byzantium: %v Constantinople: %v Petersburg: %v Istanbul: %v, Muir Glacier: %v, Berlin: %v, London: %v, Engine: %v}",
->>>>>>> aa637fd3
 		c.ChainID,
 		c.HomesteadBlock,
 		c.DAOForkBlock,
@@ -577,14 +379,10 @@
 		c.IstanbulBlock,
 		c.MuirGlacierBlock,
 		c.BerlinBlock,
-<<<<<<< HEAD
 		c.CVE_2021_39137Block,
 		c.IshikariBlock,
 		c.IshikariPatch001Block,
 		c.YoloV3Block,
-=======
-		c.LondonBlock,
->>>>>>> aa637fd3
 		engine,
 	)
 }
@@ -646,7 +444,6 @@
 	return isForked(c.BerlinBlock, num)
 }
 
-// IsLondon returns whether num is either equal to the London fork block or greater.
 func (c *ChainConfig) IsLondon(num *big.Int) bool {
 	return isForked(c.LondonBlock, num)
 }
@@ -729,13 +526,9 @@
 		{name: "istanbulBlock", block: c.IstanbulBlock},
 		{name: "muirGlacierBlock", block: c.MuirGlacierBlock, optional: true},
 		{name: "berlinBlock", block: c.BerlinBlock},
-<<<<<<< HEAD
 		{name: "ishikariBlock", block: c.IshikariBlock},
 		{name: "ishikariPatch001Block", block: c.IshikariPatch001Block},
 		{name: "ishikariPatch002Block", block: c.IshikariPatch002Block},
-=======
-		{name: "londonBlock", block: c.LondonBlock},
->>>>>>> aa637fd3
 	} {
 		if lastFork.name != "" {
 			// Next one must be higher number
@@ -802,8 +595,8 @@
 	if isForkIncompatible(c.BerlinBlock, newcfg.BerlinBlock, head) {
 		return newCompatError("Berlin fork block", c.BerlinBlock, newcfg.BerlinBlock)
 	}
-	if isForkIncompatible(c.LondonBlock, newcfg.LondonBlock, head) {
-		return newCompatError("London fork block", c.LondonBlock, newcfg.LondonBlock)
+	if isForkIncompatible(c.YoloV3Block, newcfg.YoloV3Block, head) {
+		return newCompatError("YOLOv3 fork block", c.YoloV3Block, newcfg.YoloV3Block)
 	}
 	if isForkIncompatible(c.EWASMBlock, newcfg.EWASMBlock, head) {
 		return newCompatError("ewasm fork block", c.EWASMBlock, newcfg.EWASMBlock)
@@ -887,14 +680,11 @@
 	ChainID                                                 *big.Int
 	IsHomestead, IsEIP150, IsEIP155, IsEIP158               bool
 	IsByzantium, IsConstantinople, IsPetersburg, IsIstanbul bool
-<<<<<<< HEAD
 	IsBerlin                                                bool
 	IsIshikari                                              bool
 	IsCVE_2021_39137BlockPassed                             bool
+	IsLondon                                                bool
 	IsCatalyst                                              bool
-=======
-	IsBerlin, IsLondon, IsCatalyst                          bool
->>>>>>> aa637fd3
 }
 
 // Rules ensures c's ChainID is not nil.
@@ -904,7 +694,6 @@
 		chainID = new(big.Int)
 	}
 	return Rules{
-<<<<<<< HEAD
 		ChainID:                     new(big.Int).Set(chainID),
 		IsHomestead:                 c.IsHomestead(num),
 		IsEIP150:                    c.IsEIP150(num),
@@ -917,20 +706,7 @@
 		IsBerlin:                    c.IsBerlin(num),
 		IsIshikari:                  c.IsKCCIshikari(num),
 		IsCVE_2021_39137BlockPassed: c.CVE_2021_39137Block == nil || c.CVE_2021_39137Block.Cmp(num) < 0,
+		IsLondon:                    c.IsLondon(num),
 		IsCatalyst:                  c.IsCatalyst(num),
-=======
-		ChainID:          new(big.Int).Set(chainID),
-		IsHomestead:      c.IsHomestead(num),
-		IsEIP150:         c.IsEIP150(num),
-		IsEIP155:         c.IsEIP155(num),
-		IsEIP158:         c.IsEIP158(num),
-		IsByzantium:      c.IsByzantium(num),
-		IsConstantinople: c.IsConstantinople(num),
-		IsPetersburg:     c.IsPetersburg(num),
-		IsIstanbul:       c.IsIstanbul(num),
-		IsBerlin:         c.IsBerlin(num),
-		IsLondon:         c.IsLondon(num),
-		IsCatalyst:       c.IsCatalyst(num),
->>>>>>> aa637fd3
 	}
 }