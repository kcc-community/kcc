--- conflicted
+++ resolved
@@ -155,26 +155,16 @@
 	//
 	// This configuration is intentionally not using keyed fields to force anyone
 	// adding flags to the config to also have to set these fields.
-<<<<<<< HEAD
-	AllEthashProtocolChanges = &ChainConfig{big.NewInt(1337), big.NewInt(0), nil, false, big.NewInt(0), common.Hash{}, big.NewInt(0), big.NewInt(0), big.NewInt(0), big.NewInt(0), big.NewInt(0), big.NewInt(0), big.NewInt(0), big.NewInt(0), big.NewInt(0), nil, nil, nil, nil, nil, nil, nil, nil, new(EthashConfig), nil, nil}
-=======
-	AllEthashProtocolChanges = &ChainConfig{big.NewInt(1337), big.NewInt(0), nil, false, big.NewInt(0), common.Hash{}, big.NewInt(0), big.NewInt(0), big.NewInt(0), big.NewInt(0), big.NewInt(0), big.NewInt(0), big.NewInt(0), big.NewInt(0), big.NewInt(0), big.NewInt(0), nil, nil, new(EthashConfig), nil}
->>>>>>> 11a3a350
+	AllEthashProtocolChanges = &ChainConfig{big.NewInt(1337), big.NewInt(0), nil, false, big.NewInt(0), common.Hash{}, big.NewInt(0), big.NewInt(0), big.NewInt(0), big.NewInt(0), big.NewInt(0), big.NewInt(0), big.NewInt(0), big.NewInt(0), big.NewInt(0), nil, nil, nil, nil, nil, nil, nil, nil, nil, new(EthashConfig), nil, nil}
 
 	// AllCliqueProtocolChanges contains every protocol change (EIPs) introduced
 	// and accepted by the Ethereum core developers into the Clique consensus.
 	//
 	// This configuration is intentionally not using keyed fields to force anyone
 	// adding flags to the config to also have to set these fields.
-<<<<<<< HEAD
-	AllCliqueProtocolChanges = &ChainConfig{big.NewInt(1337), big.NewInt(0), nil, false, big.NewInt(0), common.Hash{}, big.NewInt(0), big.NewInt(0), big.NewInt(0), big.NewInt(0), big.NewInt(0), big.NewInt(0), big.NewInt(0), big.NewInt(0), big.NewInt(0), nil, nil, nil, nil, nil, nil, nil, nil, nil, &CliqueConfig{Period: 0, Epoch: 30000}, nil}
-
-	TestChainConfig = &ChainConfig{big.NewInt(1), big.NewInt(0), nil, false, big.NewInt(0), common.Hash{}, big.NewInt(0), big.NewInt(0), big.NewInt(0), big.NewInt(0), big.NewInt(0), big.NewInt(0), big.NewInt(0), big.NewInt(0), big.NewInt(0), nil, nil, nil, nil, nil, nil, nil, nil, new(EthashConfig), nil, nil}
-=======
-	AllCliqueProtocolChanges = &ChainConfig{big.NewInt(1337), big.NewInt(0), nil, false, big.NewInt(0), common.Hash{}, big.NewInt(0), big.NewInt(0), big.NewInt(0), big.NewInt(0), big.NewInt(0), big.NewInt(0), big.NewInt(0), big.NewInt(0), big.NewInt(0), nil, nil, nil, nil, &CliqueConfig{Period: 0, Epoch: 30000}}
-
-	TestChainConfig = &ChainConfig{big.NewInt(1), big.NewInt(0), nil, false, big.NewInt(0), common.Hash{}, big.NewInt(0), big.NewInt(0), big.NewInt(0), big.NewInt(0), big.NewInt(0), big.NewInt(0), big.NewInt(0), big.NewInt(0), big.NewInt(0), big.NewInt(0), nil, nil, new(EthashConfig), nil}
->>>>>>> 11a3a350
+	AllCliqueProtocolChanges = &ChainConfig{big.NewInt(1337), big.NewInt(0), nil, false, big.NewInt(0), common.Hash{}, big.NewInt(0), big.NewInt(0), big.NewInt(0), big.NewInt(0), big.NewInt(0), big.NewInt(0), big.NewInt(0), big.NewInt(0), big.NewInt(0), nil, nil, nil, nil, nil, nil, nil, nil, nil, nil, &CliqueConfig{Period: 0, Epoch: 30000}, nil}
+
+	TestChainConfig = &ChainConfig{big.NewInt(1), big.NewInt(0), nil, false, big.NewInt(0), common.Hash{}, big.NewInt(0), big.NewInt(0), big.NewInt(0), big.NewInt(0), big.NewInt(0), big.NewInt(0), big.NewInt(0), big.NewInt(0), big.NewInt(0), nil, nil, nil, nil, nil, nil, nil, nil, nil, new(EthashConfig), nil, nil}
 	TestRules       = TestChainConfig.Rules(new(big.Int))
 )
 
@@ -258,12 +248,6 @@
 	IstanbulBlock       *big.Int `json:"istanbulBlock,omitempty"`       // Istanbul switch block (nil = no fork, 0 = already on istanbul)
 	MuirGlacierBlock    *big.Int `json:"muirGlacierBlock,omitempty"`    // Eip-2384 (bomb delay) switch block (nil = no fork, 0 = already activated)
 	BerlinBlock         *big.Int `json:"berlinBlock,omitempty"`         // Berlin switch block (nil = no fork, 0 = already on berlin)
-<<<<<<< HEAD
-=======
-	LondonBlock         *big.Int `json:"londonBlock,omitempty"`         // London switch block (nil = no fork, 0 = already on london)
-	ArrowGlacierBlock   *big.Int `json:"arrowGlacierBlock,omitempty"`   // Eip-4345 (bomb delay) switch block (nil = no fork, 0 = already activated)
-	MergeForkBlock      *big.Int `json:"mergeForkBlock,omitempty"`      // EIP-3675 (TheMerge) switch block (nil = no fork, 0 = already in merge proceedings)
->>>>>>> 11a3a350
 
 	// This is a "fake" hardfork to fix an issue in a past block(#2509228).
 	// By saying it is "fake", we mean it should behave as if it does not exist.
@@ -290,7 +274,9 @@
 	LondonBlock *big.Int `json:"londonBlock,omitempty"`
 
 	// @KCC-TODO We will never use this hardfork
-	ArrowGlacierBlock *big.Int `json:"arrowGlacierBlock,omitempty"` // Eip-4345 (bomb delay) switch block (nil = no fork, 0 = already activated)
+	ArrowGlacierBlock *big.Int `json:"arrowGlacielock,omitempty"` // Eip-4345 (bomb delay) switch block (nil = no fork, 0 = already activated)
+	// @KCC-TODO We will never use the merge hardfork
+	MergeForkBlock *big.Int `json:"mergeForkBlock,omitempty"`
 
 	// @KCC-TODO: We will not enable TTD
 	// The hardfork should not reflect on the forkid.
@@ -389,11 +375,7 @@
 	default:
 		engine = "unknown"
 	}
-<<<<<<< HEAD
 	return fmt.Sprintf("{ChainID: %v Homestead: %v DAO: %v DAOSupport: %v EIP150: %v EIP155: %v EIP158: %v Byzantium: %v Constantinople: %v Petersburg: %v Istanbul: %v, Muir Glacier: %v, Berlin: %v, cve_2021_39137Block:%v, Ishikari: %v, IshikariPatch: %v, YOLO v3: %v, Engine: %v}",
-=======
-	return fmt.Sprintf("{ChainID: %v Homestead: %v DAO: %v DAOSupport: %v EIP150: %v EIP155: %v EIP158: %v Byzantium: %v Constantinople: %v Petersburg: %v Istanbul: %v, Muir Glacier: %v, Berlin: %v, London: %v, Arrow Glacier: %v, MergeFork: %v, Engine: %v}",
->>>>>>> 11a3a350
 		c.ChainID,
 		c.HomesteadBlock,
 		c.DAOForkBlock,
@@ -407,16 +389,10 @@
 		c.IstanbulBlock,
 		c.MuirGlacierBlock,
 		c.BerlinBlock,
-<<<<<<< HEAD
 		c.CVE_2021_39137Block,
 		c.IshikariBlock,
 		c.IshikariPatch001Block,
 		c.YoloV3Block,
-=======
-		c.LondonBlock,
-		c.ArrowGlacierBlock,
-		c.MergeForkBlock,
->>>>>>> 11a3a350
 		engine,
 	)
 }
@@ -569,15 +545,9 @@
 		{name: "istanbulBlock", block: c.IstanbulBlock},
 		{name: "muirGlacierBlock", block: c.MuirGlacierBlock, optional: true},
 		{name: "berlinBlock", block: c.BerlinBlock},
-<<<<<<< HEAD
 		{name: "ishikariBlock", block: c.IshikariBlock},
 		{name: "ishikariPatch001Block", block: c.IshikariPatch001Block},
 		{name: "ishikariPatch002Block", block: c.IshikariPatch002Block},
-=======
-		{name: "londonBlock", block: c.LondonBlock},
-		{name: "arrowGlacierBlock", block: c.ArrowGlacierBlock, optional: true},
-		{name: "mergeStartBlock", block: c.MergeForkBlock, optional: true},
->>>>>>> 11a3a350
 	} {
 		if lastFork.name != "" {
 			// Next one must be higher number
@@ -662,9 +632,6 @@
 	if isForkIncompatible(c.IshikariPatch002Block, newcfg.IshikariPatch002Block, head) {
 		return newCompatError("IshikariPatch002 fork block", c.IshikariPatch002Block, newcfg.IshikariPatch002Block)
 	}
-	if isForkIncompatible(c.MergeForkBlock, newcfg.MergeForkBlock, head) {
-		return newCompatError("Merge Start fork block", c.MergeForkBlock, newcfg.MergeForkBlock)
-	}
 	return nil
 }
 
