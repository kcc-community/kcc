// Copyright 2016 The go-ethereum Authors
// This file is part of the go-ethereum library.
//
// The go-ethereum library is free software: you can redistribute it and/or modify
// it under the terms of the GNU Lesser General Public License as published by
// the Free Software Foundation, either version 3 of the License, or
// (at your option) any later version.
//
// The go-ethereum library is distributed in the hope that it will be useful,
// but WITHOUT ANY WARRANTY; without even the implied warranty of
// MERCHANTABILITY or FITNESS FOR A PARTICULAR PURPOSE. See the
// GNU Lesser General Public License for more details.
//
// You should have received a copy of the GNU Lesser General Public License
// along with the go-ethereum library. If not, see <http://www.gnu.org/licenses/>.

package params

import (
	"encoding/binary"
	"encoding/json"
	"fmt"
	"math/big"

	"github.com/ethereum/go-ethereum/common"
	"github.com/ethereum/go-ethereum/crypto"
	"golang.org/x/crypto/sha3"
)

// Genesis hashes to enforce below configs on.
var (
	MainnetGenesisHash = common.HexToHash("0xd179bc170ecd216166ba440a2cff697ba1ed4e203ddcb51214e52773906ca3fc")
	TestnetGenesisHash = common.HexToHash("0x3e98a8f1704be5accc0ce9abf3e852e24ec030a9dda6c1beaf72c600f85cd417")
)

// TrustedCheckpoints associates each known checkpoint with the genesis hash of
// the chain it belongs to.
var TrustedCheckpoints = map[common.Hash]*TrustedCheckpoint{}

// CheckpointOracles associates each known checkpoint oracles with the genesis hash of
// the chain it belongs to.
var CheckpointOracles = map[common.Hash]*CheckpointOracleConfig{}

var (
	MainnetTerminalTotalDifficulty, _ = new(big.Int).SetString("58_750_000_000_000_000_000_000", 0)

	// MainnetChainConfig is the chain parameters to run a node on the main network.
	MainnetChainConfig = &ChainConfig{
<<<<<<< HEAD
		ChainID:             big.NewInt(321),
		HomesteadBlock:      big.NewInt(0),
		DAOForkBlock:        nil,
		DAOForkSupport:      true,
		EIP150Block:         big.NewInt(0),
		EIP150Hash:          common.HexToHash("0x0000000000000000000000000000000000000000000000000000000000000000"),
		EIP155Block:         big.NewInt(0),
		EIP158Block:         big.NewInt(0),
		ByzantiumBlock:      big.NewInt(0),
		ConstantinopleBlock: big.NewInt(0),
		PetersburgBlock:     big.NewInt(0),
		IstanbulBlock:       big.NewInt(0),
		MuirGlacierBlock:    big.NewInt(0),
		BerlinBlock:         big.NewInt(0),
		CVE_2021_39137Block: big.NewInt(2509228), // see more in: core/vm/instructions_kcc_issue_9.go
		// @cary the block when hardfork happens.
		IshikariBlock:         big.NewInt(11171299),
		IshikariPatch001Block: big.NewInt(11171299),
		IshikariPatch002Block: big.NewInt(11171299),
		POSA: &POSAConfig{
			Period: 3,
			Epoch:  100,
			IshikariInitialValidators: []common.Address{
				common.HexToAddress("0x1105c97ffbd985600e6dc8e06e477b99d0a9ff39"),
				common.HexToAddress("0xeac6d9b96c73a637ba9d7a54dc4faece0300fcb3"),
				common.HexToAddress("0x98a96f0db2185a9462c0cedd1a6259955fff7353"),

				common.HexToAddress("0x429663140a87d0ee4ac6b6d3cf8a538b46d18e49"),
				common.HexToAddress("0x6ee29fbbe3e0bdbf86773d71ebc6b5e38ce81e2e"),
				common.HexToAddress("0x87fcfadc3af29ab3197c81ec247c0b28f465fafe"),

				common.HexToAddress("0x43e3adc88f337e0596b47d4c1794294b99226e5f"),
				common.HexToAddress("0xe270d4fce42c7713f1ad9cc75d41b7a69558a169"),
				common.HexToAddress("0xbe5f2ffcbd26fc5304721de0c7279960c453b8f0"),

				common.HexToAddress("0x9d4a6f12d16c7950ff58ab7ea26cdd837697db6f"),
				common.HexToAddress("0xad291383864e1999fc7a36120562f1bb59dfea99"),
			}, // @cary @Junm TODO: Ishikari initial validators

			IshikariInitialManagers: []common.Address{
				common.HexToAddress("0x65E958D3EA7e60F33098dc665B0C8B7Dc563FA72"),
				common.HexToAddress("0x6586e16EB5574f79bA4Cfa46C3b37bAEAAC50f32"),
				common.HexToAddress("0xCCbb95B446e7CFd23fb80374b92d1F6F33e073E2"),

				common.HexToAddress("0x20fefFC0f3182Ec1F7507624Fe643a5B853Cb04D"),
				common.HexToAddress("0x55396D01b6383f7A576460fb33ef29ced3A744f8"),
				common.HexToAddress("0x914b49DBC9BDd151Cf3b76f7E19963b61e90DbEC"),

				common.HexToAddress("0x0Bcc6F86f105679881456699E91389fBd07e4cC3"),
				common.HexToAddress("0xD2081060FB57bF06668195979C6c200d31f7cb4B"),
				common.HexToAddress("0xC2fCf0C527E0642b14778876d57b8a6f582d25f5"),

				common.HexToAddress("0xb9D71eF2D3A31588EF9196e66d69EE20B7302af8"),
				common.HexToAddress("0x68A6a68d03D405af7E4676e5D92AD4BD7d1d004a"),
			},
			IshikariAdminMultiSig: common.HexToAddress("0xD4139cc315164d4dcC696a18902F2e6b7B5D3de8"),
=======
		ChainID:                 big.NewInt(1),
		HomesteadBlock:          big.NewInt(1_150_000),
		DAOForkBlock:            big.NewInt(1_920_000),
		DAOForkSupport:          true,
		EIP150Block:             big.NewInt(2_463_000),
		EIP150Hash:              common.HexToHash("0x2086799aeebeae135c246c65021c82b4e15a2c451340993aacfd2751886514f0"),
		EIP155Block:             big.NewInt(2_675_000),
		EIP158Block:             big.NewInt(2_675_000),
		ByzantiumBlock:          big.NewInt(4_370_000),
		ConstantinopleBlock:     big.NewInt(7_280_000),
		PetersburgBlock:         big.NewInt(7_280_000),
		IstanbulBlock:           big.NewInt(9_069_000),
		MuirGlacierBlock:        big.NewInt(9_200_000),
		BerlinBlock:             big.NewInt(12_244_000),
		LondonBlock:             big.NewInt(12_965_000),
		ArrowGlacierBlock:       big.NewInt(13_773_000),
		GrayGlacierBlock:        big.NewInt(15_050_000),
		TerminalTotalDifficulty: MainnetTerminalTotalDifficulty, // 58_750_000_000_000_000_000_000
		Ethash:                  new(EthashConfig),
	}

	// MainnetTrustedCheckpoint contains the light client trusted checkpoint for the main network.
	MainnetTrustedCheckpoint = &TrustedCheckpoint{
		SectionIndex: 451,
		SectionHead:  common.HexToHash("0xe47f84b9967eb2ad2afff74d59901b63134660011822fdababaf8fdd18a75aa6"),
		CHTRoot:      common.HexToHash("0xc31e0462ca3d39a46111bb6b63ac4e1cac84089472b7474a319d582f72b3f0c0"),
		BloomRoot:    common.HexToHash("0x7c9f25ce3577a3ab330d52a7343f801899cf9d4980c69f81de31ccc1a055c809"),
	}

	// MainnetCheckpointOracle contains a set of configs for the main network oracle.
	MainnetCheckpointOracle = &CheckpointOracleConfig{
		Address: common.HexToAddress("0x9a9070028361F7AAbeB3f2F2Dc07F82C4a98A02a"),
		Signers: []common.Address{
			common.HexToAddress("0x1b2C260efc720BE89101890E4Db589b44E950527"), // Peter
			common.HexToAddress("0x78d1aD571A1A09D60D9BBf25894b44e4C8859595"), // Martin
			common.HexToAddress("0x286834935f4A8Cfb4FF4C77D5770C2775aE2b0E7"), // Zsolt
			common.HexToAddress("0xb86e2B0Ab5A4B1373e40c51A7C712c70Ba2f9f8E"), // Gary
			common.HexToAddress("0x0DF8fa387C602AE62559cC4aFa4972A7045d6707"), // Guillaume
		},
		Threshold: 2,
	}

	// RopstenChainConfig contains the chain parameters to run a node on the Ropsten test network.
	RopstenChainConfig = &ChainConfig{
		ChainID:                       big.NewInt(3),
		HomesteadBlock:                big.NewInt(0),
		DAOForkBlock:                  nil,
		DAOForkSupport:                true,
		EIP150Block:                   big.NewInt(0),
		EIP150Hash:                    common.HexToHash("0x41941023680923e0fe4d74a34bdac8141f2540e3ae90623718e47d66d1ca4a2d"),
		EIP155Block:                   big.NewInt(10),
		EIP158Block:                   big.NewInt(10),
		ByzantiumBlock:                big.NewInt(1_700_000),
		ConstantinopleBlock:           big.NewInt(4_230_000),
		PetersburgBlock:               big.NewInt(4_939_394),
		IstanbulBlock:                 big.NewInt(6_485_846),
		MuirGlacierBlock:              big.NewInt(7_117_117),
		BerlinBlock:                   big.NewInt(9_812_189),
		LondonBlock:                   big.NewInt(10_499_401),
		TerminalTotalDifficulty:       new(big.Int).SetUint64(50_000_000_000_000_000),
		TerminalTotalDifficultyPassed: true,
		Ethash:                        new(EthashConfig),
	}

	// RopstenTrustedCheckpoint contains the light client trusted checkpoint for the Ropsten test network.
	RopstenTrustedCheckpoint = &TrustedCheckpoint{
		SectionIndex: 346,
		SectionHead:  common.HexToHash("0xafa0384ebd13a751fb7475aaa7fc08ac308925c8b2e2195bca2d4ab1878a7a84"),
		CHTRoot:      common.HexToHash("0x522ae1f334bfa36033b2315d0b9954052780700b69448ecea8d5877e0f7ee477"),
		BloomRoot:    common.HexToHash("0x4093fd53b0d2cc50181dca353fe66f03ae113e7cb65f869a4dfb5905de6a0493"),
	}

	// RopstenCheckpointOracle contains a set of configs for the Ropsten test network oracle.
	RopstenCheckpointOracle = &CheckpointOracleConfig{
		Address: common.HexToAddress("0xEF79475013f154E6A65b54cB2742867791bf0B84"),
		Signers: []common.Address{
			common.HexToAddress("0x32162F3581E88a5f62e8A61892B42C46E2c18f7b"), // Peter
			common.HexToAddress("0x78d1aD571A1A09D60D9BBf25894b44e4C8859595"), // Martin
			common.HexToAddress("0x286834935f4A8Cfb4FF4C77D5770C2775aE2b0E7"), // Zsolt
			common.HexToAddress("0xb86e2B0Ab5A4B1373e40c51A7C712c70Ba2f9f8E"), // Gary
			common.HexToAddress("0x0DF8fa387C602AE62559cC4aFa4972A7045d6707"), // Guillaume
		},
		Threshold: 2,
	}

	// SepoliaChainConfig contains the chain parameters to run a node on the Sepolia test network.
	SepoliaChainConfig = &ChainConfig{
		ChainID:                       big.NewInt(11155111),
		HomesteadBlock:                big.NewInt(0),
		DAOForkBlock:                  nil,
		DAOForkSupport:                true,
		EIP150Block:                   big.NewInt(0),
		EIP155Block:                   big.NewInt(0),
		EIP158Block:                   big.NewInt(0),
		ByzantiumBlock:                big.NewInt(0),
		ConstantinopleBlock:           big.NewInt(0),
		PetersburgBlock:               big.NewInt(0),
		IstanbulBlock:                 big.NewInt(0),
		MuirGlacierBlock:              big.NewInt(0),
		BerlinBlock:                   big.NewInt(0),
		LondonBlock:                   big.NewInt(0),
		TerminalTotalDifficulty:       big.NewInt(17_000_000_000_000_000),
		TerminalTotalDifficultyPassed: true,
		MergeNetsplitBlock:            big.NewInt(1735371),
		Ethash:                        new(EthashConfig),
	}

	// SepoliaTrustedCheckpoint contains the light client trusted checkpoint for the Sepolia test network.
	SepoliaTrustedCheckpoint = &TrustedCheckpoint{
		SectionIndex: 34,
		SectionHead:  common.HexToHash("0xe361400fcbc468d641e7bdd0b0946a3548e97c5d2703b124f04a3f1deccec244"),
		CHTRoot:      common.HexToHash("0xea6768fd288dce7d84f590884908ec39e4de78e6e1a38de5c5419b0f49a42f91"),
		BloomRoot:    common.HexToHash("0x06d32f35d5a611bfd0333ad44e39c619449824167d8ef2913edc48a8112be2cd"),
	}

	// RinkebyChainConfig contains the chain parameters to run a node on the Rinkeby test network.
	RinkebyChainConfig = &ChainConfig{
		ChainID:             big.NewInt(4),
		HomesteadBlock:      big.NewInt(1),
		DAOForkBlock:        nil,
		DAOForkSupport:      true,
		EIP150Block:         big.NewInt(2),
		EIP150Hash:          common.HexToHash("0x9b095b36c15eaf13044373aef8ee0bd3a382a5abb92e402afa44b8249c3a90e9"),
		EIP155Block:         big.NewInt(3),
		EIP158Block:         big.NewInt(3),
		ByzantiumBlock:      big.NewInt(1_035_301),
		ConstantinopleBlock: big.NewInt(3_660_663),
		PetersburgBlock:     big.NewInt(4_321_234),
		IstanbulBlock:       big.NewInt(5_435_345),
		MuirGlacierBlock:    nil,
		BerlinBlock:         big.NewInt(8_290_928),
		LondonBlock:         big.NewInt(8_897_988),
		ArrowGlacierBlock:   nil,
		Clique: &CliqueConfig{
			Period: 15,
			Epoch:  30000,
		},
	}

	// RinkebyTrustedCheckpoint contains the light client trusted checkpoint for the Rinkeby test network.
	RinkebyTrustedCheckpoint = &TrustedCheckpoint{
		SectionIndex: 326,
		SectionHead:  common.HexToHash("0x941a41a153b0e36cb15d9d193d1d0f9715bdb2435efd1c95119b64168667ce00"),
		CHTRoot:      common.HexToHash("0xe2331e00d579cf4093091dee35bef772e63c2341380c276041dc22563c8aba2e"),
		BloomRoot:    common.HexToHash("0x595206febcf118958c2bc1218ea71d01fd04b8f97ad71813df4be0af5b36b0e5"),
	}

	// RinkebyCheckpointOracle contains a set of configs for the Rinkeby test network oracle.
	RinkebyCheckpointOracle = &CheckpointOracleConfig{
		Address: common.HexToAddress("0xebe8eFA441B9302A0d7eaECc277c09d20D684540"),
		Signers: []common.Address{
			common.HexToAddress("0xd9c9cd5f6779558b6e0ed4e6acf6b1947e7fa1f3"), // Peter
			common.HexToAddress("0x78d1aD571A1A09D60D9BBf25894b44e4C8859595"), // Martin
			common.HexToAddress("0x286834935f4A8Cfb4FF4C77D5770C2775aE2b0E7"), // Zsolt
			common.HexToAddress("0xb86e2B0Ab5A4B1373e40c51A7C712c70Ba2f9f8E"), // Gary
		},
		Threshold: 2,
	}

	// GoerliChainConfig contains the chain parameters to run a node on the Görli test network.
	GoerliChainConfig = &ChainConfig{
		ChainID:                       big.NewInt(5),
		HomesteadBlock:                big.NewInt(0),
		DAOForkBlock:                  nil,
		DAOForkSupport:                true,
		EIP150Block:                   big.NewInt(0),
		EIP155Block:                   big.NewInt(0),
		EIP158Block:                   big.NewInt(0),
		ByzantiumBlock:                big.NewInt(0),
		ConstantinopleBlock:           big.NewInt(0),
		PetersburgBlock:               big.NewInt(0),
		IstanbulBlock:                 big.NewInt(1_561_651),
		MuirGlacierBlock:              nil,
		BerlinBlock:                   big.NewInt(4_460_644),
		LondonBlock:                   big.NewInt(5_062_605),
		ArrowGlacierBlock:             nil,
		TerminalTotalDifficulty:       big.NewInt(10_790_000),
		TerminalTotalDifficultyPassed: true,
		Clique: &CliqueConfig{
			Period: 15,
			Epoch:  30000,
>>>>>>> 2de49b04
		},
	}

	// TestnetChainConfig contains the chain parameters to run a node on the Ropsten test network.
	TestnetChainConfig = &ChainConfig{
		ChainID:             big.NewInt(322),
		HomesteadBlock:      big.NewInt(0),
		DAOForkBlock:        nil,
		DAOForkSupport:      true,
		EIP150Block:         big.NewInt(0),
		EIP150Hash:          common.HexToHash("0x0000000000000000000000000000000000000000000000000000000000000000"),
		EIP155Block:         big.NewInt(0),
		EIP158Block:         big.NewInt(0),
		ByzantiumBlock:      big.NewInt(0),
		ConstantinopleBlock: big.NewInt(0),
		PetersburgBlock:     big.NewInt(0),
		IstanbulBlock:       big.NewInt(0),
		MuirGlacierBlock:    big.NewInt(0),
		BerlinBlock:         big.NewInt(0),
		CVE_2021_39137Block: big.NewInt(0),

		// @cary the block when hardfork happens.
		IshikariBlock: big.NewInt(11321699),
		// Ishikari patch 001
		IshikariPatch001Block: big.NewInt(12153317),
		// Ishikari patch 002
		IshikariPatch002Block: big.NewInt(12162886),

		// Ishikari patch001
		// Fix minor bugs found in testnet

		POSA: &POSAConfig{
			Period: 3,
			Epoch:  100,
			IshikariInitialValidators: []common.Address{
				common.HexToAddress("0x20b9a60c5a2137259ce81e45a1310a754270753b"),
				common.HexToAddress("0xe40c3ef8dc2dd6d3edecd8ebdc64a6b68f530589"),
				common.HexToAddress("0xce7878e800408d60e7b55d7d5c56519f329a77fc"),
				common.HexToAddress("0xbf8144aa88bea302548f51b3d776b8b7e4453449"),
			}, //@cary: the initial validators for Ishikari hardfork
			IshikariInitialManagers: []common.Address{
				common.HexToAddress("0xc6C450C46F71AD568d8BfA16Ca597906eb017c71"),
				common.HexToAddress("0x9E207e1e0BB946d676fA5c86ed95cC997d6A6369"),
				common.HexToAddress("0x0B3c112e1dc42487302d3d8b5c0A714Ec5BeBe27"),
				common.HexToAddress("0x6862F46C4cf0E4ECCE9186651637F4c692015A7c"),
			},
			IshikariAdminMultiSig: common.HexToAddress("0x22e4A5dfFee45CeaBd4d7c45814BfC27dF3776b4"), // @cary: the multisig address for admin
		},
	}

	// AllEthashProtocolChanges contains every protocol change (EIPs) introduced
	// and accepted by the Ethereum core developers into the Ethash consensus.
	//
	// This configuration is intentionally not using keyed fields to force anyone
	// adding flags to the config to also have to set these fields.
<<<<<<< HEAD
	AllEthashProtocolChanges = &ChainConfig{big.NewInt(1337), big.NewInt(0), nil, false, big.NewInt(0), common.Hash{}, big.NewInt(0), big.NewInt(0), big.NewInt(0), big.NewInt(0), big.NewInt(0), big.NewInt(0), big.NewInt(0), big.NewInt(0), big.NewInt(0), nil, nil, nil, nil, nil, nil, nil, nil, nil, nil, nil, nil, new(EthashConfig), nil, nil}
=======
	AllEthashProtocolChanges = &ChainConfig{big.NewInt(1337), big.NewInt(0), nil, false, big.NewInt(0), common.Hash{}, big.NewInt(0), big.NewInt(0), big.NewInt(0), big.NewInt(0), big.NewInt(0), big.NewInt(0), big.NewInt(0), big.NewInt(0), big.NewInt(0), big.NewInt(0), big.NewInt(0), nil, nil, nil, nil, false, new(EthashConfig), nil}
>>>>>>> 2de49b04

	// AllCliqueProtocolChanges contains every protocol change (EIPs) introduced
	// and accepted by the Ethereum core developers into the Clique consensus.
	//
	// This configuration is intentionally not using keyed fields to force anyone
	// adding flags to the config to also have to set these fields.
<<<<<<< HEAD
	AllCliqueProtocolChanges = &ChainConfig{big.NewInt(1337), big.NewInt(0), nil, false, big.NewInt(0), common.Hash{}, big.NewInt(0), big.NewInt(0), big.NewInt(0), big.NewInt(0), big.NewInt(0), big.NewInt(0), big.NewInt(0), big.NewInt(0), big.NewInt(0), nil, nil, nil, nil, nil, nil, nil, nil, nil, nil, nil, nil, nil, &CliqueConfig{Period: 0, Epoch: 30000}, nil}

	TestChainConfig = &ChainConfig{big.NewInt(1), big.NewInt(0), nil, false, big.NewInt(0), common.Hash{}, big.NewInt(0), big.NewInt(0), big.NewInt(0), big.NewInt(0), big.NewInt(0), big.NewInt(0), big.NewInt(0), big.NewInt(0), big.NewInt(0), nil, nil, nil, nil, nil, nil, nil, nil, nil, nil, nil, nil, new(EthashConfig), nil, nil}
=======
	AllCliqueProtocolChanges = &ChainConfig{big.NewInt(1337), big.NewInt(0), nil, false, big.NewInt(0), common.Hash{}, big.NewInt(0), big.NewInt(0), big.NewInt(0), big.NewInt(0), big.NewInt(0), big.NewInt(0), big.NewInt(0), big.NewInt(0), big.NewInt(0), nil, nil, nil, nil, nil, nil, false, nil, &CliqueConfig{Period: 0, Epoch: 30000}}

	TestChainConfig = &ChainConfig{big.NewInt(1), big.NewInt(0), nil, false, big.NewInt(0), common.Hash{}, big.NewInt(0), big.NewInt(0), big.NewInt(0), big.NewInt(0), big.NewInt(0), big.NewInt(0), big.NewInt(0), big.NewInt(0), big.NewInt(0), big.NewInt(0), big.NewInt(0), nil, nil, nil, nil, false, new(EthashConfig), nil}
>>>>>>> 2de49b04
	TestRules       = TestChainConfig.Rules(new(big.Int), false)
)

// TrustedCheckpoint represents a set of post-processed trie roots (CHT and
// BloomTrie) associated with the appropriate section index and head hash. It is
// used to start light syncing from this checkpoint and avoid downloading the
// entire header chain while still being able to securely access old headers/logs.
type TrustedCheckpoint struct {
	SectionIndex uint64      `json:"sectionIndex"`
	SectionHead  common.Hash `json:"sectionHead"`
	CHTRoot      common.Hash `json:"chtRoot"`
	BloomRoot    common.Hash `json:"bloomRoot"`
}

// HashEqual returns an indicator comparing the itself hash with given one.
func (c *TrustedCheckpoint) HashEqual(hash common.Hash) bool {
	if c.Empty() {
		return hash == common.Hash{}
	}
	return c.Hash() == hash
}

// Hash returns the hash of checkpoint's four key fields(index, sectionHead, chtRoot and bloomTrieRoot).
func (c *TrustedCheckpoint) Hash() common.Hash {
	buf := make([]byte, 8+3*common.HashLength)
	binary.BigEndian.PutUint64(buf, c.SectionIndex)
	copy(buf[8:], c.SectionHead.Bytes())
	copy(buf[8+common.HashLength:], c.CHTRoot.Bytes())
	copy(buf[8+2*common.HashLength:], c.BloomRoot.Bytes())
	return crypto.Keccak256Hash(buf)
	var sectionIndex [8]byte
	binary.BigEndian.PutUint64(sectionIndex[:], c.SectionIndex)

	w := sha3.NewLegacyKeccak256()
	w.Write(sectionIndex[:])
	w.Write(c.SectionHead[:])
	w.Write(c.CHTRoot[:])
	w.Write(c.BloomRoot[:])

	var h common.Hash
	w.Sum(h[:0])
	return h
}

// Empty returns an indicator whether the checkpoint is regarded as empty.
func (c *TrustedCheckpoint) Empty() bool {
	return c.SectionHead == (common.Hash{}) || c.CHTRoot == (common.Hash{}) || c.BloomRoot == (common.Hash{})
}

// CheckpointOracleConfig represents a set of checkpoint contract(which acts as an oracle)
// config which used for light client checkpoint syncing.
type CheckpointOracleConfig struct {
	Address   common.Address   `json:"address"`
	Signers   []common.Address `json:"signers"`
	Threshold uint64           `json:"threshold"`
}

// ChainConfig is the core config which determines the blockchain settings.
//
// ChainConfig is stored in the database on a per block basis. This means
// that any network, identified by its genesis block, can have its own
// set of configuration options.
type ChainConfig struct {
	ChainID *big.Int `json:"chainId"` // chainId identifies the current chain and is used for replay protection

	HomesteadBlock *big.Int `json:"homesteadBlock,omitempty"` // Homestead switch block (nil = no fork, 0 = already homestead)

	DAOForkBlock   *big.Int `json:"daoForkBlock,omitempty"`   // TheDAO hard-fork switch block (nil = no fork)
	DAOForkSupport bool     `json:"daoForkSupport,omitempty"` // Whether the nodes supports or opposes the DAO hard-fork

	// EIP150 implements the Gas price changes (https://github.com/ethereum/EIPs/issues/150)
	EIP150Block *big.Int    `json:"eip150Block,omitempty"` // EIP150 HF block (nil = no fork)
	EIP150Hash  common.Hash `json:"eip150Hash,omitempty"`  // EIP150 HF hash (needed for header only clients as only gas pricing changed)

	EIP155Block *big.Int `json:"eip155Block,omitempty"` // EIP155 HF block
	EIP158Block *big.Int `json:"eip158Block,omitempty"` // EIP158 HF block

	ByzantiumBlock      *big.Int `json:"byzantiumBlock,omitempty"`      // Byzantium switch block (nil = no fork, 0 = already on byzantium)
	ConstantinopleBlock *big.Int `json:"constantinopleBlock,omitempty"` // Constantinople switch block (nil = no fork, 0 = already activated)
	PetersburgBlock     *big.Int `json:"petersburgBlock,omitempty"`     // Petersburg switch block (nil = same as Constantinople)
	IstanbulBlock       *big.Int `json:"istanbulBlock,omitempty"`       // Istanbul switch block (nil = no fork, 0 = already on istanbul)
	MuirGlacierBlock    *big.Int `json:"muirGlacierBlock,omitempty"`    // Eip-2384 (bomb delay) switch block (nil = no fork, 0 = already activated)
	BerlinBlock         *big.Int `json:"berlinBlock,omitempty"`         // Berlin switch block (nil = no fork, 0 = already on berlin)

	// This is a "fake" hardfork to fix an issue in a past block(#2509228).
	// By saying it is "fake", we mean it should behave as if it does not exist.
	// The hardfork should not reflect on the forkid.
	// see more in : core/vm/instructions_kcc_issue_9.go
	CVE_2021_39137Block *big.Int `json:"cve_2021_39137Block,omitempty"`

	// In Ishikari hardfork
	// KCC introduces a new version of validators contract.
	IshikariBlock *big.Int `json:"ishikariBlock,omitempty"`

	// A patch for Ishikari hardfork
	// Fix minor bugs found on testnet
	IshikariPatch001Block *big.Int `json:"ishikariPatch001Block,omitempty"`

	// A patch for Ishikari hardfork
	// The punishment parameters for mainnet is determined in this hardfork
	IshikariPatch002Block *big.Int `json:"ishikariPatch002Block,omitempty"`
	YoloV3Block           *big.Int `json:"yoloV3Block,omitempty"` // YOLO v3: Gas repricings TODO @holiman add EIP references
	EWASMBlock            *big.Int `json:"ewasmBlock,omitempty"`  // EWASM switch block (nil = no fork, 0 = already activated)

	// @KCC-TODO We will never use the London Block
	// Move it to the end
	LondonBlock *big.Int `json:"londonBlock,omitempty"`

	// @KCC-TODO We will never use this hardfork
	ArrowGlacierBlock *big.Int `json:"arrowGlacielock,omitempty"`  // Eip-4345 (bomb delay) switch block (nil = no fork, 0 = already activated)
	GrayGlacierBlock  *big.Int `json:"grayGlacierBlock,omitempty"` // Eip-5133 (bomb delay) switch block (nil = no fork, 0 = already activated)
	// @KCC-TODO We will never use the merge h
	MergeNetsplitBlock *big.Int `json:"mergeNetsplitBlock,omitempty"` // Virtual fork after The Merge to use as a network splitter

	ShanghaiBlock *big.Int `json:"shanghaiBlock,omitempty"` // Shanghai switch block (nil = no fork, 0 = already on shanghai)
	CancunBlock   *big.Int `json:"cancunBlock,omitempty"`   // Cancun switch block (nil = no fork, 0 = already on cancun)

	// @KCC-TODO: We will not enable TTD
	// The hardfork should not reflect on the forkid.
	// TerminalTotalDifficulty is the amount of total difficulty reached by
	// the network that triggers the consensus upgrade.
	TerminalTotalDifficulty *big.Int `json:"terminalTotalDifficulty,omitempty"`

	// TerminalTotalDifficultyPassed is a flag specifying that the network already
	// passed the terminal total difficulty. Its purpose is to disable legacy sync
	// even without having seen the TTD locally (safer long term).
	TerminalTotalDifficultyPassed bool `json:"terminalTotalDifficultyPassed,omitempty"`

	// Various consensus engines
	Ethash *EthashConfig `json:"ethash,omitempty"`
	Clique *CliqueConfig `json:"clique,omitempty"`
	POSA   *POSAConfig   `json:"posa,omitempty"`
}

// EthashConfig is the consensus engine configs for proof-of-work based sealing.
type EthashConfig struct{}

// String implements the stringer interface, returning the consensus engine details.
func (c *EthashConfig) String() string {
	return "ethash"
}

// CliqueConfig is the consensus engine configs for proof-of-authority based sealing.
type CliqueConfig struct {
	Period uint64 `json:"period"` // Number of seconds between blocks to enforce
	Epoch  uint64 `json:"epoch"`  // Epoch length to reset votes and checkpoint
}

// String implements the stringer interface, returning the consensus engine details.
func (c *CliqueConfig) String() string {
	return "clique"
}

// POSAConfig is the consensus engine configs for proof-of-stake-authority based sealing.
type POSAConfig struct {
	Period uint64 `json:"period"` // Number of seconds between blocks to enforce
	Epoch  uint64 `json:"epoch"`  // Epoch length to reset votes and checkpoint

<<<<<<< HEAD
	// Ishikari hardfork related configs
	// Ishikari initial validators
	IshikariInitialValidators []common.Address `json:"ishikariInitialValidators"`
	IshikariInitialManagers   []common.Address `json:"ishikariInitialManagers"`
	// Ishikari admin multisig Address
	IshikariAdminMultiSig common.Address `json:"ishikariAdminAddress"`
}
=======
	// Create some basinc network config output
	network := NetworkNames[c.ChainID.String()]
	if network == "" {
		network = "unknown"
	}
	banner += fmt.Sprintf("Chain ID:  %v (%s)\n", c.ChainID, network)
	switch {
	case c.Ethash != nil:
		if c.TerminalTotalDifficulty == nil {
			banner += "Consensus: Ethash (proof-of-work)\n"
		} else if !c.TerminalTotalDifficultyPassed {
			banner += "Consensus: Beacon (proof-of-stake), merging from Ethash (proof-of-work)\n"
		} else {
			banner += "Consensus: Beacon (proof-of-stake), merged from Ethash (proof-of-work)\n"
		}
	case c.Clique != nil:
		if c.TerminalTotalDifficulty == nil {
			banner += "Consensus: Clique (proof-of-authority)\n"
		} else if !c.TerminalTotalDifficultyPassed {
			banner += "Consensus: Beacon (proof-of-stake), merging from Clique (proof-of-authority)\n"
		} else {
			banner += "Consensus: Beacon (proof-of-stake), merged from Clique (proof-of-authority)\n"
		}
	default:
		banner += "Consensus: unknown\n"
	}
	banner += "\n"
>>>>>>> 2de49b04

// Validate POSA Contraints
func (c *POSAConfig) Validate(chainCfg *ChainConfig) error {

	if c.Period == 0 {
		return fmt.Errorf("POSAConfig.Period should not be 0")
	}

	if c.Epoch < 2 {
		return fmt.Errorf("POSAConfig.Epoch should be not be less than 2")
	}

	if chainCfg.IshikariBlock == nil {
		// if Ishikari hardfork is not enabled yet,
		// we don't need to verify other fields at this moment.
		return nil
	}

	if len(c.IshikariInitialManagers) < 1 {
		return fmt.Errorf("length of POSAConfig.V2InitialManagers must not be less than 1")
	}

	if len(c.IshikariInitialManagers) != len(c.IshikariInitialValidators) {
		return fmt.Errorf("numbers of initial validators & initial managers do not match (%v!=%v)",
			len(c.IshikariInitialManagers), len(c.IshikariInitialValidators))
	}

<<<<<<< HEAD
	// The hardfork should happen at the last block of some epoch
	if chainCfg.IshikariBlock != nil && ((chainCfg.IshikariBlock.Uint64()+1)%c.Epoch != 0) {
		return fmt.Errorf("IshikariBlock should be the last block of some epoch")
=======
	// Add a special section for the merge as it's non-obvious
	if c.TerminalTotalDifficulty == nil {
		banner += "The Merge is not yet available for this network!\n"
		banner += " - Hard-fork specification: https://github.com/ethereum/execution-specs/blob/master/network-upgrades/mainnet-upgrades/paris.md"
	} else {
		banner += "Merge configured:\n"
		banner += " - Hard-fork specification:    https://github.com/ethereum/execution-specs/blob/master/network-upgrades/mainnet-upgrades/paris.md\n"
		banner += fmt.Sprintf(" - Network known to be merged: %v\n", c.TerminalTotalDifficultyPassed)
		banner += fmt.Sprintf(" - Total terminal difficulty:  %v\n", c.TerminalTotalDifficulty)
		banner += fmt.Sprintf(" - Merge netsplit block:       %-8v", c.MergeNetsplitBlock)
>>>>>>> 2de49b04
	}

	return nil
}

// String implements the stringer interface, returning the consensus engine details.
func (c *POSAConfig) String() string {
	d, _ := json.Marshal(c)
	return fmt.Sprintf("posa(%v)", string(d))
}

// String implements the fmt.Stringer interface.
func (c *ChainConfig) String() string {
	var engine interface{}
	switch {
	case c.Ethash != nil:
		engine = c.Ethash
	case c.Clique != nil:
		engine = c.Clique
	case c.POSA != nil:
		engine = c.POSA
	default:
		engine = "unknown"
	}
	return fmt.Sprintf("{ChainID: %v Homestead: %v DAO: %v DAOSupport: %v EIP150: %v EIP155: %v EIP158: %v Byzantium: %v Constantinople: %v Petersburg: %v Istanbul: %v, Muir Glacier: %v, Berlin: %v, cve_2021_39137Block:%v, Ishikari: %v, IshikariPatch: %v, YOLO v3: %v, Engine: %v}",
		c.ChainID,
		c.HomesteadBlock,
		c.DAOForkBlock,
		c.DAOForkSupport,
		c.EIP150Block,
		c.EIP155Block,
		c.EIP158Block,
		c.ByzantiumBlock,
		c.ConstantinopleBlock,
		c.PetersburgBlock,
		c.IstanbulBlock,
		c.MuirGlacierBlock,
		c.BerlinBlock,
		c.CVE_2021_39137Block,
		c.IshikariBlock,
		c.IshikariPatch001Block,
		c.YoloV3Block,
		engine,
	)
}

// IsHomestead returns whether num is either equal to the homestead block or greater.
func (c *ChainConfig) IsHomestead(num *big.Int) bool {
	return isForked(c.HomesteadBlock, num)
}

// IsDAOFork returns whether num is either equal to the DAO fork block or greater.
func (c *ChainConfig) IsDAOFork(num *big.Int) bool {
	return isForked(c.DAOForkBlock, num)
}

// IsEIP150 returns whether num is either equal to the EIP150 fork block or greater.
func (c *ChainConfig) IsEIP150(num *big.Int) bool {
	return isForked(c.EIP150Block, num)
}

// IsEIP155 returns whether num is either equal to the EIP155 fork block or greater.
func (c *ChainConfig) IsEIP155(num *big.Int) bool {
	return isForked(c.EIP155Block, num)
}

// IsEIP158 returns whether num is either equal to the EIP158 fork block or greater.
func (c *ChainConfig) IsEIP158(num *big.Int) bool {
	return isForked(c.EIP158Block, num)
}

// IsByzantium returns whether num is either equal to the Byzantium fork block or greater.
func (c *ChainConfig) IsByzantium(num *big.Int) bool {
	return isForked(c.ByzantiumBlock, num)
}

// IsConstantinople returns whether num is either equal to the Constantinople fork block or greater.
func (c *ChainConfig) IsConstantinople(num *big.Int) bool {
	return isForked(c.ConstantinopleBlock, num)
}

// IsMuirGlacier returns whether num is either equal to the Muir Glacier (EIP-2384) fork block or greater.
func (c *ChainConfig) IsMuirGlacier(num *big.Int) bool {
	return isForked(c.MuirGlacierBlock, num)
}

// IsPetersburg returns whether num is either
// - equal to or greater than the PetersburgBlock fork block,
// - OR is nil, and Constantinople is active
func (c *ChainConfig) IsPetersburg(num *big.Int) bool {
	return isForked(c.PetersburgBlock, num) || c.PetersburgBlock == nil && isForked(c.ConstantinopleBlock, num)
}

// IsIstanbul returns whether num is either equal to the Istanbul fork block or greater.
func (c *ChainConfig) IsIstanbul(num *big.Int) bool {
	return isForked(c.IstanbulBlock, num)
}

// IsBerlin returns whether num is either equal to the Berlin fork block or greater.
func (c *ChainConfig) IsBerlin(num *big.Int) bool {
	return isForked(c.BerlinBlock, num)
}

// IsLondon returns whether num is either equal to the London fork block or greater.
func (c *ChainConfig) IsLondon(num *big.Int) bool {
	return isForked(c.LondonBlock, num)
}

// IsArrowGlacier returns whether num is either equal to the Arrow Glacier (EIP-4345) fork block or greater.
func (c *ChainConfig) IsArrowGlacier(num *big.Int) bool {
	return isForked(c.ArrowGlacierBlock, num)
}

// IsGrayGlacier returns whether num is either equal to the Gray Glacier (EIP-5133) fork block or greater.
func (c *ChainConfig) IsGrayGlacier(num *big.Int) bool {
	return isForked(c.GrayGlacierBlock, num)
}

// IsTerminalPoWBlock returns whether the given block is the last block of PoW stage.
func (c *ChainConfig) IsTerminalPoWBlock(parentTotalDiff *big.Int, totalDiff *big.Int) bool {
	if c.TerminalTotalDifficulty == nil {
		return false
	}
	return parentTotalDiff.Cmp(c.TerminalTotalDifficulty) < 0 && totalDiff.Cmp(c.TerminalTotalDifficulty) >= 0
}

// IsEWASM returns whether num represents a block number after the EWASM fork
func (c *ChainConfig) IsEWASM(num *big.Int) bool {
	return isForked(c.EWASMBlock, num)
}

// IsShanghai returns whether num is either equal to the Shanghai fork block or greater.
func (c *ChainConfig) IsShanghai(num *big.Int) bool {
	return isForked(c.ShanghaiBlock, num)
}

// is Ishikari hardfork enabled ?
func (c *ChainConfig) IsKCCIshikari(num *big.Int) bool {
	return isForked(c.IshikariBlock, num)
}

// IsCancun returns whether num is either equal to the Cancun fork block or greater.
func (c *ChainConfig) IsCancun(num *big.Int) bool {
	return isForked(c.CancunBlock, num)
}

// is the block number "num" when Ishikari hardfork happens ?
func (c *ChainConfig) IsIshikariHardforkBlock(num *big.Int) bool {
	if num == nil || c.IshikariBlock == nil {
		return false
	}
	return num.Cmp(c.IshikariBlock) == 0
}

// is the block number "num" when IshikariPatch001 hardfork happens ?
func (c *ChainConfig) IsIshikariPatch001HardforkBlock(num *big.Int) bool {
	if num == nil || c.IshikariPatch001Block == nil {
		return false
	}
	return num.Cmp(c.IshikariPatch001Block) == 0
}

// is the block number "num" when IshikariPatch002 hardfork happens ?
func (c *ChainConfig) IsIshikariPatch002HardforkBlock(num *big.Int) bool {
	if num == nil || c.IshikariPatch002Block == nil {
		return false
	}
	return num.Cmp(c.IshikariPatch002Block) == 0
}

// CheckCompatible checks whether scheduled fork transitions have been imported
// with a mismatching chain configuration.
func (c *ChainConfig) CheckCompatible(newcfg *ChainConfig, height uint64) *ConfigCompatError {
	bhead := new(big.Int).SetUint64(height)

	// Iterate checkCompatible to find the lowest conflict.
	var lasterr *ConfigCompatError
	for {
		err := c.checkCompatible(newcfg, bhead)
		if err == nil || (lasterr != nil && err.RewindTo == lasterr.RewindTo) {
			break
		}
		lasterr = err
		bhead.SetUint64(err.RewindTo)
	}
	return lasterr
}

// CheckConfigForkOrder checks that we don't "skip" any forks, geth isn't pluggable enough
// to guarantee that forks can be implemented in a different order than on official networks
func (c *ChainConfig) CheckConfigForkOrder() error {
	type fork struct {
		name     string
		block    *big.Int
		optional bool // if true, the fork may be nil and next fork is still allowed
	}
	var lastFork fork
	for _, cur := range []fork{
		{name: "homesteadBlock", block: c.HomesteadBlock},
		{name: "daoForkBlock", block: c.DAOForkBlock, optional: true},
		{name: "eip150Block", block: c.EIP150Block},
		{name: "eip155Block", block: c.EIP155Block},
		{name: "eip158Block", block: c.EIP158Block},
		{name: "byzantiumBlock", block: c.ByzantiumBlock},
		{name: "constantinopleBlock", block: c.ConstantinopleBlock},
		{name: "petersburgBlock", block: c.PetersburgBlock},
		{name: "istanbulBlock", block: c.IstanbulBlock},
		{name: "muirGlacierBlock", block: c.MuirGlacierBlock, optional: true},
		{name: "berlinBlock", block: c.BerlinBlock},
		{name: "ishikariBlock", block: c.IshikariBlock},
		{name: "ishikariPatch001Block", block: c.IshikariPatch001Block},
		{name: "ishikariPatch002Block", block: c.IshikariPatch002Block},
	} {
		if lastFork.name != "" {
			// Next one must be higher number
			if lastFork.block == nil && cur.block != nil {
				return fmt.Errorf("unsupported fork ordering: %v not enabled, but %v enabled at %v",
					lastFork.name, cur.name, cur.block)
			}
			if lastFork.block != nil && cur.block != nil {
				if lastFork.block.Cmp(cur.block) > 0 {
					return fmt.Errorf("unsupported fork ordering: %v enabled at %v, but %v enabled at %v",
						lastFork.name, lastFork.block, cur.name, cur.block)
				}
			}
		}
		// If it was optional and not set, then ignore it
		if !cur.optional || cur.block != nil {
			lastFork = cur
		}
	}
	return nil
}

func (c *ChainConfig) checkCompatible(newcfg *ChainConfig, head *big.Int) *ConfigCompatError {
	if isForkIncompatible(c.HomesteadBlock, newcfg.HomesteadBlock, head) {
		return newCompatError("Homestead fork block", c.HomesteadBlock, newcfg.HomesteadBlock)
	}
	if isForkIncompatible(c.DAOForkBlock, newcfg.DAOForkBlock, head) {
		return newCompatError("DAO fork block", c.DAOForkBlock, newcfg.DAOForkBlock)
	}
	if c.IsDAOFork(head) && c.DAOForkSupport != newcfg.DAOForkSupport {
		return newCompatError("DAO fork support flag", c.DAOForkBlock, newcfg.DAOForkBlock)
	}
	if isForkIncompatible(c.EIP150Block, newcfg.EIP150Block, head) {
		return newCompatError("EIP150 fork block", c.EIP150Block, newcfg.EIP150Block)
	}
	if isForkIncompatible(c.EIP155Block, newcfg.EIP155Block, head) {
		return newCompatError("EIP155 fork block", c.EIP155Block, newcfg.EIP155Block)
	}
	if isForkIncompatible(c.EIP158Block, newcfg.EIP158Block, head) {
		return newCompatError("EIP158 fork block", c.EIP158Block, newcfg.EIP158Block)
	}
	if c.IsEIP158(head) && !configNumEqual(c.ChainID, newcfg.ChainID) {
		return newCompatError("EIP158 chain ID", c.EIP158Block, newcfg.EIP158Block)
	}
	if isForkIncompatible(c.ByzantiumBlock, newcfg.ByzantiumBlock, head) {
		return newCompatError("Byzantium fork block", c.ByzantiumBlock, newcfg.ByzantiumBlock)
	}
	if isForkIncompatible(c.ConstantinopleBlock, newcfg.ConstantinopleBlock, head) {
		return newCompatError("Constantinople fork block", c.ConstantinopleBlock, newcfg.ConstantinopleBlock)
	}
	if isForkIncompatible(c.PetersburgBlock, newcfg.PetersburgBlock, head) {
		// the only case where we allow Petersburg to be set in the past is if it is equal to Constantinople
		// mainly to satisfy fork ordering requirements which state that Petersburg fork be set if Constantinople fork is set
		if isForkIncompatible(c.ConstantinopleBlock, newcfg.PetersburgBlock, head) {
			return newCompatError("Petersburg fork block", c.PetersburgBlock, newcfg.PetersburgBlock)
		}
	}
	if isForkIncompatible(c.IstanbulBlock, newcfg.IstanbulBlock, head) {
		return newCompatError("Istanbul fork block", c.IstanbulBlock, newcfg.IstanbulBlock)
	}
	if isForkIncompatible(c.MuirGlacierBlock, newcfg.MuirGlacierBlock, head) {
		return newCompatError("Muir Glacier fork block", c.MuirGlacierBlock, newcfg.MuirGlacierBlock)
	}
	if isForkIncompatible(c.BerlinBlock, newcfg.BerlinBlock, head) {
		return newCompatError("Berlin fork block", c.BerlinBlock, newcfg.BerlinBlock)
	}
	if isForkIncompatible(c.YoloV3Block, newcfg.YoloV3Block, head) {
		return newCompatError("YOLOv3 fork block", c.YoloV3Block, newcfg.YoloV3Block)
	}
	if isForkIncompatible(c.EWASMBlock, newcfg.EWASMBlock, head) {
		return newCompatError("ewasm fork block", c.EWASMBlock, newcfg.EWASMBlock)
	}

	if isForkIncompatible(c.IshikariBlock, newcfg.IshikariBlock, head) {
		return newCompatError("Ishikari fork block", c.IshikariBlock, newcfg.IshikariBlock)
	}

	if isForkIncompatible(c.IshikariPatch001Block, newcfg.IshikariPatch001Block, head) {
		return newCompatError("IshikariPatch001 fork block", c.IshikariPatch001Block, newcfg.IshikariPatch001Block)
	}

	if isForkIncompatible(c.IshikariPatch002Block, newcfg.IshikariPatch002Block, head) {
		return newCompatError("IshikariPatch002 fork block", c.IshikariPatch002Block, newcfg.IshikariPatch002Block)
	}
	return nil
}

// isForkIncompatible returns true if a fork scheduled at s1 cannot be rescheduled to
// block s2 because head is already past the fork.
func isForkIncompatible(s1, s2, head *big.Int) bool {
	return (isForked(s1, head) || isForked(s2, head)) && !configNumEqual(s1, s2)
}

// isForked returns whether a fork scheduled at block s is active at the given head block.
func isForked(s, head *big.Int) bool {
	if s == nil || head == nil {
		return false
	}
	return s.Cmp(head) <= 0
}

func configNumEqual(x, y *big.Int) bool {
	if x == nil {
		return y == nil
	}
	if y == nil {
		return x == nil
	}
	return x.Cmp(y) == 0
}

// ConfigCompatError is raised if the locally-stored blockchain is initialised with a
// ChainConfig that would alter the past.
type ConfigCompatError struct {
	What string
	// block numbers of the stored and new configurations
	StoredConfig, NewConfig *big.Int
	// the block number to which the local chain must be rewound to correct the error
	RewindTo uint64
}

func newCompatError(what string, storedblock, newblock *big.Int) *ConfigCompatError {
	var rew *big.Int
	switch {
	case storedblock == nil:
		rew = newblock
	case newblock == nil || storedblock.Cmp(newblock) < 0:
		rew = storedblock
	default:
		rew = newblock
	}
	err := &ConfigCompatError{what, storedblock, newblock, 0}
	if rew != nil && rew.Sign() > 0 {
		err.RewindTo = rew.Uint64() - 1
	}
	return err
}

func (err *ConfigCompatError) Error() string {
	return fmt.Sprintf("mismatching %s in database (have %d, want %d, rewindto %d)", err.What, err.StoredConfig, err.NewConfig, err.RewindTo)
}

// Rules wraps ChainConfig and is merely syntactic sugar or can be used for functions
// that do not have or require information about the block.
//
// Rules is a one time interface meaning that it shouldn't be used in between transition
// phases.
type Rules struct {
	ChainID                                                 *big.Int
	IsHomestead, IsEIP150, IsEIP155, IsEIP158               bool
	IsByzantium, IsConstantinople, IsPetersburg, IsIstanbul bool
	IsBerlin                                                bool
	IsIshikari                                              bool
	IsCVE_2021_39137BlockPassed                             bool
	IsLondon                                                bool
	IsMerge, IsShanghai, isCancun                           bool
}

// Rules ensures c's ChainID is not nil.
func (c *ChainConfig) Rules(num *big.Int, isMerge bool) Rules {
	chainID := c.ChainID
	if chainID == nil {
		chainID = new(big.Int)
	}
	return Rules{
		ChainID:                     new(big.Int).Set(chainID),
		IsHomestead:                 c.IsHomestead(num),
		IsEIP150:                    c.IsEIP150(num),
		IsEIP155:                    c.IsEIP155(num),
		IsEIP158:                    c.IsEIP158(num),
		IsByzantium:                 c.IsByzantium(num),
		IsConstantinople:            c.IsConstantinople(num),
		IsPetersburg:                c.IsPetersburg(num),
		IsIstanbul:                  c.IsIstanbul(num),
		IsBerlin:                    c.IsBerlin(num),
		IsIshikari:                  c.IsKCCIshikari(num),
		IsCVE_2021_39137BlockPassed: c.CVE_2021_39137Block == nil || c.CVE_2021_39137Block.Cmp(num) < 0,
		IsLondon:                    c.IsLondon(num),
		IsMerge:                     isMerge,
		IsShanghai:                  c.IsShanghai(num),
		isCancun:                    c.IsCancun(num),
	}
}<|MERGE_RESOLUTION|>--- conflicted
+++ resolved
@@ -42,11 +42,9 @@
 var CheckpointOracles = map[common.Hash]*CheckpointOracleConfig{}
 
 var (
-	MainnetTerminalTotalDifficulty, _ = new(big.Int).SetString("58_750_000_000_000_000_000_000", 0)
 
 	// MainnetChainConfig is the chain parameters to run a node on the main network.
 	MainnetChainConfig = &ChainConfig{
-<<<<<<< HEAD
 		ChainID:             big.NewInt(321),
 		HomesteadBlock:      big.NewInt(0),
 		DAOForkBlock:        nil,
@@ -103,189 +101,6 @@
 				common.HexToAddress("0x68A6a68d03D405af7E4676e5D92AD4BD7d1d004a"),
 			},
 			IshikariAdminMultiSig: common.HexToAddress("0xD4139cc315164d4dcC696a18902F2e6b7B5D3de8"),
-=======
-		ChainID:                 big.NewInt(1),
-		HomesteadBlock:          big.NewInt(1_150_000),
-		DAOForkBlock:            big.NewInt(1_920_000),
-		DAOForkSupport:          true,
-		EIP150Block:             big.NewInt(2_463_000),
-		EIP150Hash:              common.HexToHash("0x2086799aeebeae135c246c65021c82b4e15a2c451340993aacfd2751886514f0"),
-		EIP155Block:             big.NewInt(2_675_000),
-		EIP158Block:             big.NewInt(2_675_000),
-		ByzantiumBlock:          big.NewInt(4_370_000),
-		ConstantinopleBlock:     big.NewInt(7_280_000),
-		PetersburgBlock:         big.NewInt(7_280_000),
-		IstanbulBlock:           big.NewInt(9_069_000),
-		MuirGlacierBlock:        big.NewInt(9_200_000),
-		BerlinBlock:             big.NewInt(12_244_000),
-		LondonBlock:             big.NewInt(12_965_000),
-		ArrowGlacierBlock:       big.NewInt(13_773_000),
-		GrayGlacierBlock:        big.NewInt(15_050_000),
-		TerminalTotalDifficulty: MainnetTerminalTotalDifficulty, // 58_750_000_000_000_000_000_000
-		Ethash:                  new(EthashConfig),
-	}
-
-	// MainnetTrustedCheckpoint contains the light client trusted checkpoint for the main network.
-	MainnetTrustedCheckpoint = &TrustedCheckpoint{
-		SectionIndex: 451,
-		SectionHead:  common.HexToHash("0xe47f84b9967eb2ad2afff74d59901b63134660011822fdababaf8fdd18a75aa6"),
-		CHTRoot:      common.HexToHash("0xc31e0462ca3d39a46111bb6b63ac4e1cac84089472b7474a319d582f72b3f0c0"),
-		BloomRoot:    common.HexToHash("0x7c9f25ce3577a3ab330d52a7343f801899cf9d4980c69f81de31ccc1a055c809"),
-	}
-
-	// MainnetCheckpointOracle contains a set of configs for the main network oracle.
-	MainnetCheckpointOracle = &CheckpointOracleConfig{
-		Address: common.HexToAddress("0x9a9070028361F7AAbeB3f2F2Dc07F82C4a98A02a"),
-		Signers: []common.Address{
-			common.HexToAddress("0x1b2C260efc720BE89101890E4Db589b44E950527"), // Peter
-			common.HexToAddress("0x78d1aD571A1A09D60D9BBf25894b44e4C8859595"), // Martin
-			common.HexToAddress("0x286834935f4A8Cfb4FF4C77D5770C2775aE2b0E7"), // Zsolt
-			common.HexToAddress("0xb86e2B0Ab5A4B1373e40c51A7C712c70Ba2f9f8E"), // Gary
-			common.HexToAddress("0x0DF8fa387C602AE62559cC4aFa4972A7045d6707"), // Guillaume
-		},
-		Threshold: 2,
-	}
-
-	// RopstenChainConfig contains the chain parameters to run a node on the Ropsten test network.
-	RopstenChainConfig = &ChainConfig{
-		ChainID:                       big.NewInt(3),
-		HomesteadBlock:                big.NewInt(0),
-		DAOForkBlock:                  nil,
-		DAOForkSupport:                true,
-		EIP150Block:                   big.NewInt(0),
-		EIP150Hash:                    common.HexToHash("0x41941023680923e0fe4d74a34bdac8141f2540e3ae90623718e47d66d1ca4a2d"),
-		EIP155Block:                   big.NewInt(10),
-		EIP158Block:                   big.NewInt(10),
-		ByzantiumBlock:                big.NewInt(1_700_000),
-		ConstantinopleBlock:           big.NewInt(4_230_000),
-		PetersburgBlock:               big.NewInt(4_939_394),
-		IstanbulBlock:                 big.NewInt(6_485_846),
-		MuirGlacierBlock:              big.NewInt(7_117_117),
-		BerlinBlock:                   big.NewInt(9_812_189),
-		LondonBlock:                   big.NewInt(10_499_401),
-		TerminalTotalDifficulty:       new(big.Int).SetUint64(50_000_000_000_000_000),
-		TerminalTotalDifficultyPassed: true,
-		Ethash:                        new(EthashConfig),
-	}
-
-	// RopstenTrustedCheckpoint contains the light client trusted checkpoint for the Ropsten test network.
-	RopstenTrustedCheckpoint = &TrustedCheckpoint{
-		SectionIndex: 346,
-		SectionHead:  common.HexToHash("0xafa0384ebd13a751fb7475aaa7fc08ac308925c8b2e2195bca2d4ab1878a7a84"),
-		CHTRoot:      common.HexToHash("0x522ae1f334bfa36033b2315d0b9954052780700b69448ecea8d5877e0f7ee477"),
-		BloomRoot:    common.HexToHash("0x4093fd53b0d2cc50181dca353fe66f03ae113e7cb65f869a4dfb5905de6a0493"),
-	}
-
-	// RopstenCheckpointOracle contains a set of configs for the Ropsten test network oracle.
-	RopstenCheckpointOracle = &CheckpointOracleConfig{
-		Address: common.HexToAddress("0xEF79475013f154E6A65b54cB2742867791bf0B84"),
-		Signers: []common.Address{
-			common.HexToAddress("0x32162F3581E88a5f62e8A61892B42C46E2c18f7b"), // Peter
-			common.HexToAddress("0x78d1aD571A1A09D60D9BBf25894b44e4C8859595"), // Martin
-			common.HexToAddress("0x286834935f4A8Cfb4FF4C77D5770C2775aE2b0E7"), // Zsolt
-			common.HexToAddress("0xb86e2B0Ab5A4B1373e40c51A7C712c70Ba2f9f8E"), // Gary
-			common.HexToAddress("0x0DF8fa387C602AE62559cC4aFa4972A7045d6707"), // Guillaume
-		},
-		Threshold: 2,
-	}
-
-	// SepoliaChainConfig contains the chain parameters to run a node on the Sepolia test network.
-	SepoliaChainConfig = &ChainConfig{
-		ChainID:                       big.NewInt(11155111),
-		HomesteadBlock:                big.NewInt(0),
-		DAOForkBlock:                  nil,
-		DAOForkSupport:                true,
-		EIP150Block:                   big.NewInt(0),
-		EIP155Block:                   big.NewInt(0),
-		EIP158Block:                   big.NewInt(0),
-		ByzantiumBlock:                big.NewInt(0),
-		ConstantinopleBlock:           big.NewInt(0),
-		PetersburgBlock:               big.NewInt(0),
-		IstanbulBlock:                 big.NewInt(0),
-		MuirGlacierBlock:              big.NewInt(0),
-		BerlinBlock:                   big.NewInt(0),
-		LondonBlock:                   big.NewInt(0),
-		TerminalTotalDifficulty:       big.NewInt(17_000_000_000_000_000),
-		TerminalTotalDifficultyPassed: true,
-		MergeNetsplitBlock:            big.NewInt(1735371),
-		Ethash:                        new(EthashConfig),
-	}
-
-	// SepoliaTrustedCheckpoint contains the light client trusted checkpoint for the Sepolia test network.
-	SepoliaTrustedCheckpoint = &TrustedCheckpoint{
-		SectionIndex: 34,
-		SectionHead:  common.HexToHash("0xe361400fcbc468d641e7bdd0b0946a3548e97c5d2703b124f04a3f1deccec244"),
-		CHTRoot:      common.HexToHash("0xea6768fd288dce7d84f590884908ec39e4de78e6e1a38de5c5419b0f49a42f91"),
-		BloomRoot:    common.HexToHash("0x06d32f35d5a611bfd0333ad44e39c619449824167d8ef2913edc48a8112be2cd"),
-	}
-
-	// RinkebyChainConfig contains the chain parameters to run a node on the Rinkeby test network.
-	RinkebyChainConfig = &ChainConfig{
-		ChainID:             big.NewInt(4),
-		HomesteadBlock:      big.NewInt(1),
-		DAOForkBlock:        nil,
-		DAOForkSupport:      true,
-		EIP150Block:         big.NewInt(2),
-		EIP150Hash:          common.HexToHash("0x9b095b36c15eaf13044373aef8ee0bd3a382a5abb92e402afa44b8249c3a90e9"),
-		EIP155Block:         big.NewInt(3),
-		EIP158Block:         big.NewInt(3),
-		ByzantiumBlock:      big.NewInt(1_035_301),
-		ConstantinopleBlock: big.NewInt(3_660_663),
-		PetersburgBlock:     big.NewInt(4_321_234),
-		IstanbulBlock:       big.NewInt(5_435_345),
-		MuirGlacierBlock:    nil,
-		BerlinBlock:         big.NewInt(8_290_928),
-		LondonBlock:         big.NewInt(8_897_988),
-		ArrowGlacierBlock:   nil,
-		Clique: &CliqueConfig{
-			Period: 15,
-			Epoch:  30000,
-		},
-	}
-
-	// RinkebyTrustedCheckpoint contains the light client trusted checkpoint for the Rinkeby test network.
-	RinkebyTrustedCheckpoint = &TrustedCheckpoint{
-		SectionIndex: 326,
-		SectionHead:  common.HexToHash("0x941a41a153b0e36cb15d9d193d1d0f9715bdb2435efd1c95119b64168667ce00"),
-		CHTRoot:      common.HexToHash("0xe2331e00d579cf4093091dee35bef772e63c2341380c276041dc22563c8aba2e"),
-		BloomRoot:    common.HexToHash("0x595206febcf118958c2bc1218ea71d01fd04b8f97ad71813df4be0af5b36b0e5"),
-	}
-
-	// RinkebyCheckpointOracle contains a set of configs for the Rinkeby test network oracle.
-	RinkebyCheckpointOracle = &CheckpointOracleConfig{
-		Address: common.HexToAddress("0xebe8eFA441B9302A0d7eaECc277c09d20D684540"),
-		Signers: []common.Address{
-			common.HexToAddress("0xd9c9cd5f6779558b6e0ed4e6acf6b1947e7fa1f3"), // Peter
-			common.HexToAddress("0x78d1aD571A1A09D60D9BBf25894b44e4C8859595"), // Martin
-			common.HexToAddress("0x286834935f4A8Cfb4FF4C77D5770C2775aE2b0E7"), // Zsolt
-			common.HexToAddress("0xb86e2B0Ab5A4B1373e40c51A7C712c70Ba2f9f8E"), // Gary
-		},
-		Threshold: 2,
-	}
-
-	// GoerliChainConfig contains the chain parameters to run a node on the Görli test network.
-	GoerliChainConfig = &ChainConfig{
-		ChainID:                       big.NewInt(5),
-		HomesteadBlock:                big.NewInt(0),
-		DAOForkBlock:                  nil,
-		DAOForkSupport:                true,
-		EIP150Block:                   big.NewInt(0),
-		EIP155Block:                   big.NewInt(0),
-		EIP158Block:                   big.NewInt(0),
-		ByzantiumBlock:                big.NewInt(0),
-		ConstantinopleBlock:           big.NewInt(0),
-		PetersburgBlock:               big.NewInt(0),
-		IstanbulBlock:                 big.NewInt(1_561_651),
-		MuirGlacierBlock:              nil,
-		BerlinBlock:                   big.NewInt(4_460_644),
-		LondonBlock:                   big.NewInt(5_062_605),
-		ArrowGlacierBlock:             nil,
-		TerminalTotalDifficulty:       big.NewInt(10_790_000),
-		TerminalTotalDifficultyPassed: true,
-		Clique: &CliqueConfig{
-			Period: 15,
-			Epoch:  30000,
->>>>>>> 2de49b04
 		},
 	}
 
@@ -341,26 +156,16 @@
 	//
 	// This configuration is intentionally not using keyed fields to force anyone
 	// adding flags to the config to also have to set these fields.
-<<<<<<< HEAD
-	AllEthashProtocolChanges = &ChainConfig{big.NewInt(1337), big.NewInt(0), nil, false, big.NewInt(0), common.Hash{}, big.NewInt(0), big.NewInt(0), big.NewInt(0), big.NewInt(0), big.NewInt(0), big.NewInt(0), big.NewInt(0), big.NewInt(0), big.NewInt(0), nil, nil, nil, nil, nil, nil, nil, nil, nil, nil, nil, nil, new(EthashConfig), nil, nil}
-=======
-	AllEthashProtocolChanges = &ChainConfig{big.NewInt(1337), big.NewInt(0), nil, false, big.NewInt(0), common.Hash{}, big.NewInt(0), big.NewInt(0), big.NewInt(0), big.NewInt(0), big.NewInt(0), big.NewInt(0), big.NewInt(0), big.NewInt(0), big.NewInt(0), big.NewInt(0), big.NewInt(0), nil, nil, nil, nil, false, new(EthashConfig), nil}
->>>>>>> 2de49b04
+	AllEthashProtocolChanges = &ChainConfig{big.NewInt(1337), big.NewInt(0), nil, false, big.NewInt(0), common.Hash{}, big.NewInt(0), big.NewInt(0), big.NewInt(0), big.NewInt(0), big.NewInt(0), big.NewInt(0), big.NewInt(0), big.NewInt(0), big.NewInt(0), nil, nil, nil, nil, nil, nil, nil, nil, nil, nil, nil, nil, false, new(EthashConfig), nil, nil}
 
 	// AllCliqueProtocolChanges contains every protocol change (EIPs) introduced
 	// and accepted by the Ethereum core developers into the Clique consensus.
 	//
 	// This configuration is intentionally not using keyed fields to force anyone
 	// adding flags to the config to also have to set these fields.
-<<<<<<< HEAD
-	AllCliqueProtocolChanges = &ChainConfig{big.NewInt(1337), big.NewInt(0), nil, false, big.NewInt(0), common.Hash{}, big.NewInt(0), big.NewInt(0), big.NewInt(0), big.NewInt(0), big.NewInt(0), big.NewInt(0), big.NewInt(0), big.NewInt(0), big.NewInt(0), nil, nil, nil, nil, nil, nil, nil, nil, nil, nil, nil, nil, nil, &CliqueConfig{Period: 0, Epoch: 30000}, nil}
-
-	TestChainConfig = &ChainConfig{big.NewInt(1), big.NewInt(0), nil, false, big.NewInt(0), common.Hash{}, big.NewInt(0), big.NewInt(0), big.NewInt(0), big.NewInt(0), big.NewInt(0), big.NewInt(0), big.NewInt(0), big.NewInt(0), big.NewInt(0), nil, nil, nil, nil, nil, nil, nil, nil, nil, nil, nil, nil, new(EthashConfig), nil, nil}
-=======
-	AllCliqueProtocolChanges = &ChainConfig{big.NewInt(1337), big.NewInt(0), nil, false, big.NewInt(0), common.Hash{}, big.NewInt(0), big.NewInt(0), big.NewInt(0), big.NewInt(0), big.NewInt(0), big.NewInt(0), big.NewInt(0), big.NewInt(0), big.NewInt(0), nil, nil, nil, nil, nil, nil, false, nil, &CliqueConfig{Period: 0, Epoch: 30000}}
-
-	TestChainConfig = &ChainConfig{big.NewInt(1), big.NewInt(0), nil, false, big.NewInt(0), common.Hash{}, big.NewInt(0), big.NewInt(0), big.NewInt(0), big.NewInt(0), big.NewInt(0), big.NewInt(0), big.NewInt(0), big.NewInt(0), big.NewInt(0), big.NewInt(0), big.NewInt(0), nil, nil, nil, nil, false, new(EthashConfig), nil}
->>>>>>> 2de49b04
+	AllCliqueProtocolChanges = &ChainConfig{big.NewInt(1337), big.NewInt(0), nil, false, big.NewInt(0), common.Hash{}, big.NewInt(0), big.NewInt(0), big.NewInt(0), big.NewInt(0), big.NewInt(0), big.NewInt(0), big.NewInt(0), big.NewInt(0), big.NewInt(0), nil, nil, nil, nil, nil, nil, nil, nil, nil, nil, nil, nil, false, nil, &CliqueConfig{Period: 0, Epoch: 30000}, nil}
+
+	TestChainConfig = &ChainConfig{big.NewInt(1), big.NewInt(0), nil, false, big.NewInt(0), common.Hash{}, big.NewInt(0), big.NewInt(0), big.NewInt(0), big.NewInt(0), big.NewInt(0), big.NewInt(0), big.NewInt(0), big.NewInt(0), big.NewInt(0), nil, nil, nil, nil, nil, nil, nil, nil, nil, nil, nil, nil, false, new(EthashConfig), nil, nil}
 	TestRules       = TestChainConfig.Rules(new(big.Int), false)
 )
 
@@ -484,6 +289,7 @@
 	// the network that triggers the consensus upgrade.
 	TerminalTotalDifficulty *big.Int `json:"terminalTotalDifficulty,omitempty"`
 
+	// @KCC-TODO This is always false in KCC
 	// TerminalTotalDifficultyPassed is a flag specifying that the network already
 	// passed the terminal total difficulty. Its purpose is to disable legacy sync
 	// even without having seen the TTD locally (safer long term).
@@ -519,7 +325,6 @@
 	Period uint64 `json:"period"` // Number of seconds between blocks to enforce
 	Epoch  uint64 `json:"epoch"`  // Epoch length to reset votes and checkpoint
 
-<<<<<<< HEAD
 	// Ishikari hardfork related configs
 	// Ishikari initial validators
 	IshikariInitialValidators []common.Address `json:"ishikariInitialValidators"`
@@ -527,35 +332,6 @@
 	// Ishikari admin multisig Address
 	IshikariAdminMultiSig common.Address `json:"ishikariAdminAddress"`
 }
-=======
-	// Create some basinc network config output
-	network := NetworkNames[c.ChainID.String()]
-	if network == "" {
-		network = "unknown"
-	}
-	banner += fmt.Sprintf("Chain ID:  %v (%s)\n", c.ChainID, network)
-	switch {
-	case c.Ethash != nil:
-		if c.TerminalTotalDifficulty == nil {
-			banner += "Consensus: Ethash (proof-of-work)\n"
-		} else if !c.TerminalTotalDifficultyPassed {
-			banner += "Consensus: Beacon (proof-of-stake), merging from Ethash (proof-of-work)\n"
-		} else {
-			banner += "Consensus: Beacon (proof-of-stake), merged from Ethash (proof-of-work)\n"
-		}
-	case c.Clique != nil:
-		if c.TerminalTotalDifficulty == nil {
-			banner += "Consensus: Clique (proof-of-authority)\n"
-		} else if !c.TerminalTotalDifficultyPassed {
-			banner += "Consensus: Beacon (proof-of-stake), merging from Clique (proof-of-authority)\n"
-		} else {
-			banner += "Consensus: Beacon (proof-of-stake), merged from Clique (proof-of-authority)\n"
-		}
-	default:
-		banner += "Consensus: unknown\n"
-	}
-	banner += "\n"
->>>>>>> 2de49b04
 
 // Validate POSA Contraints
 func (c *POSAConfig) Validate(chainCfg *ChainConfig) error {
@@ -583,22 +359,9 @@
 			len(c.IshikariInitialManagers), len(c.IshikariInitialValidators))
 	}
 
-<<<<<<< HEAD
 	// The hardfork should happen at the last block of some epoch
 	if chainCfg.IshikariBlock != nil && ((chainCfg.IshikariBlock.Uint64()+1)%c.Epoch != 0) {
 		return fmt.Errorf("IshikariBlock should be the last block of some epoch")
-=======
-	// Add a special section for the merge as it's non-obvious
-	if c.TerminalTotalDifficulty == nil {
-		banner += "The Merge is not yet available for this network!\n"
-		banner += " - Hard-fork specification: https://github.com/ethereum/execution-specs/blob/master/network-upgrades/mainnet-upgrades/paris.md"
-	} else {
-		banner += "Merge configured:\n"
-		banner += " - Hard-fork specification:    https://github.com/ethereum/execution-specs/blob/master/network-upgrades/mainnet-upgrades/paris.md\n"
-		banner += fmt.Sprintf(" - Network known to be merged: %v\n", c.TerminalTotalDifficultyPassed)
-		banner += fmt.Sprintf(" - Total terminal difficulty:  %v\n", c.TerminalTotalDifficulty)
-		banner += fmt.Sprintf(" - Merge netsplit block:       %-8v", c.MergeNetsplitBlock)
->>>>>>> 2de49b04
 	}
 
 	return nil
