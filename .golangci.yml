--- conflicted
+++ resolved
@@ -67,9 +67,6 @@
   exclude:
     - 'SA1019: event.TypeMux is deprecated: use Feed'
     - 'SA1019: strings.Title is deprecated'
-<<<<<<< HEAD
-=======
     - 'SA1019: strings.Title has been deprecated since Go 1.18 and an alternative has been available since Go 1.0: The rule Title uses for word boundaries does not handle Unicode punctuation properly. Use golang.org/x/text/cases instead.'
->>>>>>> e15accc8
     - 'SA1029: should not use built-in type string as key for value'
     - 'G306: Expect WriteFile permissions to be 0600 or less'