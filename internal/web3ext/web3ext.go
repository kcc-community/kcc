--- conflicted
+++ resolved
@@ -18,27 +18,9 @@
 package web3ext
 
 var Modules = map[string]string{
-<<<<<<< HEAD
-	"accounting": AccountingJs,
-	"admin":      AdminJs,
-	"chequebook": ChequebookJs,
-	"clique":     CliqueJs,
-	"posa":   	  POSAJs,
-	"ethash":     EthashJs,
-	"debug":      DebugJs,
-	"eth":        EthJs,
-	"miner":      MinerJs,
-	"net":        NetJs,
-	"personal":   PersonalJs,
-	"rpc":        RpcJs,
-	"shh":        ShhJs,
-	"swarmfs":    SwarmfsJs,
-	"txpool":     TxpoolJs,
-	"les":        LESJs,
-	"vflux":      VfluxJs,
-=======
 	"admin":    AdminJs,
 	"clique":   CliqueJs,
+	"posa":   	  POSAJs,
 	"ethash":   EthashJs,
 	"debug":    DebugJs,
 	"eth":      EthJs,
@@ -49,7 +31,6 @@
 	"txpool":   TxpoolJs,
 	"les":      LESJs,
 	"vflux":    VfluxJs,
->>>>>>> 33ca98ec
 }
 
 const CliqueJs = `
