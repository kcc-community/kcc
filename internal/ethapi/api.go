--- conflicted
+++ resolved
@@ -71,18 +71,12 @@
 	return (*hexutil.Big)(tipcap), err
 }
 
-<<<<<<< HEAD
 // @KCC-TODO: EIP-1559 related API is not enabled yet
 // @Junm https://github.com/MetaMask/metamask-extension/blob/v10.24.2/app/scripts/controllers/network/network.js#L175
 // Metamask detect EIP-1559 by checking whether the latest block has baseFeePerGas field.
 // Nevertheless, we still hide this api for now.
 //
-// MaxPriorityFeePerGas returns a suggestion for a gas tip cap for dynamic transactions.
 func (s *PublicEthereumAPI) _MaxPriorityFeePerGas(ctx context.Context) (*hexutil.Big, error) {
-=======
-// MaxPriorityFeePerGas returns a suggestion for a gas tip cap for dynamic fee transactions.
-func (s *PublicEthereumAPI) MaxPriorityFeePerGas(ctx context.Context) (*hexutil.Big, error) {
->>>>>>> 33ca98ec
 	tipcap, err := s.b.SuggestGasTipCap(ctx)
 	if err != nil {
 		return nil, err
@@ -97,7 +91,8 @@
 	GasUsedRatio []float64        `json:"gasUsedRatio"`
 }
 
-func (s *PublicEthereumAPI) FeeHistory(ctx context.Context, blockCount int, lastBlock rpc.BlockNumber, rewardPercentiles []float64) (*feeHistoryResult, error) {
+// @KCC-TODO: EIP-1559 API is not enabled yet 
+func (s *PublicEthereumAPI) _FeeHistory(ctx context.Context, blockCount int, lastBlock rpc.BlockNumber, rewardPercentiles []float64) (*feeHistoryResult, error) {
 	oldest, reward, baseFee, gasUsed, err := s.b.FeeHistory(ctx, blockCount, lastBlock, rewardPercentiles)
 	if err != nil {
 		return nil, err
