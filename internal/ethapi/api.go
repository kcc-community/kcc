// Copyright 2015 The go-ethereum Authors
// This file is part of the go-ethereum library.
//
// The go-ethereum library is free software: you can redistribute it and/or modify
// it under the terms of the GNU Lesser General Public License as published by
// the Free Software Foundation, either version 3 of the License, or
// (at your option) any later version.
//
// The go-ethereum library is distributed in the hope that it will be useful,
// but WITHOUT ANY WARRANTY; without even the implied warranty of
// MERCHANTABILITY or FITNESS FOR A PARTICULAR PURPOSE. See the
// GNU Lesser General Public License for more details.
//
// You should have received a copy of the GNU Lesser General Public License
// along with the go-ethereum library. If not, see <http://www.gnu.org/licenses/>.

package ethapi

import (
	"context"
	"errors"
	"fmt"
	"math/big"
	"strings"
	"time"

	"github.com/davecgh/go-spew/spew"
	"github.com/ethereum/go-ethereum/accounts"
	"github.com/ethereum/go-ethereum/accounts/abi"
	"github.com/ethereum/go-ethereum/accounts/keystore"
	"github.com/ethereum/go-ethereum/accounts/scwallet"
	"github.com/ethereum/go-ethereum/common"
	"github.com/ethereum/go-ethereum/common/hexutil"
	"github.com/ethereum/go-ethereum/common/math"
	"github.com/ethereum/go-ethereum/consensus/ethash"
	"github.com/ethereum/go-ethereum/consensus/misc"
	"github.com/ethereum/go-ethereum/core"
	"github.com/ethereum/go-ethereum/core/state"
	"github.com/ethereum/go-ethereum/core/types"
	"github.com/ethereum/go-ethereum/core/vm"
	"github.com/ethereum/go-ethereum/crypto"
	"github.com/ethereum/go-ethereum/eth/tracers/logger"
	"github.com/ethereum/go-ethereum/log"
	"github.com/ethereum/go-ethereum/p2p"
	"github.com/ethereum/go-ethereum/params"
	"github.com/ethereum/go-ethereum/rlp"
	"github.com/ethereum/go-ethereum/rpc"
	"github.com/tyler-smith/go-bip39"
)

// EthereumAPI provides an API to access Ethereum related information.
type EthereumAPI struct {
	b Backend
}

// NewEthereumAPI creates a new Ethereum protocol API.
func NewEthereumAPI(b Backend) *EthereumAPI {
	return &EthereumAPI{b}
}

// GasPrice returns a suggestion for a gas price for legacy transactions.
func (s *EthereumAPI) GasPrice(ctx context.Context) (*hexutil.Big, error) {
	tipcap, err := s.b.SuggestGasTipCap(ctx)
	if err != nil {
		return nil, err
	}
	if head := s.b.CurrentHeader(); head.BaseFee != nil {
		tipcap.Add(tipcap, head.BaseFee)
	}
	return (*hexutil.Big)(tipcap), err
}

// @KCC-TODO: EIP-1559 related API is not enabled yet
// @Junm https://github.com/MetaMask/metamask-extension/blob/v10.24.2/app/scripts/controllers/network/network.js#L175
// Metamask detect EIP-1559 by checking whether the latest block has baseFeePerGas field.
// Nevertheless, we still hide this api for now.
//
func (s *EthereumAPI) _MaxPriorityFeePerGas(ctx context.Context) (*hexutil.Big, error) {
	tipcap, err := s.b.SuggestGasTipCap(ctx)
	if err != nil {
		return nil, err
	}
	return (*hexutil.Big)(tipcap), err
}

type feeHistoryResult struct {
	OldestBlock  *hexutil.Big     `json:"oldestBlock"`
	Reward       [][]*hexutil.Big `json:"reward,omitempty"`
	BaseFee      []*hexutil.Big   `json:"baseFeePerGas,omitempty"`
	GasUsedRatio []float64        `json:"gasUsedRatio"`
}

<<<<<<< HEAD
// @KCC-TODO: EIP1559 related API
func (s *EthereumAPI) _FeeHistory(ctx context.Context, blockCount rpc.DecimalOrHex, lastBlock rpc.BlockNumber, rewardPercentiles []float64) (*feeHistoryResult, error) {
=======
// FeeHistory returns the fee market history.
func (s *EthereumAPI) FeeHistory(ctx context.Context, blockCount rpc.DecimalOrHex, lastBlock rpc.BlockNumber, rewardPercentiles []float64) (*feeHistoryResult, error) {
>>>>>>> 2de49b04
	oldest, reward, baseFee, gasUsed, err := s.b.FeeHistory(ctx, int(blockCount), lastBlock, rewardPercentiles)
	if err != nil {
		return nil, err
	}
	results := &feeHistoryResult{
		OldestBlock:  (*hexutil.Big)(oldest),
		GasUsedRatio: gasUsed,
	}
	if reward != nil {
		results.Reward = make([][]*hexutil.Big, len(reward))
		for i, w := range reward {
			results.Reward[i] = make([]*hexutil.Big, len(w))
			for j, v := range w {
				results.Reward[i][j] = (*hexutil.Big)(v)
			}
		}
	}
	if baseFee != nil {
		results.BaseFee = make([]*hexutil.Big, len(baseFee))
		for i, v := range baseFee {
			results.BaseFee[i] = (*hexutil.Big)(v)
		}
	}
	return results, nil
}

// Syncing returns false in case the node is currently not syncing with the network. It can be up to date or has not
// yet received the latest block headers from its pears. In case it is synchronizing:
// - startingBlock: block number this node started to synchronise from
// - currentBlock:  block number this node is currently importing
// - highestBlock:  block number of the highest block header this node has received from peers
// - pulledStates:  number of state entries processed until now
// - knownStates:   number of known state entries that still need to be pulled
func (s *EthereumAPI) Syncing() (interface{}, error) {
	progress := s.b.SyncProgress()

	// Return not syncing if the synchronisation already completed
	if progress.CurrentBlock >= progress.HighestBlock {
		return false, nil
	}
	// Otherwise gather the block sync stats
	return map[string]interface{}{
		"startingBlock":       hexutil.Uint64(progress.StartingBlock),
		"currentBlock":        hexutil.Uint64(progress.CurrentBlock),
		"highestBlock":        hexutil.Uint64(progress.HighestBlock),
		"syncedAccounts":      hexutil.Uint64(progress.SyncedAccounts),
		"syncedAccountBytes":  hexutil.Uint64(progress.SyncedAccountBytes),
		"syncedBytecodes":     hexutil.Uint64(progress.SyncedBytecodes),
		"syncedBytecodeBytes": hexutil.Uint64(progress.SyncedBytecodeBytes),
		"syncedStorage":       hexutil.Uint64(progress.SyncedStorage),
		"syncedStorageBytes":  hexutil.Uint64(progress.SyncedStorageBytes),
		"healedTrienodes":     hexutil.Uint64(progress.HealedTrienodes),
		"healedTrienodeBytes": hexutil.Uint64(progress.HealedTrienodeBytes),
		"healedBytecodes":     hexutil.Uint64(progress.HealedBytecodes),
		"healedBytecodeBytes": hexutil.Uint64(progress.HealedBytecodeBytes),
		"healingTrienodes":    hexutil.Uint64(progress.HealingTrienodes),
		"healingBytecode":     hexutil.Uint64(progress.HealingBytecode),
	}, nil
}

// TxPoolAPI offers and API for the transaction pool. It only operates on data that is non confidential.
type TxPoolAPI struct {
	b Backend
}

// NewTxPoolAPI creates a new tx pool service that gives information about the transaction pool.
func NewTxPoolAPI(b Backend) *TxPoolAPI {
	return &TxPoolAPI{b}
}

// Content returns the transactions contained within the transaction pool.
func (s *TxPoolAPI) Content() map[string]map[string]map[string]*RPCTransaction {
	content := map[string]map[string]map[string]*RPCTransaction{
		"pending": make(map[string]map[string]*RPCTransaction),
		"queued":  make(map[string]map[string]*RPCTransaction),
	}
	pending, queue := s.b.TxPoolContent()
	curHeader := s.b.CurrentHeader()
	// Flatten the pending transactions
	for account, txs := range pending {
		dump := make(map[string]*RPCTransaction)
		for _, tx := range txs {
			dump[fmt.Sprintf("%d", tx.Nonce())] = newRPCPendingTransaction(tx, curHeader, s.b.ChainConfig())
		}
		content["pending"][account.Hex()] = dump
	}
	// Flatten the queued transactions
	for account, txs := range queue {
		dump := make(map[string]*RPCTransaction)
		for _, tx := range txs {
			dump[fmt.Sprintf("%d", tx.Nonce())] = newRPCPendingTransaction(tx, curHeader, s.b.ChainConfig())
		}
		content["queued"][account.Hex()] = dump
	}
	return content
}

// ContentFrom returns the transactions contained within the transaction pool.
func (s *TxPoolAPI) ContentFrom(addr common.Address) map[string]map[string]*RPCTransaction {
	content := make(map[string]map[string]*RPCTransaction, 2)
	pending, queue := s.b.TxPoolContentFrom(addr)
	curHeader := s.b.CurrentHeader()

	// Build the pending transactions
	dump := make(map[string]*RPCTransaction, len(pending))
	for _, tx := range pending {
		dump[fmt.Sprintf("%d", tx.Nonce())] = newRPCPendingTransaction(tx, curHeader, s.b.ChainConfig())
	}
	content["pending"] = dump

	// Build the queued transactions
	dump = make(map[string]*RPCTransaction, len(queue))
	for _, tx := range queue {
		dump[fmt.Sprintf("%d", tx.Nonce())] = newRPCPendingTransaction(tx, curHeader, s.b.ChainConfig())
	}
	content["queued"] = dump

	return content
}

// Status returns the number of pending and queued transaction in the pool.
func (s *TxPoolAPI) Status() map[string]hexutil.Uint {
	pending, queue := s.b.Stats()
	return map[string]hexutil.Uint{
		"pending": hexutil.Uint(pending),
		"queued":  hexutil.Uint(queue),
	}
}

// Inspect retrieves the content of the transaction pool and flattens it into an
// easily inspectable list.
func (s *TxPoolAPI) Inspect() map[string]map[string]map[string]string {
	content := map[string]map[string]map[string]string{
		"pending": make(map[string]map[string]string),
		"queued":  make(map[string]map[string]string),
	}
	pending, queue := s.b.TxPoolContent()

	// Define a formatter to flatten a transaction into a string
	var format = func(tx *types.Transaction) string {
		if to := tx.To(); to != nil {
			return fmt.Sprintf("%s: %v wei + %v gas × %v wei", tx.To().Hex(), tx.Value(), tx.Gas(), tx.GasPrice())
		}
		return fmt.Sprintf("contract creation: %v wei + %v gas × %v wei", tx.Value(), tx.Gas(), tx.GasPrice())
	}
	// Flatten the pending transactions
	for account, txs := range pending {
		dump := make(map[string]string)
		for _, tx := range txs {
			dump[fmt.Sprintf("%d", tx.Nonce())] = format(tx)
		}
		content["pending"][account.Hex()] = dump
	}
	// Flatten the queued transactions
	for account, txs := range queue {
		dump := make(map[string]string)
		for _, tx := range txs {
			dump[fmt.Sprintf("%d", tx.Nonce())] = format(tx)
		}
		content["queued"][account.Hex()] = dump
	}
	return content
}

// EthereumAccountAPI provides an API to access accounts managed by this node.
// It offers only methods that can retrieve accounts.
type EthereumAccountAPI struct {
	am *accounts.Manager
}

// NewEthereumAccountAPI creates a new EthereumAccountAPI.
func NewEthereumAccountAPI(am *accounts.Manager) *EthereumAccountAPI {
	return &EthereumAccountAPI{am: am}
}

// Accounts returns the collection of accounts this node manages.
func (s *EthereumAccountAPI) Accounts() []common.Address {
	return s.am.Accounts()
}

// PersonalAccountAPI provides an API to access accounts managed by this node.
// It offers methods to create, (un)lock en list accounts. Some methods accept
// passwords and are therefore considered private by default.
type PersonalAccountAPI struct {
	am        *accounts.Manager
	nonceLock *AddrLocker
	b         Backend
}

// NewPersonalAccountAPI create a new PersonalAccountAPI.
func NewPersonalAccountAPI(b Backend, nonceLock *AddrLocker) *PersonalAccountAPI {
	return &PersonalAccountAPI{
		am:        b.AccountManager(),
		nonceLock: nonceLock,
		b:         b,
	}
}

// ListAccounts will return a list of addresses for accounts this node manages.
func (s *PersonalAccountAPI) ListAccounts() []common.Address {
	return s.am.Accounts()
}

// rawWallet is a JSON representation of an accounts.Wallet interface, with its
// data contents extracted into plain fields.
type rawWallet struct {
	URL      string             `json:"url"`
	Status   string             `json:"status"`
	Failure  string             `json:"failure,omitempty"`
	Accounts []accounts.Account `json:"accounts,omitempty"`
}

// ListWallets will return a list of wallets this node manages.
func (s *PersonalAccountAPI) ListWallets() []rawWallet {
	wallets := make([]rawWallet, 0) // return [] instead of nil if empty
	for _, wallet := range s.am.Wallets() {
		status, failure := wallet.Status()

		raw := rawWallet{
			URL:      wallet.URL().String(),
			Status:   status,
			Accounts: wallet.Accounts(),
		}
		if failure != nil {
			raw.Failure = failure.Error()
		}
		wallets = append(wallets, raw)
	}
	return wallets
}

// OpenWallet initiates a hardware wallet opening procedure, establishing a USB
// connection and attempting to authenticate via the provided passphrase. Note,
// the method may return an extra challenge requiring a second open (e.g. the
// Trezor PIN matrix challenge).
func (s *PersonalAccountAPI) OpenWallet(url string, passphrase *string) error {
	wallet, err := s.am.Wallet(url)
	if err != nil {
		return err
	}
	pass := ""
	if passphrase != nil {
		pass = *passphrase
	}
	return wallet.Open(pass)
}

// DeriveAccount requests a HD wallet to derive a new account, optionally pinning
// it for later reuse.
func (s *PersonalAccountAPI) DeriveAccount(url string, path string, pin *bool) (accounts.Account, error) {
	wallet, err := s.am.Wallet(url)
	if err != nil {
		return accounts.Account{}, err
	}
	derivPath, err := accounts.ParseDerivationPath(path)
	if err != nil {
		return accounts.Account{}, err
	}
	if pin == nil {
		pin = new(bool)
	}
	return wallet.Derive(derivPath, *pin)
}

// NewAccount will create a new account and returns the address for the new account.
func (s *PersonalAccountAPI) NewAccount(password string) (common.Address, error) {
	ks, err := fetchKeystore(s.am)
	if err != nil {
		return common.Address{}, err
	}
	acc, err := ks.NewAccount(password)
	if err == nil {
		log.Info("Your new key was generated", "address", acc.Address)
		log.Warn("Please backup your key file!", "path", acc.URL.Path)
		log.Warn("Please remember your password!")
		return acc.Address, nil
	}
	return common.Address{}, err
}

// fetchKeystore retrieves the encrypted keystore from the account manager.
func fetchKeystore(am *accounts.Manager) (*keystore.KeyStore, error) {
	if ks := am.Backends(keystore.KeyStoreType); len(ks) > 0 {
		return ks[0].(*keystore.KeyStore), nil
	}
	return nil, errors.New("local keystore not used")
}

// ImportRawKey stores the given hex encoded ECDSA key into the key directory,
// encrypting it with the passphrase.
func (s *PersonalAccountAPI) ImportRawKey(privkey string, password string) (common.Address, error) {
	key, err := crypto.HexToECDSA(privkey)
	if err != nil {
		return common.Address{}, err
	}
	ks, err := fetchKeystore(s.am)
	if err != nil {
		return common.Address{}, err
	}
	acc, err := ks.ImportECDSA(key, password)
	return acc.Address, err
}

// UnlockAccount will unlock the account associated with the given address with
// the given password for duration seconds. If duration is nil it will use a
// default of 300 seconds. It returns an indication if the account was unlocked.
func (s *PersonalAccountAPI) UnlockAccount(ctx context.Context, addr common.Address, password string, duration *uint64) (bool, error) {
	// When the API is exposed by external RPC(http, ws etc), unless the user
	// explicitly specifies to allow the insecure account unlocking, otherwise
	// it is disabled.
	if s.b.ExtRPCEnabled() && !s.b.AccountManager().Config().InsecureUnlockAllowed {
		return false, errors.New("account unlock with HTTP access is forbidden")
	}

	const max = uint64(time.Duration(math.MaxInt64) / time.Second)
	var d time.Duration
	if duration == nil {
		d = 300 * time.Second
	} else if *duration > max {
		return false, errors.New("unlock duration too large")
	} else {
		d = time.Duration(*duration) * time.Second
	}
	ks, err := fetchKeystore(s.am)
	if err != nil {
		return false, err
	}
	err = ks.TimedUnlock(accounts.Account{Address: addr}, password, d)
	if err != nil {
		log.Warn("Failed account unlock attempt", "address", addr, "err", err)
	}
	return err == nil, err
}

// LockAccount will lock the account associated with the given address when it's unlocked.
func (s *PersonalAccountAPI) LockAccount(addr common.Address) bool {
	if ks, err := fetchKeystore(s.am); err == nil {
		return ks.Lock(addr) == nil
	}
	return false
}

// signTransaction sets defaults and signs the given transaction
// NOTE: the caller needs to ensure that the nonceLock is held, if applicable,
// and release it after the transaction has been submitted to the tx pool
func (s *PersonalAccountAPI) signTransaction(ctx context.Context, args *TransactionArgs, passwd string) (*types.Transaction, error) {
	// Look up the wallet containing the requested signer
	account := accounts.Account{Address: args.from()}
	wallet, err := s.am.Find(account)
	if err != nil {
		return nil, err
	}
	// Set some sanity defaults and terminate on failure
	if err := args.setDefaults(ctx, s.b); err != nil {
		return nil, err
	}
	// Assemble the transaction and sign with the wallet
	tx := args.toTransaction()

	return wallet.SignTxWithPassphrase(account, passwd, tx, s.b.ChainConfig().ChainID)
}

// SendTransaction will create a transaction from the given arguments and
// tries to sign it with the key associated with args.From. If the given
// passwd isn't able to decrypt the key it fails.
func (s *PersonalAccountAPI) SendTransaction(ctx context.Context, args TransactionArgs, passwd string) (common.Hash, error) {
	if args.Nonce == nil {
		// Hold the addresse's mutex around signing to prevent concurrent assignment of
		// the same nonce to multiple accounts.
		s.nonceLock.LockAddr(args.from())
		defer s.nonceLock.UnlockAddr(args.from())
	}
	signed, err := s.signTransaction(ctx, &args, passwd)
	if err != nil {
		log.Warn("Failed transaction send attempt", "from", args.from(), "to", args.To, "value", args.Value.ToInt(), "err", err)
		return common.Hash{}, err
	}
	return SubmitTransaction(ctx, s.b, signed)
}

// SignTransaction will create a transaction from the given arguments and
// tries to sign it with the key associated with args.From. If the given passwd isn't
// able to decrypt the key it fails. The transaction is returned in RLP-form, not broadcast
// to other nodes
func (s *PersonalAccountAPI) SignTransaction(ctx context.Context, args TransactionArgs, passwd string) (*SignTransactionResult, error) {
	// No need to obtain the noncelock mutex, since we won't be sending this
	// tx into the transaction pool, but right back to the user
	if args.From == nil {
		return nil, fmt.Errorf("sender not specified")
	}
	if args.Gas == nil {
		return nil, fmt.Errorf("gas not specified")
	}
	if args.GasPrice == nil && (args.MaxFeePerGas == nil || args.MaxPriorityFeePerGas == nil) {
		return nil, fmt.Errorf("missing gasPrice or maxFeePerGas/maxPriorityFeePerGas")
	}
	if args.Nonce == nil {
		return nil, fmt.Errorf("nonce not specified")
	}
	// Before actually signing the transaction, ensure the transaction fee is reasonable.
	tx := args.toTransaction()
	if err := checkTxFee(tx.GasPrice(), tx.Gas(), s.b.RPCTxFeeCap()); err != nil {
		return nil, err
	}
	signed, err := s.signTransaction(ctx, &args, passwd)
	if err != nil {
		log.Warn("Failed transaction sign attempt", "from", args.from(), "to", args.To, "value", args.Value.ToInt(), "err", err)
		return nil, err
	}
	data, err := signed.MarshalBinary()
	if err != nil {
		return nil, err
	}
	return &SignTransactionResult{data, signed}, nil
}

// Sign calculates an Ethereum ECDSA signature for:
// keccak256("\x19Ethereum Signed Message:\n" + len(message) + message))
//
// Note, the produced signature conforms to the secp256k1 curve R, S and V values,
// where the V value will be 27 or 28 for legacy reasons.
//
// The key used to calculate the signature is decrypted with the given password.
//
// https://github.com/ethereum/go-ethereum/wiki/Management-APIs#personal_sign
func (s *PersonalAccountAPI) Sign(ctx context.Context, data hexutil.Bytes, addr common.Address, passwd string) (hexutil.Bytes, error) {
	// Look up the wallet containing the requested signer
	account := accounts.Account{Address: addr}

	wallet, err := s.b.AccountManager().Find(account)
	if err != nil {
		return nil, err
	}
	// Assemble sign the data with the wallet
	signature, err := wallet.SignTextWithPassphrase(account, passwd, data)
	if err != nil {
		log.Warn("Failed data sign attempt", "address", addr, "err", err)
		return nil, err
	}
	signature[crypto.RecoveryIDOffset] += 27 // Transform V from 0/1 to 27/28 according to the yellow paper
	return signature, nil
}

// EcRecover returns the address for the account that was used to create the signature.
// Note, this function is compatible with eth_sign and personal_sign. As such it recovers
// the address of:
// hash = keccak256("\x19Ethereum Signed Message:\n"${message length}${message})
// addr = ecrecover(hash, signature)
//
// Note, the signature must conform to the secp256k1 curve R, S and V values, where
// the V value must be 27 or 28 for legacy reasons.
//
// https://github.com/ethereum/go-ethereum/wiki/Management-APIs#personal_ecRecover
func (s *PersonalAccountAPI) EcRecover(ctx context.Context, data, sig hexutil.Bytes) (common.Address, error) {
	if len(sig) != crypto.SignatureLength {
		return common.Address{}, fmt.Errorf("signature must be %d bytes long", crypto.SignatureLength)
	}
	if sig[crypto.RecoveryIDOffset] != 27 && sig[crypto.RecoveryIDOffset] != 28 {
		return common.Address{}, fmt.Errorf("invalid Ethereum signature (V is not 27 or 28)")
	}
	sig[crypto.RecoveryIDOffset] -= 27 // Transform yellow paper V from 27/28 to 0/1

	rpk, err := crypto.SigToPub(accounts.TextHash(data), sig)
	if err != nil {
		return common.Address{}, err
	}
	return crypto.PubkeyToAddress(*rpk), nil
}

// InitializeWallet initializes a new wallet at the provided URL, by generating and returning a new private key.
func (s *PersonalAccountAPI) InitializeWallet(ctx context.Context, url string) (string, error) {
	wallet, err := s.am.Wallet(url)
	if err != nil {
		return "", err
	}

	entropy, err := bip39.NewEntropy(256)
	if err != nil {
		return "", err
	}

	mnemonic, err := bip39.NewMnemonic(entropy)
	if err != nil {
		return "", err
	}

	seed := bip39.NewSeed(mnemonic, "")

	switch wallet := wallet.(type) {
	case *scwallet.Wallet:
		return mnemonic, wallet.Initialize(seed)
	default:
		return "", fmt.Errorf("specified wallet does not support initialization")
	}
}

// Unpair deletes a pairing between wallet and geth.
func (s *PersonalAccountAPI) Unpair(ctx context.Context, url string, pin string) error {
	wallet, err := s.am.Wallet(url)
	if err != nil {
		return err
	}

	switch wallet := wallet.(type) {
	case *scwallet.Wallet:
		return wallet.Unpair([]byte(pin))
	default:
		return fmt.Errorf("specified wallet does not support pairing")
	}
}

// BlockChainAPI provides an API to access Ethereum blockchain data.
type BlockChainAPI struct {
	b Backend
}

// NewBlockChainAPI creates a new Ethereum blockchain API.
func NewBlockChainAPI(b Backend) *BlockChainAPI {
	return &BlockChainAPI{b}
}

// ChainId is the EIP-155 replay-protection chain id for the current Ethereum chain config.
//
// Note, this method does not conform to EIP-695 because the configured chain ID is always
// returned, regardless of the current head block. We used to return an error when the chain
// wasn't synced up to a block where EIP-155 is enabled, but this behavior caused issues
// in CL clients.
func (api *BlockChainAPI) ChainId() *hexutil.Big {
	return (*hexutil.Big)(api.b.ChainConfig().ChainID)
}

// BlockNumber returns the block number of the chain head.
func (s *BlockChainAPI) BlockNumber() hexutil.Uint64 {
	header, _ := s.b.HeaderByNumber(context.Background(), rpc.LatestBlockNumber) // latest header should always be available
	return hexutil.Uint64(header.Number.Uint64())
}

// GetBalance returns the amount of wei for the given address in the state of the
// given block number. The rpc.LatestBlockNumber and rpc.PendingBlockNumber meta
// block numbers are also allowed.
func (s *BlockChainAPI) GetBalance(ctx context.Context, address common.Address, blockNrOrHash rpc.BlockNumberOrHash) (*hexutil.Big, error) {
	state, _, err := s.b.StateAndHeaderByNumberOrHash(ctx, blockNrOrHash)
	if state == nil || err != nil {
		return nil, err
	}
	return (*hexutil.Big)(state.GetBalance(address)), state.Error()
}

// Result structs for GetProof
type AccountResult struct {
	Address      common.Address  `json:"address"`
	AccountProof []string        `json:"accountProof"`
	Balance      *hexutil.Big    `json:"balance"`
	CodeHash     common.Hash     `json:"codeHash"`
	Nonce        hexutil.Uint64  `json:"nonce"`
	StorageHash  common.Hash     `json:"storageHash"`
	StorageProof []StorageResult `json:"storageProof"`
}

type StorageResult struct {
	Key   string       `json:"key"`
	Value *hexutil.Big `json:"value"`
	Proof []string     `json:"proof"`
}

// GetProof returns the Merkle-proof for a given account and optionally some storage keys.
func (s *BlockChainAPI) GetProof(ctx context.Context, address common.Address, storageKeys []string, blockNrOrHash rpc.BlockNumberOrHash) (*AccountResult, error) {
	state, _, err := s.b.StateAndHeaderByNumberOrHash(ctx, blockNrOrHash)
	if state == nil || err != nil {
		return nil, err
	}

	storageTrie := state.StorageTrie(address)
	storageHash := types.EmptyRootHash
	codeHash := state.GetCodeHash(address)
	storageProof := make([]StorageResult, len(storageKeys))

	// if we have a storageTrie, (which means the account exists), we can update the storagehash
	if storageTrie != nil {
		storageHash = storageTrie.Hash()
	} else {
		// no storageTrie means the account does not exist, so the codeHash is the hash of an empty bytearray.
		codeHash = crypto.Keccak256Hash(nil)
	}

	// create the proof for the storageKeys
	for i, key := range storageKeys {
		if storageTrie != nil {
			proof, storageError := state.GetStorageProof(address, common.HexToHash(key))
			if storageError != nil {
				return nil, storageError
			}
			storageProof[i] = StorageResult{key, (*hexutil.Big)(state.GetState(address, common.HexToHash(key)).Big()), toHexSlice(proof)}
		} else {
			storageProof[i] = StorageResult{key, &hexutil.Big{}, []string{}}
		}
	}

	// create the accountProof
	accountProof, proofErr := state.GetProof(address)
	if proofErr != nil {
		return nil, proofErr
	}

	return &AccountResult{
		Address:      address,
		AccountProof: toHexSlice(accountProof),
		Balance:      (*hexutil.Big)(state.GetBalance(address)),
		CodeHash:     codeHash,
		Nonce:        hexutil.Uint64(state.GetNonce(address)),
		StorageHash:  storageHash,
		StorageProof: storageProof,
	}, state.Error()
}

// GetHeaderByNumber returns the requested canonical block header.
// * When blockNr is -1 the chain head is returned.
// * When blockNr is -2 the pending chain head is returned.
func (s *BlockChainAPI) GetHeaderByNumber(ctx context.Context, number rpc.BlockNumber) (map[string]interface{}, error) {
	header, err := s.b.HeaderByNumber(ctx, number)
	if header != nil && err == nil {
		response := s.rpcMarshalHeader(ctx, header)
		if number == rpc.PendingBlockNumber {
			// Pending header need to nil out a few fields
			for _, field := range []string{"hash", "nonce", "miner"} {
				response[field] = nil
			}
		}
		return response, err
	}
	return nil, err
}

// GetHeaderByHash returns the requested header by hash.
func (s *BlockChainAPI) GetHeaderByHash(ctx context.Context, hash common.Hash) map[string]interface{} {
	header, _ := s.b.HeaderByHash(ctx, hash)
	if header != nil {
		return s.rpcMarshalHeader(ctx, header)
	}
	return nil
}

// GetBlockByNumber returns the requested canonical block.
//   - When blockNr is -1 the chain head is returned.
//   - When blockNr is -2 the pending chain head is returned.
//   - When fullTx is true all transactions in the block are returned, otherwise
//     only the transaction hash is returned.
func (s *BlockChainAPI) GetBlockByNumber(ctx context.Context, number rpc.BlockNumber, fullTx bool) (map[string]interface{}, error) {
	block, err := s.b.BlockByNumber(ctx, number)
	if block != nil && err == nil {
		response, err := s.rpcMarshalBlock(ctx, block, true, fullTx)
		if err == nil && number == rpc.PendingBlockNumber {
			// Pending blocks need to nil out a few fields
			for _, field := range []string{"hash", "nonce", "miner"} {
				response[field] = nil
			}
		}
		return response, err
	}
	return nil, err
}

// GetBlockByHash returns the requested block. When fullTx is true all transactions in the block are returned in full
// detail, otherwise only the transaction hash is returned.
func (s *BlockChainAPI) GetBlockByHash(ctx context.Context, hash common.Hash, fullTx bool) (map[string]interface{}, error) {
	block, err := s.b.BlockByHash(ctx, hash)
	if block != nil {
		return s.rpcMarshalBlock(ctx, block, true, fullTx)
	}
	return nil, err
}

// GetUncleByBlockNumberAndIndex returns the uncle block for the given block hash and index.
func (s *BlockChainAPI) GetUncleByBlockNumberAndIndex(ctx context.Context, blockNr rpc.BlockNumber, index hexutil.Uint) (map[string]interface{}, error) {
	block, err := s.b.BlockByNumber(ctx, blockNr)
	if block != nil {
		uncles := block.Uncles()
		if index >= hexutil.Uint(len(uncles)) {
			log.Debug("Requested uncle not found", "number", blockNr, "hash", block.Hash(), "index", index)
			return nil, nil
		}
		block = types.NewBlockWithHeader(uncles[index])
		return s.rpcMarshalBlock(ctx, block, false, false)
	}
	return nil, err
}

// GetUncleByBlockHashAndIndex returns the uncle block for the given block hash and index.
func (s *BlockChainAPI) GetUncleByBlockHashAndIndex(ctx context.Context, blockHash common.Hash, index hexutil.Uint) (map[string]interface{}, error) {
	block, err := s.b.BlockByHash(ctx, blockHash)
	if block != nil {
		uncles := block.Uncles()
		if index >= hexutil.Uint(len(uncles)) {
			log.Debug("Requested uncle not found", "number", block.Number(), "hash", blockHash, "index", index)
			return nil, nil
		}
		block = types.NewBlockWithHeader(uncles[index])
		return s.rpcMarshalBlock(ctx, block, false, false)
	}
	return nil, err
}

// GetUncleCountByBlockNumber returns number of uncles in the block for the given block number
func (s *BlockChainAPI) GetUncleCountByBlockNumber(ctx context.Context, blockNr rpc.BlockNumber) *hexutil.Uint {
	if block, _ := s.b.BlockByNumber(ctx, blockNr); block != nil {
		n := hexutil.Uint(len(block.Uncles()))
		return &n
	}
	return nil
}

// GetUncleCountByBlockHash returns number of uncles in the block for the given block hash
func (s *BlockChainAPI) GetUncleCountByBlockHash(ctx context.Context, blockHash common.Hash) *hexutil.Uint {
	if block, _ := s.b.BlockByHash(ctx, blockHash); block != nil {
		n := hexutil.Uint(len(block.Uncles()))
		return &n
	}
	return nil
}

// GetCode returns the code stored at the given address in the state for the given block number.
func (s *BlockChainAPI) GetCode(ctx context.Context, address common.Address, blockNrOrHash rpc.BlockNumberOrHash) (hexutil.Bytes, error) {
	state, _, err := s.b.StateAndHeaderByNumberOrHash(ctx, blockNrOrHash)
	if state == nil || err != nil {
		return nil, err
	}
	code := state.GetCode(address)
	return code, state.Error()
}

// GetStorageAt returns the storage from the state at the given address, key and
// block number. The rpc.LatestBlockNumber and rpc.PendingBlockNumber meta block
// numbers are also allowed.
func (s *BlockChainAPI) GetStorageAt(ctx context.Context, address common.Address, key string, blockNrOrHash rpc.BlockNumberOrHash) (hexutil.Bytes, error) {
	state, _, err := s.b.StateAndHeaderByNumberOrHash(ctx, blockNrOrHash)
	if state == nil || err != nil {
		return nil, err
	}
	res := state.GetState(address, common.HexToHash(key))
	return res[:], state.Error()
}

// OverrideAccount indicates the overriding fields of account during the execution
// of a message call.
// Note, state and stateDiff can't be specified at the same time. If state is
// set, message execution will only use the data in the given state. Otherwise
// if statDiff is set, all diff will be applied first and then execute the call
// message.
type OverrideAccount struct {
	Nonce     *hexutil.Uint64              `json:"nonce"`
	Code      *hexutil.Bytes               `json:"code"`
	Balance   **hexutil.Big                `json:"balance"`
	State     *map[common.Hash]common.Hash `json:"state"`
	StateDiff *map[common.Hash]common.Hash `json:"stateDiff"`
}

// StateOverride is the collection of overridden accounts.
type StateOverride map[common.Address]OverrideAccount

// Apply overrides the fields of specified accounts into the given state.
func (diff *StateOverride) Apply(state *state.StateDB) error {
	if diff == nil {
		return nil
	}
	for addr, account := range *diff {
		// Override account nonce.
		if account.Nonce != nil {
			state.SetNonce(addr, uint64(*account.Nonce))
		}
		// Override account(contract) code.
		if account.Code != nil {
			state.SetCode(addr, *account.Code)
		}
		// Override account balance.
		if account.Balance != nil {
			state.SetBalance(addr, (*big.Int)(*account.Balance))
		}
		if account.State != nil && account.StateDiff != nil {
			return fmt.Errorf("account %s has both 'state' and 'stateDiff'", addr.Hex())
		}
		// Replace entire state if caller requires.
		if account.State != nil {
			state.SetStorage(addr, *account.State)
		}
		// Apply state diff into specified accounts.
		if account.StateDiff != nil {
			for key, value := range *account.StateDiff {
				state.SetState(addr, key, value)
			}
		}
	}
	return nil
}

// BlockOverrides is a set of header fields to override.
type BlockOverrides struct {
	Number     *hexutil.Big
	Difficulty *hexutil.Big
	Time       *hexutil.Big
	GasLimit   *hexutil.Uint64
	Coinbase   *common.Address
	Random     *common.Hash
	BaseFee    *hexutil.Big
}

// Apply overrides the given header fields into the given block context.
func (diff *BlockOverrides) Apply(blockCtx *vm.BlockContext) {
	if diff == nil {
		return
	}
	if diff.Number != nil {
		blockCtx.BlockNumber = diff.Number.ToInt()
	}
	if diff.Difficulty != nil {
		blockCtx.Difficulty = diff.Difficulty.ToInt()
	}
	if diff.Time != nil {
		blockCtx.Time = diff.Time.ToInt()
	}
	if diff.GasLimit != nil {
		blockCtx.GasLimit = uint64(*diff.GasLimit)
	}
	if diff.Coinbase != nil {
		blockCtx.Coinbase = *diff.Coinbase
	}
	if diff.Random != nil {
		blockCtx.Random = diff.Random
	}
	if diff.BaseFee != nil {
		blockCtx.BaseFee = diff.BaseFee.ToInt()
	}
}

func DoCall(ctx context.Context, b Backend, args TransactionArgs, blockNrOrHash rpc.BlockNumberOrHash, overrides *StateOverride, timeout time.Duration, globalGasCap uint64) (*core.ExecutionResult, error) {
	defer func(start time.Time) { log.Debug("Executing EVM call finished", "runtime", time.Since(start)) }(time.Now())

	state, header, err := b.StateAndHeaderByNumberOrHash(ctx, blockNrOrHash)
	if state == nil || err != nil {
		return nil, err
	}
	if err := overrides.Apply(state); err != nil {
		return nil, err
	}
	// Setup context so it may be cancelled the call has completed
	// or, in case of unmetered gas, setup a context with a timeout.
	var cancel context.CancelFunc
	if timeout > 0 {
		ctx, cancel = context.WithTimeout(ctx, timeout)
	} else {
		ctx, cancel = context.WithCancel(ctx)
	}
	// Make sure the context is cancelled when the call has completed
	// this makes sure resources are cleaned up.
	defer cancel()

	// Get a new instance of the EVM.
	msg, err := args.ToMessage(globalGasCap, header.BaseFee)
	if err != nil {
		return nil, err
	}
	evm, vmError, err := b.GetEVM(ctx, msg, state, header, &vm.Config{NoBaseFee: true})
	if err != nil {
		return nil, err
	}
	// Wait for the context to be done and cancel the evm. Even if the
	// EVM has finished, cancelling may be done (repeatedly)
	go func() {
		<-ctx.Done()
		evm.Cancel()
	}()

	// Execute the message.
	gp := new(core.GasPool).AddGas(math.MaxUint64)
	result, err := core.ApplyMessage(evm, msg, gp)
	if err := vmError(); err != nil {
		return nil, err
	}

	// If the timer caused an abort, return an appropriate error message
	if evm.Cancelled() {
		return nil, fmt.Errorf("execution aborted (timeout = %v)", timeout)
	}
	if err != nil {
		return result, fmt.Errorf("err: %w (supplied gas %d)", err, msg.Gas())
	}
	return result, nil
}

func newRevertError(result *core.ExecutionResult) *revertError {
	reason, errUnpack := abi.UnpackRevert(result.Revert())
	err := errors.New("execution reverted")
	if errUnpack == nil {
		err = fmt.Errorf("execution reverted: %v", reason)
	}
	return &revertError{
		error:  err,
		reason: hexutil.Encode(result.Revert()),
	}
}

// revertError is an API error that encompasses an EVM revertal with JSON error
// code and a binary data blob.
type revertError struct {
	error
	reason string // revert reason hex encoded
}

// ErrorCode returns the JSON error code for a revertal.
// See: https://github.com/ethereum/wiki/wiki/JSON-RPC-Error-Codes-Improvement-Proposal
func (e *revertError) ErrorCode() int {
	return 3
}

// ErrorData returns the hex encoded revert reason.
func (e *revertError) ErrorData() interface{} {
	return e.reason
}

// Call executes the given transaction on the state for the given block number.
//
// Additionally, the caller can specify a batch of contract for fields overriding.
//
// Note, this function doesn't make and changes in the state/blockchain and is
// useful to execute and retrieve values.
func (s *BlockChainAPI) Call(ctx context.Context, args TransactionArgs, blockNrOrHash rpc.BlockNumberOrHash, overrides *StateOverride) (hexutil.Bytes, error) {
	result, err := DoCall(ctx, s.b, args, blockNrOrHash, overrides, s.b.RPCEVMTimeout(), s.b.RPCGasCap())
	if err != nil {
		return nil, err
	}
	// If the result contains a revert reason, try to unpack and return it.
	if len(result.Revert()) > 0 {
		return nil, newRevertError(result)
	}
	return result.Return(), result.Err
}

func DoEstimateGas(ctx context.Context, b Backend, args TransactionArgs, blockNrOrHash rpc.BlockNumberOrHash, gasCap uint64) (hexutil.Uint64, error) {
	// Binary search the gas requirement, as it may be higher than the amount used
	var (
		lo  uint64 = params.TxGas - 1
		hi  uint64
		cap uint64
	)
	// Use zero address if sender unspecified.
	if args.From == nil {
		args.From = new(common.Address)
	}
	// Determine the highest gas limit can be used during the estimation.
	if args.Gas != nil && uint64(*args.Gas) >= params.TxGas {
		hi = uint64(*args.Gas)
	} else {
		// Retrieve the block to act as the gas ceiling
		block, err := b.BlockByNumberOrHash(ctx, blockNrOrHash)
		if err != nil {
			return 0, err
		}
		if block == nil {
			return 0, errors.New("block not found")
		}
		hi = block.GasLimit()
	}
	// Normalize the max fee per gas the call is willing to spend.
	var feeCap *big.Int
	if args.GasPrice != nil && (args.MaxFeePerGas != nil || args.MaxPriorityFeePerGas != nil) {
		return 0, errors.New("both gasPrice and (maxFeePerGas or maxPriorityFeePerGas) specified")
	} else if args.GasPrice != nil {
		feeCap = args.GasPrice.ToInt()
	} else if args.MaxFeePerGas != nil {
		feeCap = args.MaxFeePerGas.ToInt()
	} else {
		feeCap = common.Big0
	}
	// Recap the highest gas limit with account's available balance.
	if feeCap.BitLen() != 0 {
		state, _, err := b.StateAndHeaderByNumberOrHash(ctx, blockNrOrHash)
		if err != nil {
			return 0, err
		}
		balance := state.GetBalance(*args.From) // from can't be nil
		available := new(big.Int).Set(balance)
		if args.Value != nil {
			if args.Value.ToInt().Cmp(available) >= 0 {
				return 0, errors.New("insufficient funds for transfer")
			}
			available.Sub(available, args.Value.ToInt())
		}
		allowance := new(big.Int).Div(available, feeCap)

		// If the allowance is larger than maximum uint64, skip checking
		if allowance.IsUint64() && hi > allowance.Uint64() {
			transfer := args.Value
			if transfer == nil {
				transfer = new(hexutil.Big)
			}
			log.Warn("Gas estimation capped by limited funds", "original", hi, "balance", balance,
				"sent", transfer.ToInt(), "maxFeePerGas", feeCap, "fundable", allowance)
			hi = allowance.Uint64()
		}
	}
	// Recap the highest gas allowance with specified gascap.
	if gasCap != 0 && hi > gasCap {
		log.Warn("Caller gas above allowance, capping", "requested", hi, "cap", gasCap)
		hi = gasCap
	}
	cap = hi

	// Create a helper to check if a gas allowance results in an executable transaction
	executable := func(gas uint64) (bool, *core.ExecutionResult, error) {
		args.Gas = (*hexutil.Uint64)(&gas)

		result, err := DoCall(ctx, b, args, blockNrOrHash, nil, 0, gasCap)
		if err != nil {
			if errors.Is(err, core.ErrIntrinsicGas) {
				return true, nil, nil // Special case, raise gas limit
			}
			return true, nil, err // Bail out
		}
		return result.Failed(), result, nil
	}
	// Execute the binary search and hone in on an executable gas limit
	for lo+1 < hi {
		mid := (hi + lo) / 2
		failed, _, err := executable(mid)

		// If the error is not nil(consensus error), it means the provided message
		// call or transaction will never be accepted no matter how much gas it is
		// assigned. Return the error directly, don't struggle any more.
		if err != nil {
			return 0, err
		}
		if failed {
			lo = mid
		} else {
			hi = mid
		}
	}
	// Reject the transaction as invalid if it still fails at the highest allowance
	if hi == cap {
		failed, result, err := executable(hi)
		if err != nil {
			return 0, err
		}
		if failed {
			if result != nil && result.Err != vm.ErrOutOfGas {
				if len(result.Revert()) > 0 {
					return 0, newRevertError(result)
				}
				return 0, result.Err
			}
			// Otherwise, the specified gas cap is too low
			return 0, fmt.Errorf("gas required exceeds allowance (%d)", cap)
		}
	}
	return hexutil.Uint64(hi), nil
}

// EstimateGas returns an estimate of the amount of gas needed to execute the
// given transaction against the current pending block.
func (s *BlockChainAPI) EstimateGas(ctx context.Context, args TransactionArgs, blockNrOrHash *rpc.BlockNumberOrHash) (hexutil.Uint64, error) {
	bNrOrHash := rpc.BlockNumberOrHashWithNumber(rpc.PendingBlockNumber)
	if blockNrOrHash != nil {
		bNrOrHash = *blockNrOrHash
	}
	return DoEstimateGas(ctx, s.b, args, bNrOrHash, s.b.RPCGasCap())
}

// RPCMarshalHeader converts the given header to the RPC output .
func RPCMarshalHeader(head *types.Header) map[string]interface{} {
	result := map[string]interface{}{
		"number":           (*hexutil.Big)(head.Number),
		"hash":             head.Hash(),
		"parentHash":       head.ParentHash,
		"nonce":            head.Nonce,
		"mixHash":          head.MixDigest,
		"sha3Uncles":       head.UncleHash,
		"logsBloom":        head.Bloom,
		"stateRoot":        head.Root,
		"miner":            head.Coinbase,
		"difficulty":       (*hexutil.Big)(head.Difficulty),
		"extraData":        hexutil.Bytes(head.Extra),
		"size":             hexutil.Uint64(head.Size()),
		"gasLimit":         hexutil.Uint64(head.GasLimit),
		"gasUsed":          hexutil.Uint64(head.GasUsed),
		"timestamp":        hexutil.Uint64(head.Time),
		"transactionsRoot": head.TxHash,
		"receiptsRoot":     head.ReceiptHash,
	}

	if head.BaseFee != nil {
		result["baseFeePerGas"] = (*hexutil.Big)(head.BaseFee)
	}

	return result
}

// RPCMarshalBlock converts the given block to the RPC output which depends on fullTx. If inclTx is true transactions are
// returned. When fullTx is true the returned block contains full transaction details, otherwise it will only contain
// transaction hashes.
func RPCMarshalBlock(block *types.Block, inclTx bool, fullTx bool, config *params.ChainConfig) (map[string]interface{}, error) {
	fields := RPCMarshalHeader(block.Header())
	fields["size"] = hexutil.Uint64(block.Size())

	if inclTx {
		formatTx := func(tx *types.Transaction) (interface{}, error) {
			return tx.Hash(), nil
		}
		if fullTx {
			formatTx = func(tx *types.Transaction) (interface{}, error) {
				return newRPCTransactionFromBlockHash(block, tx.Hash(), config), nil
			}
		}
		txs := block.Transactions()
		transactions := make([]interface{}, len(txs))
		var err error
		for i, tx := range txs {
			if transactions[i], err = formatTx(tx); err != nil {
				return nil, err
			}
		}
		fields["transactions"] = transactions
	}
	uncles := block.Uncles()
	uncleHashes := make([]common.Hash, len(uncles))
	for i, uncle := range uncles {
		uncleHashes[i] = uncle.Hash()
	}
	fields["uncles"] = uncleHashes

	return fields, nil
}

// rpcMarshalHeader uses the generalized output filler, then adds the total difficulty field, which requires
// a `BlockchainAPI`.
func (s *BlockChainAPI) rpcMarshalHeader(ctx context.Context, header *types.Header) map[string]interface{} {
	fields := RPCMarshalHeader(header)
	fields["totalDifficulty"] = (*hexutil.Big)(s.b.GetTd(ctx, header.Hash()))
	return fields
}

// rpcMarshalBlock uses the generalized output filler, then adds the total difficulty field, which requires
// a `BlockchainAPI`.
func (s *BlockChainAPI) rpcMarshalBlock(ctx context.Context, b *types.Block, inclTx bool, fullTx bool) (map[string]interface{}, error) {
	fields, err := RPCMarshalBlock(b, inclTx, fullTx, s.b.ChainConfig())
	if err != nil {
		return nil, err
	}
	if inclTx {
		fields["totalDifficulty"] = (*hexutil.Big)(s.b.GetTd(ctx, b.Hash()))
	}
	return fields, err
}

// RPCTransaction represents a transaction that will serialize to the RPC representation of a transaction
type RPCTransaction struct {
	BlockHash        *common.Hash      `json:"blockHash"`
	BlockNumber      *hexutil.Big      `json:"blockNumber"`
	From             common.Address    `json:"from"`
	Gas              hexutil.Uint64    `json:"gas"`
	GasPrice         *hexutil.Big      `json:"gasPrice"`
	GasFeeCap        *hexutil.Big      `json:"maxFeePerGas,omitempty"`
	GasTipCap        *hexutil.Big      `json:"maxPriorityFeePerGas,omitempty"`
	Hash             common.Hash       `json:"hash"`
	Input            hexutil.Bytes     `json:"input"`
	Nonce            hexutil.Uint64    `json:"nonce"`
	To               *common.Address   `json:"to"`
	TransactionIndex *hexutil.Uint64   `json:"transactionIndex"`
	Value            *hexutil.Big      `json:"value"`
	Type             hexutil.Uint64    `json:"type"`
	Accesses         *types.AccessList `json:"accessList,omitempty"`
	ChainID          *hexutil.Big      `json:"chainId,omitempty"`
	V                *hexutil.Big      `json:"v"`
	R                *hexutil.Big      `json:"r"`
	S                *hexutil.Big      `json:"s"`
}

// newRPCTransaction returns a transaction that will serialize to the RPC
// representation, with the given location metadata set (if available).
func newRPCTransaction(tx *types.Transaction, blockHash common.Hash, blockNumber uint64, index uint64, baseFee *big.Int, config *params.ChainConfig) *RPCTransaction {
	signer := types.MakeSigner(config, new(big.Int).SetUint64(blockNumber))
	from, _ := types.Sender(signer, tx)
	v, r, s := tx.RawSignatureValues()
	result := &RPCTransaction{
		Type:     hexutil.Uint64(tx.Type()),
		From:     from,
		Gas:      hexutil.Uint64(tx.Gas()),
		GasPrice: (*hexutil.Big)(tx.GasPrice()),
		Hash:     tx.Hash(),
		Input:    hexutil.Bytes(tx.Data()),
		Nonce:    hexutil.Uint64(tx.Nonce()),
		To:       tx.To(),
		Value:    (*hexutil.Big)(tx.Value()),
		V:        (*hexutil.Big)(v),
		R:        (*hexutil.Big)(r),
		S:        (*hexutil.Big)(s),
	}
	if blockHash != (common.Hash{}) {
		result.BlockHash = &blockHash
		result.BlockNumber = (*hexutil.Big)(new(big.Int).SetUint64(blockNumber))
		result.TransactionIndex = (*hexutil.Uint64)(&index)
	}
	switch tx.Type() {
	case types.LegacyTxType:
		// if a legacy transaction has an EIP-155 chain id, include it explicitly
		if id := tx.ChainId(); id.Sign() != 0 {
			result.ChainID = (*hexutil.Big)(id)
		}
	case types.AccessListTxType:
		al := tx.AccessList()
		result.Accesses = &al
		result.ChainID = (*hexutil.Big)(tx.ChainId())
	case types.DynamicFeeTxType:
		al := tx.AccessList()
		result.Accesses = &al
		result.ChainID = (*hexutil.Big)(tx.ChainId())
		result.GasFeeCap = (*hexutil.Big)(tx.GasFeeCap())
		result.GasTipCap = (*hexutil.Big)(tx.GasTipCap())
		// if the transaction has been mined, compute the effective gas price
		if baseFee != nil && blockHash != (common.Hash{}) {
			// price = min(tip, gasFeeCap - baseFee) + baseFee
			price := math.BigMin(new(big.Int).Add(tx.GasTipCap(), baseFee), tx.GasFeeCap())
			result.GasPrice = (*hexutil.Big)(price)
		} else {
			result.GasPrice = (*hexutil.Big)(tx.GasFeeCap())
		}
	}
	return result
}

// newRPCPendingTransaction returns a pending transaction that will serialize to the RPC representation
func newRPCPendingTransaction(tx *types.Transaction, current *types.Header, config *params.ChainConfig) *RPCTransaction {
	var baseFee *big.Int
	blockNumber := uint64(0)
	if current != nil {
		baseFee = misc.CalcBaseFee(config, current)
		blockNumber = current.Number.Uint64()
	}
	return newRPCTransaction(tx, common.Hash{}, blockNumber, 0, baseFee, config)
}

// newRPCTransactionFromBlockIndex returns a transaction that will serialize to the RPC representation.
func newRPCTransactionFromBlockIndex(b *types.Block, index uint64, config *params.ChainConfig) *RPCTransaction {
	txs := b.Transactions()
	if index >= uint64(len(txs)) {
		return nil
	}
	return newRPCTransaction(txs[index], b.Hash(), b.NumberU64(), index, b.BaseFee(), config)
}

// newRPCRawTransactionFromBlockIndex returns the bytes of a transaction given a block and a transaction index.
func newRPCRawTransactionFromBlockIndex(b *types.Block, index uint64) hexutil.Bytes {
	txs := b.Transactions()
	if index >= uint64(len(txs)) {
		return nil
	}
	blob, _ := txs[index].MarshalBinary()
	return blob
}

// newRPCTransactionFromBlockHash returns a transaction that will serialize to the RPC representation.
func newRPCTransactionFromBlockHash(b *types.Block, hash common.Hash, config *params.ChainConfig) *RPCTransaction {
	for idx, tx := range b.Transactions() {
		if tx.Hash() == hash {
			return newRPCTransactionFromBlockIndex(b, uint64(idx), config)
		}
	}
	return nil
}

// accessListResult returns an optional accesslist
// Its the result of the `debug_createAccessList` RPC call.
// It contains an error if the transaction itself failed.
type accessListResult struct {
	Accesslist *types.AccessList `json:"accessList"`
	Error      string            `json:"error,omitempty"`
	GasUsed    hexutil.Uint64    `json:"gasUsed"`
}

// CreateAccessList creates a EIP-2930 type AccessList for the given transaction.
// Reexec and BlockNrOrHash can be specified to create the accessList on top of a certain state.
func (s *BlockChainAPI) CreateAccessList(ctx context.Context, args TransactionArgs, blockNrOrHash *rpc.BlockNumberOrHash) (*accessListResult, error) {
	bNrOrHash := rpc.BlockNumberOrHashWithNumber(rpc.PendingBlockNumber)
	if blockNrOrHash != nil {
		bNrOrHash = *blockNrOrHash
	}
	acl, gasUsed, vmerr, err := AccessList(ctx, s.b, bNrOrHash, args)
	if err != nil {
		return nil, err
	}
	result := &accessListResult{Accesslist: &acl, GasUsed: hexutil.Uint64(gasUsed)}
	if vmerr != nil {
		result.Error = vmerr.Error()
	}
	return result, nil
}

// AccessList creates an access list for the given transaction.
// If the accesslist creation fails an error is returned.
// If the transaction itself fails, an vmErr is returned.
func AccessList(ctx context.Context, b Backend, blockNrOrHash rpc.BlockNumberOrHash, args TransactionArgs) (acl types.AccessList, gasUsed uint64, vmErr error, err error) {
	// Retrieve the execution context
	db, header, err := b.StateAndHeaderByNumberOrHash(ctx, blockNrOrHash)
	if db == nil || err != nil {
		return nil, 0, nil, err
	}
	// If the gas amount is not set, default to RPC gas cap.
	if args.Gas == nil {
		tmp := hexutil.Uint64(b.RPCGasCap())
		args.Gas = &tmp
	}

	// Ensure any missing fields are filled, extract the recipient and input data
	if err := args.setDefaults(ctx, b); err != nil {
		return nil, 0, nil, err
	}
	var to common.Address
	if args.To != nil {
		to = *args.To
	} else {
		to = crypto.CreateAddress(args.from(), uint64(*args.Nonce))
	}
	isPostMerge := header.Difficulty.Cmp(common.Big0) == 0
	// Retrieve the precompiles since they don't need to be added to the access list
	precompiles := vm.ActivePrecompiles(b.ChainConfig().Rules(header.Number, isPostMerge))

	// Create an initial tracer
	prevTracer := logger.NewAccessListTracer(nil, args.from(), to, precompiles)
	if args.AccessList != nil {
		prevTracer = logger.NewAccessListTracer(*args.AccessList, args.from(), to, precompiles)
	}
	for {
		// Retrieve the current access list to expand
		accessList := prevTracer.AccessList()
		log.Trace("Creating access list", "input", accessList)

		// Copy the original db so we don't modify it
		statedb := db.Copy()
		// Set the accesslist to the last al
		args.AccessList = &accessList
		msg, err := args.ToMessage(b.RPCGasCap(), header.BaseFee)
		if err != nil {
			return nil, 0, nil, err
		}

		// Apply the transaction with the access list tracer
		tracer := logger.NewAccessListTracer(accessList, args.from(), to, precompiles)
		config := vm.Config{Tracer: tracer, Debug: true, NoBaseFee: true}
		vmenv, _, err := b.GetEVM(ctx, msg, statedb, header, &config)
		if err != nil {
			return nil, 0, nil, err
		}
		res, err := core.ApplyMessage(vmenv, msg, new(core.GasPool).AddGas(msg.Gas()))
		if err != nil {
			return nil, 0, nil, fmt.Errorf("failed to apply transaction: %v err: %v", args.toTransaction().Hash(), err)
		}
		if tracer.Equal(prevTracer) {
			return accessList, res.UsedGas, res.Err, nil
		}
		prevTracer = tracer
	}
}

// TransactionAPI exposes methods for reading and creating transaction data.
type TransactionAPI struct {
	b         Backend
	nonceLock *AddrLocker
	signer    types.Signer
}

// NewTransactionAPI creates a new RPC service with methods for interacting with transactions.
func NewTransactionAPI(b Backend, nonceLock *AddrLocker) *TransactionAPI {
	// The signer used by the API should always be the 'latest' known one because we expect
	// signers to be backwards-compatible with old transactions.
	signer := types.LatestSigner(b.ChainConfig())
	return &TransactionAPI{b, nonceLock, signer}
}

// GetBlockTransactionCountByNumber returns the number of transactions in the block with the given block number.
func (s *TransactionAPI) GetBlockTransactionCountByNumber(ctx context.Context, blockNr rpc.BlockNumber) *hexutil.Uint {
	if block, _ := s.b.BlockByNumber(ctx, blockNr); block != nil {
		n := hexutil.Uint(len(block.Transactions()))
		return &n
	}
	return nil
}

// GetBlockTransactionCountByHash returns the number of transactions in the block with the given hash.
func (s *TransactionAPI) GetBlockTransactionCountByHash(ctx context.Context, blockHash common.Hash) *hexutil.Uint {
	if block, _ := s.b.BlockByHash(ctx, blockHash); block != nil {
		n := hexutil.Uint(len(block.Transactions()))
		return &n
	}
	return nil
}

// GetTransactionByBlockNumberAndIndex returns the transaction for the given block number and index.
func (s *TransactionAPI) GetTransactionByBlockNumberAndIndex(ctx context.Context, blockNr rpc.BlockNumber, index hexutil.Uint) *RPCTransaction {
	if block, _ := s.b.BlockByNumber(ctx, blockNr); block != nil {
		return newRPCTransactionFromBlockIndex(block, uint64(index), s.b.ChainConfig())
	}
	return nil
}

// GetTransactionByBlockHashAndIndex returns the transaction for the given block hash and index.
func (s *TransactionAPI) GetTransactionByBlockHashAndIndex(ctx context.Context, blockHash common.Hash, index hexutil.Uint) *RPCTransaction {
	if block, _ := s.b.BlockByHash(ctx, blockHash); block != nil {
		return newRPCTransactionFromBlockIndex(block, uint64(index), s.b.ChainConfig())
	}
	return nil
}

// GetRawTransactionByBlockNumberAndIndex returns the bytes of the transaction for the given block number and index.
func (s *TransactionAPI) GetRawTransactionByBlockNumberAndIndex(ctx context.Context, blockNr rpc.BlockNumber, index hexutil.Uint) hexutil.Bytes {
	if block, _ := s.b.BlockByNumber(ctx, blockNr); block != nil {
		return newRPCRawTransactionFromBlockIndex(block, uint64(index))
	}
	return nil
}

// GetRawTransactionByBlockHashAndIndex returns the bytes of the transaction for the given block hash and index.
func (s *TransactionAPI) GetRawTransactionByBlockHashAndIndex(ctx context.Context, blockHash common.Hash, index hexutil.Uint) hexutil.Bytes {
	if block, _ := s.b.BlockByHash(ctx, blockHash); block != nil {
		return newRPCRawTransactionFromBlockIndex(block, uint64(index))
	}
	return nil
}

// GetTransactionCount returns the number of transactions the given address has sent for the given block number
func (s *TransactionAPI) GetTransactionCount(ctx context.Context, address common.Address, blockNrOrHash rpc.BlockNumberOrHash) (*hexutil.Uint64, error) {
	// Ask transaction pool for the nonce which includes pending transactions
	if blockNr, ok := blockNrOrHash.Number(); ok && blockNr == rpc.PendingBlockNumber {
		nonce, err := s.b.GetPoolNonce(ctx, address)
		if err != nil {
			return nil, err
		}
		return (*hexutil.Uint64)(&nonce), nil
	}
	// Resolve block number and use its state to ask for the nonce
	state, _, err := s.b.StateAndHeaderByNumberOrHash(ctx, blockNrOrHash)
	if state == nil || err != nil {
		return nil, err
	}
	nonce := state.GetNonce(address)
	return (*hexutil.Uint64)(&nonce), state.Error()
}

// GetTransactionByHash returns the transaction for the given hash
func (s *TransactionAPI) GetTransactionByHash(ctx context.Context, hash common.Hash) (*RPCTransaction, error) {
	// Try to return an already finalized transaction
	tx, blockHash, blockNumber, index, err := s.b.GetTransaction(ctx, hash)
	if err != nil {
		return nil, err
	}
	if tx != nil {
		header, err := s.b.HeaderByHash(ctx, blockHash)
		if err != nil {
			return nil, err
		}
		return newRPCTransaction(tx, blockHash, blockNumber, index, header.BaseFee, s.b.ChainConfig()), nil
	}
	// No finalized transaction, try to retrieve it from the pool
	if tx := s.b.GetPoolTransaction(hash); tx != nil {
		return newRPCPendingTransaction(tx, s.b.CurrentHeader(), s.b.ChainConfig()), nil
	}

	// Transaction unknown, return as such
	return nil, nil
}

// GetRawTransactionByHash returns the bytes of the transaction for the given hash.
func (s *TransactionAPI) GetRawTransactionByHash(ctx context.Context, hash common.Hash) (hexutil.Bytes, error) {
	// Retrieve a finalized transaction, or a pooled otherwise
	tx, _, _, _, err := s.b.GetTransaction(ctx, hash)
	if err != nil {
		return nil, err
	}
	if tx == nil {
		if tx = s.b.GetPoolTransaction(hash); tx == nil {
			// Transaction not found anywhere, abort
			return nil, nil
		}
	}
	// Serialize to RLP and return
	return tx.MarshalBinary()
}

// GetTransactionReceipt returns the transaction receipt for the given transaction hash.
func (s *TransactionAPI) GetTransactionReceipt(ctx context.Context, hash common.Hash) (map[string]interface{}, error) {
	tx, blockHash, blockNumber, index, err := s.b.GetTransaction(ctx, hash)
	if err != nil {
		// When the transaction doesn't exist, the RPC method should return JSON null
		// as per specification.
		return nil, nil
	}
	receipts, err := s.b.GetReceipts(ctx, blockHash)
	if err != nil {
		return nil, err
	}
	if len(receipts) <= int(index) {
		return nil, nil
	}
	receipt := receipts[index]

	// Derive the sender.
	bigblock := new(big.Int).SetUint64(blockNumber)
	signer := types.MakeSigner(s.b.ChainConfig(), bigblock)
	from, _ := types.Sender(signer, tx)

	fields := map[string]interface{}{
		"blockHash":         blockHash,
		"blockNumber":       hexutil.Uint64(blockNumber),
		"transactionHash":   hash,
		"transactionIndex":  hexutil.Uint64(index),
		"from":              from,
		"to":                tx.To(),
		"gasUsed":           hexutil.Uint64(receipt.GasUsed),
		"cumulativeGasUsed": hexutil.Uint64(receipt.CumulativeGasUsed),
		"contractAddress":   nil,
		"logs":              receipt.Logs,
		"logsBloom":         receipt.Bloom,
		"type":              hexutil.Uint(tx.Type()),
	}
	// Assign the effective gas price paid
	if !s.b.ChainConfig().IsLondon(bigblock) {
		fields["effectiveGasPrice"] = hexutil.Uint64(tx.GasPrice().Uint64())
	} else {
		header, err := s.b.HeaderByHash(ctx, blockHash)
		if err != nil {
			return nil, err
		}
		gasPrice := new(big.Int).Add(header.BaseFee, tx.EffectiveGasTipValue(header.BaseFee))
		fields["effectiveGasPrice"] = hexutil.Uint64(gasPrice.Uint64())
	}
	// Assign receipt status or post state.
	if len(receipt.PostState) > 0 {
		fields["root"] = hexutil.Bytes(receipt.PostState)
	} else {
		fields["status"] = hexutil.Uint(receipt.Status)
	}
	if receipt.Logs == nil {
		fields["logs"] = []*types.Log{}
	}
	// If the ContractAddress is 20 0x0 bytes, assume it is not a contract creation
	if receipt.ContractAddress != (common.Address{}) {
		fields["contractAddress"] = receipt.ContractAddress
	}
	return fields, nil
}

// sign is a helper function that signs a transaction with the private key of the given address.
func (s *TransactionAPI) sign(addr common.Address, tx *types.Transaction) (*types.Transaction, error) {
	// Look up the wallet containing the requested signer
	account := accounts.Account{Address: addr}

	wallet, err := s.b.AccountManager().Find(account)
	if err != nil {
		return nil, err
	}
	// Request the wallet to sign the transaction
	return wallet.SignTx(account, tx, s.b.ChainConfig().ChainID)
}

// SubmitTransaction is a helper function that submits tx to txPool and logs a message.
func SubmitTransaction(ctx context.Context, b Backend, tx *types.Transaction) (common.Hash, error) {
	// If the transaction fee cap is already specified, ensure the
	// fee of the given transaction is _reasonable_.
	if err := checkTxFee(tx.GasPrice(), tx.Gas(), b.RPCTxFeeCap()); err != nil {
		return common.Hash{}, err
	}
	if !b.UnprotectedAllowed() && !tx.Protected() {
		// Ensure only eip155 signed transactions are submitted if EIP155Required is set.
		return common.Hash{}, errors.New("only replay-protected (EIP-155) transactions allowed over RPC")
	}
	if err := b.SendTx(ctx, tx); err != nil {
		return common.Hash{}, err
	}
	// Print a log with full tx details for manual investigations and interventions
	signer := types.MakeSigner(b.ChainConfig(), b.CurrentBlock().Number())
	from, err := types.Sender(signer, tx)
	if err != nil {
		return common.Hash{}, err
	}

	if tx.To() == nil {
		addr := crypto.CreateAddress(from, tx.Nonce())
		log.Info("Submitted contract creation", "hash", tx.Hash().Hex(), "from", from, "nonce", tx.Nonce(), "contract", addr.Hex(), "value", tx.Value())
	} else {
		log.Info("Submitted transaction", "hash", tx.Hash().Hex(), "from", from, "nonce", tx.Nonce(), "recipient", tx.To(), "value", tx.Value())
	}
	return tx.Hash(), nil
}

// SendTransaction creates a transaction for the given argument, sign it and submit it to the
// transaction pool.
func (s *TransactionAPI) SendTransaction(ctx context.Context, args TransactionArgs) (common.Hash, error) {
	// Look up the wallet containing the requested signer
	account := accounts.Account{Address: args.from()}

	wallet, err := s.b.AccountManager().Find(account)
	if err != nil {
		return common.Hash{}, err
	}

	if args.Nonce == nil {
		// Hold the addresse's mutex around signing to prevent concurrent assignment of
		// the same nonce to multiple accounts.
		s.nonceLock.LockAddr(args.from())
		defer s.nonceLock.UnlockAddr(args.from())
	}

	// Set some sanity defaults and terminate on failure
	if err := args.setDefaults(ctx, s.b); err != nil {
		return common.Hash{}, err
	}
	// Assemble the transaction and sign with the wallet
	tx := args.toTransaction()

	signed, err := wallet.SignTx(account, tx, s.b.ChainConfig().ChainID)
	if err != nil {
		return common.Hash{}, err
	}
	return SubmitTransaction(ctx, s.b, signed)
}

// FillTransaction fills the defaults (nonce, gas, gasPrice or 1559 fields)
// on a given unsigned transaction, and returns it to the caller for further
// processing (signing + broadcast).
func (s *TransactionAPI) FillTransaction(ctx context.Context, args TransactionArgs) (*SignTransactionResult, error) {
	// Set some sanity defaults and terminate on failure
	if err := args.setDefaults(ctx, s.b); err != nil {
		return nil, err
	}
	// Assemble the transaction and obtain rlp
	tx := args.toTransaction()
	data, err := tx.MarshalBinary()
	if err != nil {
		return nil, err
	}
	return &SignTransactionResult{data, tx}, nil
}

// SendRawTransaction will add the signed transaction to the transaction pool.
// The sender is responsible for signing the transaction and using the correct nonce.
func (s *TransactionAPI) SendRawTransaction(ctx context.Context, input hexutil.Bytes) (common.Hash, error) {
	tx := new(types.Transaction)
	if err := tx.UnmarshalBinary(input); err != nil {
		return common.Hash{}, err
	}
	return SubmitTransaction(ctx, s.b, tx)
}

// Sign calculates an ECDSA signature for:
// keccak256("\x19Ethereum Signed Message:\n" + len(message) + message).
//
// Note, the produced signature conforms to the secp256k1 curve R, S and V values,
// where the V value will be 27 or 28 for legacy reasons.
//
// The account associated with addr must be unlocked.
//
// https://github.com/ethereum/wiki/wiki/JSON-RPC#eth_sign
func (s *TransactionAPI) Sign(addr common.Address, data hexutil.Bytes) (hexutil.Bytes, error) {
	// Look up the wallet containing the requested signer
	account := accounts.Account{Address: addr}

	wallet, err := s.b.AccountManager().Find(account)
	if err != nil {
		return nil, err
	}
	// Sign the requested hash with the wallet
	signature, err := wallet.SignText(account, data)
	if err == nil {
		signature[64] += 27 // Transform V from 0/1 to 27/28 according to the yellow paper
	}
	return signature, err
}

// SignTransactionResult represents a RLP encoded signed transaction.
type SignTransactionResult struct {
	Raw hexutil.Bytes      `json:"raw"`
	Tx  *types.Transaction `json:"tx"`
}

// SignTransaction will sign the given transaction with the from account.
// The node needs to have the private key of the account corresponding with
// the given from address and it needs to be unlocked.
func (s *TransactionAPI) SignTransaction(ctx context.Context, args TransactionArgs) (*SignTransactionResult, error) {
	if args.Gas == nil {
		return nil, fmt.Errorf("gas not specified")
	}
	if args.GasPrice == nil && (args.MaxPriorityFeePerGas == nil || args.MaxFeePerGas == nil) {
		return nil, fmt.Errorf("missing gasPrice or maxFeePerGas/maxPriorityFeePerGas")
	}
	if args.Nonce == nil {
		return nil, fmt.Errorf("nonce not specified")
	}
	if err := args.setDefaults(ctx, s.b); err != nil {
		return nil, err
	}
	// Before actually sign the transaction, ensure the transaction fee is reasonable.
	tx := args.toTransaction()
	if err := checkTxFee(tx.GasPrice(), tx.Gas(), s.b.RPCTxFeeCap()); err != nil {
		return nil, err
	}
	signed, err := s.sign(args.from(), tx)
	if err != nil {
		return nil, err
	}
	data, err := signed.MarshalBinary()
	if err != nil {
		return nil, err
	}
	return &SignTransactionResult{data, signed}, nil
}

// PendingTransactions returns the transactions that are in the transaction pool
// and have a from address that is one of the accounts this node manages.
func (s *TransactionAPI) PendingTransactions() ([]*RPCTransaction, error) {
	pending, err := s.b.GetPoolTransactions()
	if err != nil {
		return nil, err
	}
	accounts := make(map[common.Address]struct{})
	for _, wallet := range s.b.AccountManager().Wallets() {
		for _, account := range wallet.Accounts() {
			accounts[account.Address] = struct{}{}
		}
	}
	curHeader := s.b.CurrentHeader()
	transactions := make([]*RPCTransaction, 0, len(pending))
	for _, tx := range pending {
		from, _ := types.Sender(s.signer, tx)
		if _, exists := accounts[from]; exists {
			transactions = append(transactions, newRPCPendingTransaction(tx, curHeader, s.b.ChainConfig()))
		}
	}
	return transactions, nil
}

// Resend accepts an existing transaction and a new gas price and limit. It will remove
// the given transaction from the pool and reinsert it with the new gas price and limit.
func (s *TransactionAPI) Resend(ctx context.Context, sendArgs TransactionArgs, gasPrice *hexutil.Big, gasLimit *hexutil.Uint64) (common.Hash, error) {
	if sendArgs.Nonce == nil {
		return common.Hash{}, fmt.Errorf("missing transaction nonce in transaction spec")
	}
	if err := sendArgs.setDefaults(ctx, s.b); err != nil {
		return common.Hash{}, err
	}
	matchTx := sendArgs.toTransaction()

	// Before replacing the old transaction, ensure the _new_ transaction fee is reasonable.
	var price = matchTx.GasPrice()
	if gasPrice != nil {
		price = gasPrice.ToInt()
	}
	var gas = matchTx.Gas()
	if gasLimit != nil {
		gas = uint64(*gasLimit)
	}
	if err := checkTxFee(price, gas, s.b.RPCTxFeeCap()); err != nil {
		return common.Hash{}, err
	}
	// Iterate the pending list for replacement
	pending, err := s.b.GetPoolTransactions()
	if err != nil {
		return common.Hash{}, err
	}
	for _, p := range pending {
		wantSigHash := s.signer.Hash(matchTx)
		pFrom, err := types.Sender(s.signer, p)
		if err == nil && pFrom == sendArgs.from() && s.signer.Hash(p) == wantSigHash {
			// Match. Re-sign and send the transaction.
			if gasPrice != nil && (*big.Int)(gasPrice).Sign() != 0 {
				sendArgs.GasPrice = gasPrice
			}
			if gasLimit != nil && *gasLimit != 0 {
				sendArgs.Gas = gasLimit
			}
			signedTx, err := s.sign(sendArgs.from(), sendArgs.toTransaction())
			if err != nil {
				return common.Hash{}, err
			}
			if err = s.b.SendTx(ctx, signedTx); err != nil {
				return common.Hash{}, err
			}
			return signedTx.Hash(), nil
		}
	}
	return common.Hash{}, fmt.Errorf("transaction %#x not found", matchTx.Hash())
}

// DebugAPI is the collection of Ethereum APIs exposed over the debugging
// namespace.
type DebugAPI struct {
	b Backend
}

// NewDebugAPI creates a new instance of DebugAPI.
func NewDebugAPI(b Backend) *DebugAPI {
	return &DebugAPI{b: b}
}

// GetHeaderRlp retrieves the RLP encoded for of a single header.
func (api *DebugAPI) GetHeaderRlp(ctx context.Context, number uint64) (hexutil.Bytes, error) {
	header, _ := api.b.HeaderByNumber(ctx, rpc.BlockNumber(number))
	if header == nil {
		return nil, fmt.Errorf("header #%d not found", number)
	}
	return rlp.EncodeToBytes(header)
}

// GetBlockRlp retrieves the RLP encoded for of a single block.
func (api *DebugAPI) GetBlockRlp(ctx context.Context, number uint64) (hexutil.Bytes, error) {
	block, _ := api.b.BlockByNumber(ctx, rpc.BlockNumber(number))
	if block == nil {
		return nil, fmt.Errorf("block #%d not found", number)
	}
	return rlp.EncodeToBytes(block)
}

// GetRawReceipts retrieves the binary-encoded raw receipts of a single block.
func (api *DebugAPI) GetRawReceipts(ctx context.Context, blockNrOrHash rpc.BlockNumberOrHash) ([]hexutil.Bytes, error) {
	var hash common.Hash
	if h, ok := blockNrOrHash.Hash(); ok {
		hash = h
	} else {
		block, err := api.b.BlockByNumberOrHash(ctx, blockNrOrHash)
		if err != nil {
			return nil, err
		}
		hash = block.Hash()
	}
	receipts, err := api.b.GetReceipts(ctx, hash)
	if err != nil {
		return nil, err
	}
	result := make([]hexutil.Bytes, len(receipts))
	for i, receipt := range receipts {
		b, err := receipt.MarshalBinary()
		if err != nil {
			return nil, err
		}
		result[i] = b
	}
	return result, nil
}

// PrintBlock retrieves a block and returns its pretty printed form.
func (api *DebugAPI) PrintBlock(ctx context.Context, number uint64) (string, error) {
	block, _ := api.b.BlockByNumber(ctx, rpc.BlockNumber(number))
	if block == nil {
		return "", fmt.Errorf("block #%d not found", number)
	}
	return spew.Sdump(block), nil
}

// SeedHash retrieves the seed hash of a block.
func (api *DebugAPI) SeedHash(ctx context.Context, number uint64) (string, error) {
	block, _ := api.b.BlockByNumber(ctx, rpc.BlockNumber(number))
	if block == nil {
		return "", fmt.Errorf("block #%d not found", number)
	}
	return fmt.Sprintf("%#x", ethash.SeedHash(number)), nil
}

// ChaindbProperty returns leveldb properties of the key-value database.
func (api *DebugAPI) ChaindbProperty(property string) (string, error) {
	if property == "" {
		property = "leveldb.stats"
	} else if !strings.HasPrefix(property, "leveldb.") {
		property = "leveldb." + property
	}
	return api.b.ChainDb().Stat(property)
}

// ChaindbCompact flattens the entire key-value database into a single level,
// removing all unused slots and merging all keys.
func (api *DebugAPI) ChaindbCompact() error {
	for b := byte(0); b < 255; b++ {
		log.Info("Compacting chain database", "range", fmt.Sprintf("0x%0.2X-0x%0.2X", b, b+1))
		if err := api.b.ChainDb().Compact([]byte{b}, []byte{b + 1}); err != nil {
			log.Error("Database compaction failed", "err", err)
			return err
		}
	}
	return nil
}

// SetHead rewinds the head of the blockchain to a previous block.
func (api *DebugAPI) SetHead(number hexutil.Uint64) {
	api.b.SetHead(uint64(number))
}

// NetAPI offers network related RPC methods
type NetAPI struct {
	net            *p2p.Server
	networkVersion uint64
}

// NewNetAPI creates a new net API instance.
func NewNetAPI(net *p2p.Server, networkVersion uint64) *NetAPI {
	return &NetAPI{net, networkVersion}
}

// Listening returns an indication if the node is listening for network connections.
func (s *NetAPI) Listening() bool {
	return true // always listening
}

// PeerCount returns the number of connected peers
func (s *NetAPI) PeerCount() hexutil.Uint {
	return hexutil.Uint(s.net.PeerCount())
}

// Version returns the current ethereum protocol version.
func (s *NetAPI) Version() string {
	return fmt.Sprintf("%d", s.networkVersion)
}

// checkTxFee is an internal function used to check whether the fee of
// the given transaction is _reasonable_(under the cap).
func checkTxFee(gasPrice *big.Int, gas uint64, cap float64) error {
	// Short circuit if there is no cap for transaction fee at all.
	if cap == 0 {
		return nil
	}
	feeEth := new(big.Float).Quo(new(big.Float).SetInt(new(big.Int).Mul(gasPrice, new(big.Int).SetUint64(gas))), new(big.Float).SetInt(big.NewInt(params.Ether)))
	feeFloat, _ := feeEth.Float64()
	if feeFloat > cap {
		return fmt.Errorf("tx fee (%.2f ether) exceeds the configured cap (%.2f ether)", feeFloat, cap)
	}
	return nil
}

// toHexSlice creates a slice of hex-strings based on []byte.
func toHexSlice(b [][]byte) []string {
	r := make([]string, len(b))
	for i := range b {
		r[i] = hexutil.Encode(b[i])
	}
	return r
}<|MERGE_RESOLUTION|>--- conflicted
+++ resolved
@@ -90,13 +90,8 @@
 	GasUsedRatio []float64        `json:"gasUsedRatio"`
 }
 
-<<<<<<< HEAD
 // @KCC-TODO: EIP1559 related API
 func (s *EthereumAPI) _FeeHistory(ctx context.Context, blockCount rpc.DecimalOrHex, lastBlock rpc.BlockNumber, rewardPercentiles []float64) (*feeHistoryResult, error) {
-=======
-// FeeHistory returns the fee market history.
-func (s *EthereumAPI) FeeHistory(ctx context.Context, blockCount rpc.DecimalOrHex, lastBlock rpc.BlockNumber, rewardPercentiles []float64) (*feeHistoryResult, error) {
->>>>>>> 2de49b04
 	oldest, reward, baseFee, gasUsed, err := s.b.FeeHistory(ctx, int(blockCount), lastBlock, rewardPercentiles)
 	if err != nil {
 		return nil, err
