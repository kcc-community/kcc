// Copyright 2015 The go-ethereum Authors
// This file is part of go-ethereum.
//
// go-ethereum is free software: you can redistribute it and/or modify
// it under the terms of the GNU General Public License as published by
// the Free Software Foundation, either version 3 of the License, or
// (at your option) any later version.
//
// go-ethereum is distributed in the hope that it will be useful,
// but WITHOUT ANY WARRANTY; without even the implied warranty of
// MERCHANTABILITY or FITNESS FOR A PARTICULAR PURPOSE. See the
// GNU General Public License for more details.
//
// You should have received a copy of the GNU General Public License
// along with go-ethereum. If not, see <http://www.gnu.org/licenses/>.

// Contains the geth command usage template and generator.

package main

import (
	"io"
	"sort"

	"github.com/ethereum/go-ethereum/cmd/utils"
	"github.com/ethereum/go-ethereum/internal/debug"
	"github.com/ethereum/go-ethereum/internal/flags"
	"gopkg.in/urfave/cli.v1"
)

// AppHelpFlagGroups is the application flags, grouped by functionality.
var AppHelpFlagGroups = []flags.FlagGroup{
	{
		Name: "ETHEREUM",
		Flags: []cli.Flag{
			configFileFlag,
			utils.DataDirFlag,
			utils.AncientFlag,
			utils.MinFreeDiskSpaceFlag,
			utils.KeyStoreDirFlag,
			utils.USBFlag,
			utils.SmartCardDaemonPathFlag,
			utils.NetworkIdFlag,
			utils.MainnetFlag,
<<<<<<< HEAD
			utils.TestnetFlag,
=======
			utils.GoerliFlag,
			utils.RinkebyFlag,
			utils.RopstenFlag,
			utils.SepoliaFlag,
>>>>>>> 6c4dc6c3
			utils.SyncModeFlag,
			utils.ExitWhenSyncedFlag,
			utils.GCModeFlag,
			utils.TxLookupLimitFlag,
			utils.EthStatsURLFlag,
			utils.IdentityFlag,
			utils.LightKDFFlag,
			utils.WhitelistFlag,
		},
	},
	{
		Name: "LIGHT CLIENT",
		Flags: []cli.Flag{
			utils.LightServeFlag,
			utils.LightIngressFlag,
			utils.LightEgressFlag,
			utils.LightMaxPeersFlag,
			utils.UltraLightServersFlag,
			utils.UltraLightFractionFlag,
			utils.UltraLightOnlyAnnounceFlag,
			utils.LightNoPruneFlag,
			utils.LightNoSyncServeFlag,
		},
	},
	{
		Name: "DEVELOPER CHAIN",
		Flags: []cli.Flag{
			utils.DeveloperFlag,
			utils.DeveloperPeriodFlag,
		},
	},
	{
		Name: "ETHASH",
		Flags: []cli.Flag{
			utils.EthashCacheDirFlag,
			utils.EthashCachesInMemoryFlag,
			utils.EthashCachesOnDiskFlag,
			utils.EthashCachesLockMmapFlag,
			utils.EthashDatasetDirFlag,
			utils.EthashDatasetsInMemoryFlag,
			utils.EthashDatasetsOnDiskFlag,
			utils.EthashDatasetsLockMmapFlag,
		},
	},
	{
		Name: "TRANSACTION POOL",
		Flags: []cli.Flag{
			utils.TxPoolLocalsFlag,
			utils.TxPoolNoLocalsFlag,
			utils.TxPoolJournalFlag,
			utils.TxPoolRejournalFlag,
			utils.TxPoolPriceLimitFlag,
			utils.TxPoolPriceBumpFlag,
			utils.TxPoolAccountSlotsFlag,
			utils.TxPoolGlobalSlotsFlag,
			utils.TxPoolAccountQueueFlag,
			utils.TxPoolGlobalQueueFlag,
			utils.TxPoolLifetimeFlag,
		},
	},
	{
		Name: "PERFORMANCE TUNING",
		Flags: []cli.Flag{
			utils.CacheFlag,
			utils.CacheDatabaseFlag,
			utils.CacheTrieFlag,
			utils.CacheTrieJournalFlag,
			utils.CacheTrieRejournalFlag,
			utils.CacheGCFlag,
			utils.CacheSnapshotFlag,
			utils.CacheNoPrefetchFlag,
			utils.CachePreimagesFlag,
		},
	},
	{
		Name: "ACCOUNT",
		Flags: []cli.Flag{
			utils.UnlockedAccountFlag,
			utils.PasswordFileFlag,
			utils.ExternalSignerFlag,
			utils.InsecureUnlockAllowedFlag,
		},
	},
	{
		Name: "API AND CONSOLE",
		Flags: []cli.Flag{
			utils.IPCDisabledFlag,
			utils.IPCPathFlag,
			utils.HTTPEnabledFlag,
			utils.HTTPListenAddrFlag,
			utils.HTTPPortFlag,
			utils.HTTPApiFlag,
			utils.HTTPPathPrefixFlag,
			utils.HTTPCORSDomainFlag,
			utils.HTTPVirtualHostsFlag,
			utils.WSEnabledFlag,
			utils.WSListenAddrFlag,
			utils.WSPortFlag,
			utils.WSApiFlag,
			utils.WSPathPrefixFlag,
			utils.WSAllowedOriginsFlag,
			utils.GraphQLEnabledFlag,
			utils.GraphQLCORSDomainFlag,
			utils.GraphQLVirtualHostsFlag,
			utils.RPCGlobalGasCapFlag,
			utils.RPCGlobalEVMTimeoutFlag,
			utils.RPCGlobalTxFeeCapFlag,
			utils.AllowUnprotectedTxs,
			utils.JSpathFlag,
			utils.ExecFlag,
			utils.PreloadJSFlag,
		},
	},
	{
		Name: "NETWORKING",
		Flags: []cli.Flag{
			utils.BootnodesFlag,
			utils.DNSDiscoveryFlag,
			utils.ListenPortFlag,
			utils.MaxPeersFlag,
			utils.MaxPendingPeersFlag,
			utils.NATFlag,
			utils.NoDiscoverFlag,
			utils.DiscoveryV5Flag,
			utils.NetrestrictFlag,
			utils.NodeKeyFileFlag,
			utils.NodeKeyHexFlag,
		},
	},
	{
		Name: "MINER",
		Flags: []cli.Flag{
			utils.MiningEnabledFlag,
			utils.MinerThreadsFlag,
			utils.MinerNotifyFlag,
			utils.MinerNotifyFullFlag,
			utils.MinerGasPriceFlag,
			utils.MinerGasLimitFlag,
			utils.MinerEtherbaseFlag,
			utils.MinerExtraDataFlag,
			utils.MinerRecommitIntervalFlag,
			utils.MinerNoVerifyFlag,
		},
	},
	{
		Name: "GAS PRICE ORACLE",
		Flags: []cli.Flag{
			utils.GpoBlocksFlag,
			utils.GpoPercentileFlag,
			utils.GpoMaxGasPriceFlag,
			utils.GpoMinGasPriceFlag,
			utils.GpoIgnoreGasPriceFlag,
		},
	},
	{
		Name: "VIRTUAL MACHINE",
		Flags: []cli.Flag{
			utils.VMEnableDebugFlag,
		},
	},
	{
		Name: "LOGGING AND DEBUGGING",
		Flags: append([]cli.Flag{
			utils.FakePoWFlag,
			utils.NoCompactionFlag,
		}, debug.Flags...),
	},
	{
		Name:  "METRICS AND STATS",
		Flags: metricsFlags,
	},
	{
		Name: "ALIASED (deprecated)",
		Flags: []cli.Flag{
			utils.NoUSBFlag,
		},
	},
	{
		Name: "MISC",
		Flags: []cli.Flag{
			utils.SnapshotFlag,
			utils.BloomFilterSizeFlag,
			cli.HelpFlag,
			utils.CatalystFlag,
		},
	},
}

func init() {
	// Override the default app help template
	cli.AppHelpTemplate = flags.AppHelpTemplate

	// Override the default app help printer, but only for the global app help
	originalHelpPrinter := cli.HelpPrinter
	cli.HelpPrinter = func(w io.Writer, tmpl string, data interface{}) {
		if tmpl == flags.AppHelpTemplate {
			// Iterate over all the flags and add any uncategorized ones
			categorized := make(map[string]struct{})
			for _, group := range AppHelpFlagGroups {
				for _, flag := range group.Flags {
					categorized[flag.String()] = struct{}{}
				}
			}
			deprecated := make(map[string]struct{})
			for _, flag := range utils.DeprecatedFlags {
				deprecated[flag.String()] = struct{}{}
			}
			// Only add uncategorized flags if they are not deprecated
			var uncategorized []cli.Flag
			for _, flag := range data.(*cli.App).Flags {
				if _, ok := categorized[flag.String()]; !ok {
					if _, ok := deprecated[flag.String()]; !ok {
						uncategorized = append(uncategorized, flag)
					}
				}
			}
			if len(uncategorized) > 0 {
				// Append all ungategorized options to the misc group
				miscs := len(AppHelpFlagGroups[len(AppHelpFlagGroups)-1].Flags)
				AppHelpFlagGroups[len(AppHelpFlagGroups)-1].Flags = append(AppHelpFlagGroups[len(AppHelpFlagGroups)-1].Flags, uncategorized...)

				// Make sure they are removed afterwards
				defer func() {
					AppHelpFlagGroups[len(AppHelpFlagGroups)-1].Flags = AppHelpFlagGroups[len(AppHelpFlagGroups)-1].Flags[:miscs]
				}()
			}
			// Render out custom usage screen
			originalHelpPrinter(w, tmpl, flags.HelpData{App: data, FlagGroups: AppHelpFlagGroups})
		} else if tmpl == flags.CommandHelpTemplate {
			// Iterate over all command specific flags and categorize them
			categorized := make(map[string][]cli.Flag)
			for _, flag := range data.(cli.Command).Flags {
				if _, ok := categorized[flag.String()]; !ok {
					categorized[flags.FlagCategory(flag, AppHelpFlagGroups)] = append(categorized[flags.FlagCategory(flag, AppHelpFlagGroups)], flag)
				}
			}

			// sort to get a stable ordering
			sorted := make([]flags.FlagGroup, 0, len(categorized))
			for cat, flgs := range categorized {
				sorted = append(sorted, flags.FlagGroup{Name: cat, Flags: flgs})
			}
			sort.Sort(flags.ByCategory(sorted))

			// add sorted array to data and render with default printer
			originalHelpPrinter(w, tmpl, map[string]interface{}{
				"cmd":              data,
				"categorizedFlags": sorted,
			})
		} else {
			originalHelpPrinter(w, tmpl, data)
		}
	}
}<|MERGE_RESOLUTION|>--- conflicted
+++ resolved
@@ -42,14 +42,8 @@
 			utils.SmartCardDaemonPathFlag,
 			utils.NetworkIdFlag,
 			utils.MainnetFlag,
-<<<<<<< HEAD
 			utils.TestnetFlag,
-=======
-			utils.GoerliFlag,
-			utils.RinkebyFlag,
-			utils.RopstenFlag,
 			utils.SepoliaFlag,
->>>>>>> 6c4dc6c3
 			utils.SyncModeFlag,
 			utils.ExitWhenSyncedFlag,
 			utils.GCModeFlag,
