--- conflicted
+++ resolved
@@ -42,14 +42,7 @@
 			utils.SmartCardDaemonPathFlag,
 			utils.NetworkIdFlag,
 			utils.MainnetFlag,
-<<<<<<< HEAD
 			utils.TestnetFlag,
-=======
-			utils.GoerliFlag,
-			utils.RinkebyFlag,
-			utils.CalaverasFlag,
-			utils.RopstenFlag,
->>>>>>> aa637fd3
 			utils.SyncModeFlag,
 			utils.ExitWhenSyncedFlag,
 			utils.GCModeFlag,
@@ -200,11 +193,8 @@
 			utils.GpoBlocksFlag,
 			utils.GpoPercentileFlag,
 			utils.GpoMaxGasPriceFlag,
-<<<<<<< HEAD
 			utils.GpoMinGasPriceFlag,
-=======
 			utils.GpoIgnoreGasPriceFlag,
->>>>>>> aa637fd3
 		},
 	},
 	{
