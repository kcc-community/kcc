// Copyright 2016 The go-ethereum Authors
// This file is part of go-ethereum.
//
// go-ethereum is free software: you can redistribute it and/or modify
// it under the terms of the GNU General Public License as published by
// the Free Software Foundation, either version 3 of the License, or
// (at your option) any later version.
//
// go-ethereum is distributed in the hope that it will be useful,
// but WITHOUT ANY WARRANTY; without even the implied warranty of
// MERCHANTABILITY or FITNESS FOR A PARTICULAR PURPOSE. See the
// GNU General Public License for more details.
//
// You should have received a copy of the GNU General Public License
// along with go-ethereum. If not, see <http://www.gnu.org/licenses/>.

package main

import (
	"fmt"
	"path/filepath"
	"strings"

	"github.com/ethereum/go-ethereum/cmd/utils"
	"github.com/ethereum/go-ethereum/common"
	"github.com/ethereum/go-ethereum/console"
	"github.com/ethereum/go-ethereum/node"
	"github.com/ethereum/go-ethereum/rpc"
	"gopkg.in/urfave/cli.v1"
)

var (
	consoleFlags = []cli.Flag{utils.JSpathFlag, utils.ExecFlag, utils.PreloadJSFlag}

	consoleCommand = cli.Command{
		Action:   utils.MigrateFlags(localConsole),
		Name:     "console",
		Usage:    "Start an interactive JavaScript environment",
		Flags:    utils.GroupFlags(nodeFlags, rpcFlags, consoleFlags),
		Category: "CONSOLE COMMANDS",
		Description: `
The Geth console is an interactive shell for the JavaScript runtime environment
which exposes a node admin interface as well as the Ðapp JavaScript API.
See https://geth.ethereum.org/docs/interface/javascript-console.`,
	}

	attachCommand = cli.Command{
		Action:    utils.MigrateFlags(remoteConsole),
		Name:      "attach",
		Usage:     "Start an interactive JavaScript environment (connect to node)",
		ArgsUsage: "[endpoint]",
		Flags:     utils.GroupFlags([]cli.Flag{utils.DataDirFlag}, consoleFlags),
		Category:  "CONSOLE COMMANDS",
		Description: `
The Geth console is an interactive shell for the JavaScript runtime environment
which exposes a node admin interface as well as the Ðapp JavaScript API.
See https://geth.ethereum.org/docs/interface/javascript-console.
This command allows to open a console on a running geth node.`,
	}

	javascriptCommand = cli.Command{
		Action:    utils.MigrateFlags(ephemeralConsole),
		Name:      "js",
		Usage:     "Execute the specified JavaScript files",
		ArgsUsage: "<jsfile> [jsfile...]",
		Flags:     utils.GroupFlags(nodeFlags, consoleFlags),
		Category:  "CONSOLE COMMANDS",
		Description: `
The JavaScript VM exposes a node admin interface as well as the Ðapp
JavaScript API. See https://geth.ethereum.org/docs/interface/javascript-console`,
	}
)

// localConsole starts a new geth node, attaching a JavaScript console to it at the
// same time.
func localConsole(ctx *cli.Context) error {
	// Create and start the node based on the CLI flags
	prepare(ctx)
	stack, backend := makeFullNode(ctx)
	startNode(ctx, stack, backend, true)
	defer stack.Close()

	// Attach to the newly started node and create the JavaScript console.
	client, err := stack.Attach()
	if err != nil {
		return fmt.Errorf("Failed to attach to the inproc geth: %v", err)
	}
	config := console.Config{
		DataDir: utils.MakeDataDir(ctx),
		DocRoot: ctx.GlobalString(utils.JSpathFlag.Name),
		Client:  client,
		Preload: utils.MakeConsolePreloads(ctx),
	}
	console, err := console.New(config)
	if err != nil {
		return fmt.Errorf("Failed to start the JavaScript console: %v", err)
	}
	defer console.Stop(false)

	// If only a short execution was requested, evaluate and return.
	if script := ctx.GlobalString(utils.ExecFlag.Name); script != "" {
		console.Evaluate(script)
		return nil
	}

	// Track node shutdown and stop the console when it goes down.
	// This happens when SIGTERM is sent to the process.
	go func() {
		stack.Wait()
		console.StopInteractive()
	}()

	// Print the welcome screen and enter interactive mode.
	console.Welcome()
	console.Interactive()
	return nil
}

// remoteConsole will connect to a remote geth instance, attaching a JavaScript
// console to it.
func remoteConsole(ctx *cli.Context) error {
	endpoint := ctx.Args().First()
	if endpoint == "" {
		path := node.DefaultDataDir()
		if ctx.GlobalIsSet(utils.DataDirFlag.Name) {
			path = ctx.GlobalString(utils.DataDirFlag.Name)
		}
<<<<<<< HEAD
		if path != "" && ctx.GlobalBool(utils.TestnetFlag.Name) {
			path = filepath.Join(path, "testnet")
			} else if ctx.GlobalBool(utils.SepoliaFlag.Name) {
				path = filepath.Join(path, "sepolia")
=======
		if path != "" {
			if ctx.GlobalBool(utils.RopstenFlag.Name) {
				// Maintain compatibility with older Geth configurations storing the
				// Ropsten database in `testnet` instead of `ropsten`.
				legacyPath := filepath.Join(path, "testnet")
				if common.FileExist(legacyPath) {
					path = legacyPath
				} else {
					path = filepath.Join(path, "ropsten")
				}
			} else if ctx.GlobalBool(utils.RinkebyFlag.Name) {
				path = filepath.Join(path, "rinkeby")
			} else if ctx.GlobalBool(utils.GoerliFlag.Name) {
				path = filepath.Join(path, "goerli")
			} else if ctx.GlobalBool(utils.SepoliaFlag.Name) {
				path = filepath.Join(path, "sepolia")
			} else if ctx.GlobalBool(utils.KilnFlag.Name) {
				path = filepath.Join(path, "kiln")
			}
>>>>>>> de23cf91
		}
		endpoint = fmt.Sprintf("%s/geth.ipc", path)
	}
	client, err := dialRPC(endpoint)
	if err != nil {
		utils.Fatalf("Unable to attach to remote geth: %v", err)
	}
	config := console.Config{
		DataDir: utils.MakeDataDir(ctx),
		DocRoot: ctx.GlobalString(utils.JSpathFlag.Name),
		Client:  client,
		Preload: utils.MakeConsolePreloads(ctx),
	}
	console, err := console.New(config)
	if err != nil {
		utils.Fatalf("Failed to start the JavaScript console: %v", err)
	}
	defer console.Stop(false)

	if script := ctx.GlobalString(utils.ExecFlag.Name); script != "" {
		console.Evaluate(script)
		return nil
	}

	// Otherwise print the welcome screen and enter interactive mode
	console.Welcome()
	console.Interactive()
	return nil
}

// dialRPC returns a RPC client which connects to the given endpoint.
// The check for empty endpoint implements the defaulting logic
// for "geth attach" with no argument.
func dialRPC(endpoint string) (*rpc.Client, error) {
	if endpoint == "" {
		endpoint = node.DefaultIPCEndpoint(clientIdentifier)
	} else if strings.HasPrefix(endpoint, "rpc:") || strings.HasPrefix(endpoint, "ipc:") {
		// Backwards compatibility with geth < 1.5 which required
		// these prefixes.
		endpoint = endpoint[4:]
	}
	return rpc.Dial(endpoint)
}

// ephemeralConsole starts a new geth node, attaches an ephemeral JavaScript
// console to it, executes each of the files specified as arguments and tears
// everything down.
func ephemeralConsole(ctx *cli.Context) error {
	// Create and start the node based on the CLI flags
	stack, backend := makeFullNode(ctx)
	startNode(ctx, stack, backend, false)
	defer stack.Close()

	// Attach to the newly started node and start the JavaScript console
	client, err := stack.Attach()
	if err != nil {
		return fmt.Errorf("Failed to attach to the inproc geth: %v", err)
	}
	config := console.Config{
		DataDir: utils.MakeDataDir(ctx),
		DocRoot: ctx.GlobalString(utils.JSpathFlag.Name),
		Client:  client,
		Preload: utils.MakeConsolePreloads(ctx),
	}

	console, err := console.New(config)
	if err != nil {
		return fmt.Errorf("Failed to start the JavaScript console: %v", err)
	}
	defer console.Stop(false)

	// Interrupt the JS interpreter when node is stopped.
	go func() {
		stack.Wait()
		console.Stop(false)
	}()

	// Evaluate each of the specified JavaScript files.
	for _, file := range ctx.Args() {
		if err = console.Execute(file); err != nil {
			return fmt.Errorf("Failed to execute %s: %v", file, err)
		}
	}

	// The main script is now done, but keep running timers/callbacks.
	console.Stop(true)
	return nil
}<|MERGE_RESOLUTION|>--- conflicted
+++ resolved
@@ -22,7 +22,6 @@
 	"strings"
 
 	"github.com/ethereum/go-ethereum/cmd/utils"
-	"github.com/ethereum/go-ethereum/common"
 	"github.com/ethereum/go-ethereum/console"
 	"github.com/ethereum/go-ethereum/node"
 	"github.com/ethereum/go-ethereum/rpc"
@@ -125,32 +124,12 @@
 		if ctx.GlobalIsSet(utils.DataDirFlag.Name) {
 			path = ctx.GlobalString(utils.DataDirFlag.Name)
 		}
-<<<<<<< HEAD
 		if path != "" && ctx.GlobalBool(utils.TestnetFlag.Name) {
 			path = filepath.Join(path, "testnet")
 			} else if ctx.GlobalBool(utils.SepoliaFlag.Name) {
 				path = filepath.Join(path, "sepolia")
-=======
-		if path != "" {
-			if ctx.GlobalBool(utils.RopstenFlag.Name) {
-				// Maintain compatibility with older Geth configurations storing the
-				// Ropsten database in `testnet` instead of `ropsten`.
-				legacyPath := filepath.Join(path, "testnet")
-				if common.FileExist(legacyPath) {
-					path = legacyPath
-				} else {
-					path = filepath.Join(path, "ropsten")
-				}
-			} else if ctx.GlobalBool(utils.RinkebyFlag.Name) {
-				path = filepath.Join(path, "rinkeby")
-			} else if ctx.GlobalBool(utils.GoerliFlag.Name) {
-				path = filepath.Join(path, "goerli")
-			} else if ctx.GlobalBool(utils.SepoliaFlag.Name) {
-				path = filepath.Join(path, "sepolia")
 			} else if ctx.GlobalBool(utils.KilnFlag.Name) {
 				path = filepath.Join(path, "kiln")
-			}
->>>>>>> de23cf91
 		}
 		endpoint = fmt.Sprintf("%s/geth.ipc", path)
 	}
