// Copyright 2016 The go-ethereum Authors
// This file is part of go-ethereum.
//
// go-ethereum is free software: you can redistribute it and/or modify
// it under the terms of the GNU General Public License as published by
// the Free Software Foundation, either version 3 of the License, or
// (at your option) any later version.
//
// go-ethereum is distributed in the hope that it will be useful,
// but WITHOUT ANY WARRANTY; without even the implied warranty of
// MERCHANTABILITY or FITNESS FOR A PARTICULAR PURPOSE. See the
// GNU General Public License for more details.
//
// You should have received a copy of the GNU General Public License
// along with go-ethereum. If not, see <http://www.gnu.org/licenses/>.

package main

import (
	"fmt"
	"strings"

	"github.com/ethereum/go-ethereum/cmd/utils"
	"github.com/ethereum/go-ethereum/console"
	"github.com/ethereum/go-ethereum/node"
	"github.com/ethereum/go-ethereum/rpc"
	"github.com/urfave/cli/v2"
)

var (
	consoleFlags = []cli.Flag{utils.JSpathFlag, utils.ExecFlag, utils.PreloadJSFlag}

	consoleCommand = &cli.Command{
		Action: localConsole,
		Name:   "console",
		Usage:  "Start an interactive JavaScript environment",
		Flags:  utils.GroupFlags(nodeFlags, rpcFlags, consoleFlags),
		Description: `
The Geth console is an interactive shell for the JavaScript runtime environment
which exposes a node admin interface as well as the Ðapp JavaScript API.
See https://geth.ethereum.org/docs/interface/javascript-console.`,
	}

	attachCommand = &cli.Command{
		Action:    remoteConsole,
		Name:      "attach",
		Usage:     "Start an interactive JavaScript environment (connect to node)",
		ArgsUsage: "[endpoint]",
		Flags:     utils.GroupFlags([]cli.Flag{utils.DataDirFlag}, consoleFlags),
		Description: `
The Geth console is an interactive shell for the JavaScript runtime environment
which exposes a node admin interface as well as the Ðapp JavaScript API.
See https://geth.ethereum.org/docs/interface/javascript-console.
This command allows to open a console on a running geth node.`,
	}

	javascriptCommand = &cli.Command{
		Action:    ephemeralConsole,
		Name:      "js",
		Usage:     "(DEPRECATED) Execute the specified JavaScript files",
		ArgsUsage: "<jsfile> [jsfile...]",
		Flags:     utils.GroupFlags(nodeFlags, consoleFlags),
		Description: `
The JavaScript VM exposes a node admin interface as well as the Ðapp
JavaScript API. See https://geth.ethereum.org/docs/interface/javascript-console`,
	}
)

// localConsole starts a new geth node, attaching a JavaScript console to it at the
// same time.
func localConsole(ctx *cli.Context) error {
	// Create and start the node based on the CLI flags
	prepare(ctx)
	stack, backend := makeFullNode(ctx)
	startNode(ctx, stack, backend, true)
	defer stack.Close()

	// Attach to the newly started node and create the JavaScript console.
	client, err := stack.Attach()
	if err != nil {
		return fmt.Errorf("Failed to attach to the inproc geth: %v", err)
	}
	config := console.Config{
		DataDir: utils.MakeDataDir(ctx),
		DocRoot: ctx.String(utils.JSpathFlag.Name),
		Client:  client,
		Preload: utils.MakeConsolePreloads(ctx),
	}
	console, err := console.New(config)
	if err != nil {
		return fmt.Errorf("Failed to start the JavaScript console: %v", err)
	}
	defer console.Stop(false)

	// If only a short execution was requested, evaluate and return.
	if script := ctx.String(utils.ExecFlag.Name); script != "" {
		console.Evaluate(script)
		return nil
	}

	// Track node shutdown and stop the console when it goes down.
	// This happens when SIGTERM is sent to the process.
	go func() {
		stack.Wait()
		console.StopInteractive()
	}()

	// Print the welcome screen and enter interactive mode.
	console.Welcome()
	console.Interactive()
	return nil
}

// remoteConsole will connect to a remote geth instance, attaching a JavaScript
// console to it.
func remoteConsole(ctx *cli.Context) error {
	endpoint := ctx.Args().First()
	if endpoint == "" {
<<<<<<< HEAD
		path := node.DefaultDataDir()
		if ctx.GlobalIsSet(utils.DataDirFlag.Name) {
			path = ctx.GlobalString(utils.DataDirFlag.Name)
		}
		if path != "" && ctx.GlobalBool(utils.TestnetFlag.Name) {
			path = filepath.Join(path, "testnet")
			} else if ctx.GlobalBool(utils.SepoliaFlag.Name) {
				path = filepath.Join(path, "sepolia")
			} else if ctx.GlobalBool(utils.KilnFlag.Name) {
				path = filepath.Join(path, "kiln")
		}
		endpoint = fmt.Sprintf("%s/geth.ipc", path)
=======
		cfg := defaultNodeConfig()
		utils.SetDataDir(ctx, &cfg)
		endpoint = cfg.IPCEndpoint()
>>>>>>> 8f2416a8
	}
	client, err := dialRPC(endpoint)
	if err != nil {
		utils.Fatalf("Unable to attach to remote geth: %v", err)
	}
	config := console.Config{
		DataDir: utils.MakeDataDir(ctx),
		DocRoot: ctx.String(utils.JSpathFlag.Name),
		Client:  client,
		Preload: utils.MakeConsolePreloads(ctx),
	}
	console, err := console.New(config)
	if err != nil {
		utils.Fatalf("Failed to start the JavaScript console: %v", err)
	}
	defer console.Stop(false)

	if script := ctx.String(utils.ExecFlag.Name); script != "" {
		console.Evaluate(script)
		return nil
	}

	// Otherwise print the welcome screen and enter interactive mode
	console.Welcome()
	console.Interactive()
	return nil
}

// ephemeralConsole starts a new geth node, attaches an ephemeral JavaScript
// console to it, executes each of the files specified as arguments and tears
// everything down.
func ephemeralConsole(ctx *cli.Context) error {
	var b strings.Builder
	for _, file := range ctx.Args().Slice() {
		b.Write([]byte(fmt.Sprintf("loadScript('%s');", file)))
	}
	utils.Fatalf(`The "js" command is deprecated. Please use the following instead:
geth --exec "%s" console`, b.String())
	return nil
}

// dialRPC returns a RPC client which connects to the given endpoint.
// The check for empty endpoint implements the defaulting logic
// for "geth attach" with no argument.
func dialRPC(endpoint string) (*rpc.Client, error) {
	if endpoint == "" {
		endpoint = node.DefaultIPCEndpoint(clientIdentifier)
	} else if strings.HasPrefix(endpoint, "rpc:") || strings.HasPrefix(endpoint, "ipc:") {
		// Backwards compatibility with geth < 1.5 which required
		// these prefixes.
		endpoint = endpoint[4:]
	}
	return rpc.Dial(endpoint)
}<|MERGE_RESOLUTION|>--- conflicted
+++ resolved
@@ -116,24 +116,9 @@
 func remoteConsole(ctx *cli.Context) error {
 	endpoint := ctx.Args().First()
 	if endpoint == "" {
-<<<<<<< HEAD
-		path := node.DefaultDataDir()
-		if ctx.GlobalIsSet(utils.DataDirFlag.Name) {
-			path = ctx.GlobalString(utils.DataDirFlag.Name)
-		}
-		if path != "" && ctx.GlobalBool(utils.TestnetFlag.Name) {
-			path = filepath.Join(path, "testnet")
-			} else if ctx.GlobalBool(utils.SepoliaFlag.Name) {
-				path = filepath.Join(path, "sepolia")
-			} else if ctx.GlobalBool(utils.KilnFlag.Name) {
-				path = filepath.Join(path, "kiln")
-		}
-		endpoint = fmt.Sprintf("%s/geth.ipc", path)
-=======
 		cfg := defaultNodeConfig()
 		utils.SetDataDir(ctx, &cfg)
 		endpoint = cfg.IPCEndpoint()
->>>>>>> 8f2416a8
 	}
 	client, err := dialRPC(endpoint)
 	if err != nil {
