// Copyright 2015 The go-ethereum Authors
// This file is part of go-ethereum.
//
// go-ethereum is free software: you can redistribute it and/or modify
// it under the terms of the GNU General Public License as published by
// the Free Software Foundation, either version 3 of the License, or
// (at your option) any later version.
//
// go-ethereum is distributed in the hope that it will be useful,
// but WITHOUT ANY WARRANTY; without even the implied warranty of
// MERCHANTABILITY or FITNESS FOR A PARTICULAR PURPOSE. See the
// GNU General Public License for more details.
//
// You should have received a copy of the GNU General Public License
// along with go-ethereum. If not, see <http://www.gnu.org/licenses/>.

package main

import (
	"encoding/json"
	"errors"
	"fmt"
	"os"
	"runtime"
	"strconv"
	"sync/atomic"
	"time"

	"github.com/ethereum/go-ethereum/cmd/utils"
	"github.com/ethereum/go-ethereum/common"
	"github.com/ethereum/go-ethereum/common/hexutil"
	"github.com/ethereum/go-ethereum/core"
	"github.com/ethereum/go-ethereum/core/rawdb"
	"github.com/ethereum/go-ethereum/core/state"
	"github.com/ethereum/go-ethereum/core/types"
	"github.com/ethereum/go-ethereum/crypto"
	"github.com/ethereum/go-ethereum/ethdb"
	"github.com/ethereum/go-ethereum/log"
	"github.com/ethereum/go-ethereum/metrics"
	"github.com/ethereum/go-ethereum/node"
	"gopkg.in/urfave/cli.v1"
)

var (
	initCommand = cli.Command{
		Action:    utils.MigrateFlags(initGenesis),
		Name:      "init",
		Usage:     "Bootstrap and initialize a new genesis block",
		ArgsUsage: "<genesisPath>",
		Flags: []cli.Flag{
			utils.DataDirFlag,
		},
		Category: "BLOCKCHAIN COMMANDS",
		Description: `
The init command initializes a new genesis block and definition for the network.
This is a destructive action and changes the network in which you will be
participating.

It expects the genesis file as argument.`,
	}
	dumpGenesisCommand = cli.Command{
		Action:    utils.MigrateFlags(dumpGenesis),
		Name:      "dumpgenesis",
		Usage:     "Dumps genesis block JSON configuration to stdout",
		ArgsUsage: "",
		Flags: []cli.Flag{
			utils.MainnetFlag,
<<<<<<< HEAD
			utils.TestnetFlag,
=======
			utils.RopstenFlag,
			utils.RinkebyFlag,
			utils.GoerliFlag,
>>>>>>> 26675454
		},
		Category: "BLOCKCHAIN COMMANDS",
		Description: `
The dumpgenesis command dumps the genesis block configuration in JSON format to stdout.`,
	}
	importCommand = cli.Command{
		Action:    utils.MigrateFlags(importChain),
		Name:      "import",
		Usage:     "Import a blockchain file",
		ArgsUsage: "<filename> (<filename 2> ... <filename N>) ",
		Flags: []cli.Flag{
			utils.DataDirFlag,
			utils.CacheFlag,
			utils.SyncModeFlag,
			utils.GCModeFlag,
			utils.SnapshotFlag,
			utils.CacheDatabaseFlag,
			utils.CacheGCFlag,
			utils.MetricsEnabledFlag,
			utils.MetricsEnabledExpensiveFlag,
			utils.MetricsHTTPFlag,
			utils.MetricsPortFlag,
			utils.MetricsEnableInfluxDBFlag,
			utils.MetricsEnableInfluxDBV2Flag,
			utils.MetricsInfluxDBEndpointFlag,
			utils.MetricsInfluxDBDatabaseFlag,
			utils.MetricsInfluxDBUsernameFlag,
			utils.MetricsInfluxDBPasswordFlag,
			utils.MetricsInfluxDBTagsFlag,
			utils.MetricsInfluxDBTokenFlag,
			utils.MetricsInfluxDBBucketFlag,
			utils.MetricsInfluxDBOrganizationFlag,
			utils.TxLookupLimitFlag,
		},
		Category: "BLOCKCHAIN COMMANDS",
		Description: `
The import command imports blocks from an RLP-encoded form. The form can be one file
with several RLP-encoded blocks, or several files can be used.

If only one file is used, import error will result in failure. If several files are used,
processing will proceed even if an individual RLP-file import failure occurs.`,
	}
	exportCommand = cli.Command{
		Action:    utils.MigrateFlags(exportChain),
		Name:      "export",
		Usage:     "Export blockchain into file",
		ArgsUsage: "<filename> [<blockNumFirst> <blockNumLast>]",
		Flags: []cli.Flag{
			utils.DataDirFlag,
			utils.CacheFlag,
			utils.SyncModeFlag,
		},
		Category: "BLOCKCHAIN COMMANDS",
		Description: `
Requires a first argument of the file to write to.
Optional second and third arguments control the first and
last block to write. In this mode, the file will be appended
if already existing. If the file ends with .gz, the output will
be gzipped.`,
	}
	importPreimagesCommand = cli.Command{
		Action:    utils.MigrateFlags(importPreimages),
		Name:      "import-preimages",
		Usage:     "Import the preimage database from an RLP stream",
		ArgsUsage: "<datafile>",
		Flags: []cli.Flag{
			utils.DataDirFlag,
			utils.CacheFlag,
			utils.SyncModeFlag,
		},
		Category: "BLOCKCHAIN COMMANDS",
		Description: `
	The import-preimages command imports hash preimages from an RLP encoded stream.`,
	}
	exportPreimagesCommand = cli.Command{
		Action:    utils.MigrateFlags(exportPreimages),
		Name:      "export-preimages",
		Usage:     "Export the preimage database into an RLP stream",
		ArgsUsage: "<dumpfile>",
		Flags: []cli.Flag{
			utils.DataDirFlag,
			utils.CacheFlag,
			utils.SyncModeFlag,
		},
		Category: "BLOCKCHAIN COMMANDS",
		Description: `
The export-preimages command export hash preimages to an RLP encoded stream`,
	}
	dumpCommand = cli.Command{
		Action:    utils.MigrateFlags(dump),
		Name:      "dump",
		Usage:     "Dump a specific block from storage",
		ArgsUsage: "[? <blockHash> | <blockNum>]",
		Flags: []cli.Flag{
			utils.DataDirFlag,
			utils.CacheFlag,
			utils.IterativeOutputFlag,
			utils.ExcludeCodeFlag,
			utils.ExcludeStorageFlag,
			utils.IncludeIncompletesFlag,
			utils.StartKeyFlag,
			utils.DumpLimitFlag,
		},
		Category: "BLOCKCHAIN COMMANDS",
		Description: `
This command dumps out the state for a given block (or latest, if none provided).
`,
	}
)

// initGenesis will initialise the given JSON format genesis file and writes it as
// the zero'd block (i.e. genesis) or will fail hard if it can't succeed.
func initGenesis(ctx *cli.Context) error {
	// Make sure we have a valid genesis JSON
	genesisPath := ctx.Args().First()
	if len(genesisPath) == 0 {
		utils.Fatalf("Must supply path to genesis JSON file")
	}
	file, err := os.Open(genesisPath)
	if err != nil {
		utils.Fatalf("Failed to read genesis file: %v", err)
	}
	defer file.Close()

	genesis := new(core.Genesis)
	if err := json.NewDecoder(file).Decode(genesis); err != nil {
		utils.Fatalf("invalid genesis file: %v", err)
	}
	// Open and initialise both full and light databases
	stack, _ := makeConfigNode(ctx)
	defer stack.Close()

	for _, name := range []string{"chaindata", "lightchaindata"} {
		chaindb, err := stack.OpenDatabase(name, 0, 0, "", false)
		if err != nil {
			utils.Fatalf("Failed to open database: %v", err)
		}
		_, hash, err := core.SetupGenesisBlock(chaindb, genesis)
		if err != nil {
			utils.Fatalf("Failed to write genesis block: %v", err)
		}
		chaindb.Close()
		log.Info("Successfully wrote genesis state", "database", name, "hash", hash)
	}
	return nil
}

func dumpGenesis(ctx *cli.Context) error {
	// TODO(rjl493456442) support loading from the custom datadir
	genesis := utils.MakeGenesis(ctx)
	if genesis == nil {
		genesis = core.DefaultGenesisBlock()
	}
	if err := json.NewEncoder(os.Stdout).Encode(genesis); err != nil {
		utils.Fatalf("could not encode genesis")
	}
	return nil
}

func importChain(ctx *cli.Context) error {
	if len(ctx.Args()) < 1 {
		utils.Fatalf("This command requires an argument.")
	}
	// Start metrics export if enabled
	utils.SetupMetrics(ctx)
	// Start system runtime metrics collection
	go metrics.CollectProcessMetrics(3 * time.Second)

	stack, _ := makeConfigNode(ctx)
	defer stack.Close()

	chain, db := utils.MakeChain(ctx, stack)
	defer db.Close()

	// Start periodically gathering memory profiles
	var peakMemAlloc, peakMemSys uint64
	go func() {
		stats := new(runtime.MemStats)
		for {
			runtime.ReadMemStats(stats)
			if atomic.LoadUint64(&peakMemAlloc) < stats.Alloc {
				atomic.StoreUint64(&peakMemAlloc, stats.Alloc)
			}
			if atomic.LoadUint64(&peakMemSys) < stats.Sys {
				atomic.StoreUint64(&peakMemSys, stats.Sys)
			}
			time.Sleep(5 * time.Second)
		}
	}()
	// Import the chain
	start := time.Now()

	var importErr error

	if len(ctx.Args()) == 1 {
		if err := utils.ImportChain(chain, ctx.Args().First()); err != nil {
			importErr = err
			log.Error("Import error", "err", err)
		}
	} else {
		for _, arg := range ctx.Args() {
			if err := utils.ImportChain(chain, arg); err != nil {
				importErr = err
				log.Error("Import error", "file", arg, "err", err)
			}
		}
	}
	chain.Stop()
	fmt.Printf("Import done in %v.\n\n", time.Since(start))

	// Output pre-compaction stats mostly to see the import trashing
	showLeveldbStats(db)

	// Print the memory statistics used by the importing
	mem := new(runtime.MemStats)
	runtime.ReadMemStats(mem)

	fmt.Printf("Object memory: %.3f MB current, %.3f MB peak\n", float64(mem.Alloc)/1024/1024, float64(atomic.LoadUint64(&peakMemAlloc))/1024/1024)
	fmt.Printf("System memory: %.3f MB current, %.3f MB peak\n", float64(mem.Sys)/1024/1024, float64(atomic.LoadUint64(&peakMemSys))/1024/1024)
	fmt.Printf("Allocations:   %.3f million\n", float64(mem.Mallocs)/1000000)
	fmt.Printf("GC pause:      %v\n\n", time.Duration(mem.PauseTotalNs))

	if ctx.GlobalBool(utils.NoCompactionFlag.Name) {
		return nil
	}

	// Compact the entire database to more accurately measure disk io and print the stats
	start = time.Now()
	fmt.Println("Compacting entire database...")
	if err := db.Compact(nil, nil); err != nil {
		utils.Fatalf("Compaction failed: %v", err)
	}
	fmt.Printf("Compaction done in %v.\n\n", time.Since(start))

	showLeveldbStats(db)
	return importErr
}

func exportChain(ctx *cli.Context) error {
	if len(ctx.Args()) < 1 {
		utils.Fatalf("This command requires an argument.")
	}

	stack, _ := makeConfigNode(ctx)
	defer stack.Close()

	chain, _ := utils.MakeChain(ctx, stack)
	start := time.Now()

	var err error
	fp := ctx.Args().First()
	if len(ctx.Args()) < 3 {
		err = utils.ExportChain(chain, fp)
	} else {
		// This can be improved to allow for numbers larger than 9223372036854775807
		first, ferr := strconv.ParseInt(ctx.Args().Get(1), 10, 64)
		last, lerr := strconv.ParseInt(ctx.Args().Get(2), 10, 64)
		if ferr != nil || lerr != nil {
			utils.Fatalf("Export error in parsing parameters: block number not an integer\n")
		}
		if first < 0 || last < 0 {
			utils.Fatalf("Export error: block number must be greater than 0\n")
		}
		if head := chain.CurrentFastBlock(); uint64(last) > head.NumberU64() {
			utils.Fatalf("Export error: block number %d larger than head block %d\n", uint64(last), head.NumberU64())
		}
		err = utils.ExportAppendChain(chain, fp, uint64(first), uint64(last))
	}

	if err != nil {
		utils.Fatalf("Export error: %v\n", err)
	}
	fmt.Printf("Export done in %v\n", time.Since(start))
	return nil
}

// importPreimages imports preimage data from the specified file.
func importPreimages(ctx *cli.Context) error {
	if len(ctx.Args()) < 1 {
		utils.Fatalf("This command requires an argument.")
	}

	stack, _ := makeConfigNode(ctx)
	defer stack.Close()

	db := utils.MakeChainDatabase(ctx, stack, false)
	start := time.Now()

	if err := utils.ImportPreimages(db, ctx.Args().First()); err != nil {
		utils.Fatalf("Import error: %v\n", err)
	}
	fmt.Printf("Import done in %v\n", time.Since(start))
	return nil
}

// exportPreimages dumps the preimage data to specified json file in streaming way.
func exportPreimages(ctx *cli.Context) error {
	if len(ctx.Args()) < 1 {
		utils.Fatalf("This command requires an argument.")
	}

	stack, _ := makeConfigNode(ctx)
	defer stack.Close()

	db := utils.MakeChainDatabase(ctx, stack, true)
	start := time.Now()

	if err := utils.ExportPreimages(db, ctx.Args().First()); err != nil {
		utils.Fatalf("Export error: %v\n", err)
	}
	fmt.Printf("Export done in %v\n", time.Since(start))
	return nil
}

func parseDumpConfig(ctx *cli.Context, stack *node.Node) (*state.DumpConfig, ethdb.Database, common.Hash, error) {
	db := utils.MakeChainDatabase(ctx, stack, true)
	var header *types.Header
	if ctx.NArg() > 1 {
		return nil, nil, common.Hash{}, fmt.Errorf("expected 1 argument (number or hash), got %d", ctx.NArg())
	}
	if ctx.NArg() == 1 {
		arg := ctx.Args().First()
		if hashish(arg) {
			hash := common.HexToHash(arg)
			if number := rawdb.ReadHeaderNumber(db, hash); number != nil {
				header = rawdb.ReadHeader(db, hash, *number)
			} else {
				return nil, nil, common.Hash{}, fmt.Errorf("block %x not found", hash)
			}
		} else {
			number, err := strconv.Atoi(arg)
			if err != nil {
				return nil, nil, common.Hash{}, err
			}
			if hash := rawdb.ReadCanonicalHash(db, uint64(number)); hash != (common.Hash{}) {
				header = rawdb.ReadHeader(db, hash, uint64(number))
			} else {
				return nil, nil, common.Hash{}, fmt.Errorf("header for block %d not found", number)
			}
		}
	} else {
		// Use latest
		header = rawdb.ReadHeadHeader(db)
	}
	if header == nil {
		return nil, nil, common.Hash{}, errors.New("no head block found")
	}
	startArg := common.FromHex(ctx.String(utils.StartKeyFlag.Name))
	var start common.Hash
	switch len(startArg) {
	case 0: // common.Hash
	case 32:
		start = common.BytesToHash(startArg)
	case 20:
		start = crypto.Keccak256Hash(startArg)
		log.Info("Converting start-address to hash", "address", common.BytesToAddress(startArg), "hash", start.Hex())
	default:
		return nil, nil, common.Hash{}, fmt.Errorf("invalid start argument: %x. 20 or 32 hex-encoded bytes required", startArg)
	}
	var conf = &state.DumpConfig{
		SkipCode:          ctx.Bool(utils.ExcludeCodeFlag.Name),
		SkipStorage:       ctx.Bool(utils.ExcludeStorageFlag.Name),
		OnlyWithAddresses: !ctx.Bool(utils.IncludeIncompletesFlag.Name),
		Start:             start.Bytes(),
		Max:               ctx.Uint64(utils.DumpLimitFlag.Name),
	}
	log.Info("State dump configured", "block", header.Number, "hash", header.Hash().Hex(),
		"skipcode", conf.SkipCode, "skipstorage", conf.SkipStorage,
		"start", hexutil.Encode(conf.Start), "limit", conf.Max)
	return conf, db, header.Root, nil
}

func dump(ctx *cli.Context) error {
	stack, _ := makeConfigNode(ctx)
	defer stack.Close()

	conf, db, root, err := parseDumpConfig(ctx, stack)
	if err != nil {
		return err
	}
	state, err := state.New(root, state.NewDatabase(db), nil)
	if err != nil {
		return err
	}
	if ctx.Bool(utils.IterativeOutputFlag.Name) {
		state.IterativeDump(conf, json.NewEncoder(os.Stdout))
	} else {
		if conf.OnlyWithAddresses {
			fmt.Fprintf(os.Stderr, "If you want to include accounts with missing preimages, you need iterative output, since"+
				" otherwise the accounts will overwrite each other in the resulting mapping.")
			return fmt.Errorf("incompatible options")
		}
		fmt.Println(string(state.Dump(conf)))
	}
	return nil
}

// hashish returns true for strings that look like hashes.
func hashish(x string) bool {
	_, err := strconv.Atoi(x)
	return err != nil
}<|MERGE_RESOLUTION|>--- conflicted
+++ resolved
@@ -65,13 +65,7 @@
 		ArgsUsage: "",
 		Flags: []cli.Flag{
 			utils.MainnetFlag,
-<<<<<<< HEAD
 			utils.TestnetFlag,
-=======
-			utils.RopstenFlag,
-			utils.RinkebyFlag,
-			utils.GoerliFlag,
->>>>>>> 26675454
 		},
 		Category: "BLOCKCHAIN COMMANDS",
 		Description: `
