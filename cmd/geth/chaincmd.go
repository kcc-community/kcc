--- conflicted
+++ resolved
@@ -65,14 +65,8 @@
 		ArgsUsage: "",
 		Flags: []cli.Flag{
 			utils.MainnetFlag,
-<<<<<<< HEAD
 			utils.TestnetFlag,
-=======
-			utils.RopstenFlag,
 			utils.SepoliaFlag,
-			utils.RinkebyFlag,
-			utils.GoerliFlag,
->>>>>>> 6c4dc6c3
 		},
 		Category: "BLOCKCHAIN COMMANDS",
 		Description: `
