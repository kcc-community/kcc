--- conflicted
+++ resolved
@@ -140,13 +140,7 @@
 		utils.DNSDiscoveryFlag,
 		utils.DeveloperFlag,
 		utils.DeveloperPeriodFlag,
-<<<<<<< HEAD
 		utils.TestnetFlag,
-		utils.SepoliaFlag,
-		utils.KilnFlag,
-=======
-		utils.DeveloperGasLimitFlag,
->>>>>>> de23cf91
 		utils.VMEnableDebugFlag,
 		utils.NetworkIdFlag,
 		utils.EthStatsURLFlag,
@@ -276,22 +270,8 @@
 func prepare(ctx *cli.Context) {
 	// If we're running a known preset, log it for convenience.
 	switch {
-<<<<<<< HEAD
 	case ctx.GlobalIsSet(utils.TestnetFlag.Name):
 		log.Info("Starting Geth on testnet...")
-	case ctx.GlobalIsSet(utils.SepoliaFlag.Name):
-		log.Info("Starting Geth on Sepolia testnet...")
-
-=======
-	case ctx.GlobalIsSet(utils.RopstenFlag.Name):
-		log.Info("Starting Geth on Ropsten testnet...")
-
-	case ctx.GlobalIsSet(utils.RinkebyFlag.Name):
-		log.Info("Starting Geth on Rinkeby testnet...")
-
-	case ctx.GlobalIsSet(utils.GoerliFlag.Name):
-		log.Info("Starting Geth on Görli testnet...")
->>>>>>> de23cf91
 
 	case ctx.GlobalIsSet(utils.SepoliaFlag.Name):
 		log.Info("Starting Geth on Sepolia testnet...")
@@ -323,17 +303,7 @@
 	// If we're a full node on mainnet without --cache specified, bump default cache allowance
 	if ctx.GlobalString(utils.SyncModeFlag.Name) != "light" && !ctx.GlobalIsSet(utils.CacheFlag.Name) && !ctx.GlobalIsSet(utils.NetworkIdFlag.Name) {
 		// Make sure we're not on any supported preconfigured testnet either
-<<<<<<< HEAD
 		if !ctx.GlobalIsSet(utils.TestnetFlag.Name) && !ctx.GlobalIsSet(utils.DeveloperFlag.Name) {
-=======
-		if !ctx.GlobalIsSet(utils.RopstenFlag.Name) &&
-			!ctx.GlobalIsSet(utils.SepoliaFlag.Name) &&
-			!ctx.GlobalIsSet(utils.RinkebyFlag.Name) &&
-			!ctx.GlobalIsSet(utils.GoerliFlag.Name) &&
-			!ctx.GlobalIsSet(utils.KilnFlag.Name) &&
-			!ctx.GlobalIsSet(utils.DeveloperFlag.Name) {
->>>>>>> de23cf91
-			// Nope, we're really on mainnet. Bump that cache up!
 			log.Info("Bumping default cache on mainnet", "provided", ctx.GlobalInt(utils.CacheFlag.Name), "updated", 4096)
 			ctx.GlobalSet(utils.CacheFlag.Name, strconv.Itoa(4096))
 		}
