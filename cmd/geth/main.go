--- conflicted
+++ resolved
@@ -145,12 +145,7 @@
 		utils.DeveloperPeriodFlag,
 		utils.TestnetFlag,
 		utils.SepoliaFlag,
-<<<<<<< HEAD
-=======
-		utils.RinkebyFlag,
-		utils.GoerliFlag,
 		utils.KilnFlag,
->>>>>>> 25c9b49f
 		utils.VMEnableDebugFlag,
 		utils.NetworkIdFlag,
 		utils.EthStatsURLFlag,
