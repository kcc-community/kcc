// Copyright 2014 The go-ethereum Authors
// This file is part of go-ethereum.
//
// go-ethereum is free software: you can redistribute it and/or modify
// it under the terms of the GNU General Public License as published by
// the Free Software Foundation, either version 3 of the License, or
// (at your option) any later version.
//
// go-ethereum is distributed in the hope that it will be useful,
// but WITHOUT ANY WARRANTY; without even the implied warranty of
// MERCHANTABILITY or FITNESS FOR A PARTICULAR PURPOSE. See the
// GNU General Public License for more details.
//
// You should have received a copy of the GNU General Public License
// along with go-ethereum. If not, see <http://www.gnu.org/licenses/>.

// geth is the official command-line client for Ethereum.
package main

import (
	"fmt"
	"os"
	"sort"
	"strconv"
	"strings"
	"time"

	"github.com/ethereum/go-ethereum/accounts"
	"github.com/ethereum/go-ethereum/accounts/keystore"
	"github.com/ethereum/go-ethereum/cmd/utils"
	"github.com/ethereum/go-ethereum/common"
	"github.com/ethereum/go-ethereum/console/prompt"
	"github.com/ethereum/go-ethereum/eth"
	"github.com/ethereum/go-ethereum/eth/downloader"
	"github.com/ethereum/go-ethereum/ethclient"
	"github.com/ethereum/go-ethereum/internal/debug"
	"github.com/ethereum/go-ethereum/internal/ethapi"
	"github.com/ethereum/go-ethereum/internal/flags"
	"github.com/ethereum/go-ethereum/log"
	"github.com/ethereum/go-ethereum/metrics"
	"github.com/ethereum/go-ethereum/node"

	// Force-load the native, to trigger registration
	_ "github.com/ethereum/go-ethereum/eth/tracers/native"

	"gopkg.in/urfave/cli.v1"
)

const (
	clientIdentifier = "geth" // Client identifier to advertise over the network
)

var (
	// Git SHA1 commit hash of the release (set via linker flags)
	gitCommit = ""
	gitDate   = ""
	// The app that holds all commands and flags.
	app = flags.NewApp(gitCommit, gitDate, "the go-ethereum command line interface")
	// flags that configure the node
	nodeFlags = []cli.Flag{
		utils.IdentityFlag,
		utils.UnlockedAccountFlag,
		utils.PasswordFileFlag,
		utils.BootnodesFlag,
		utils.DataDirFlag,
		utils.AncientFlag,
		utils.MinFreeDiskSpaceFlag,
		utils.KeyStoreDirFlag,
		utils.ExternalSignerFlag,
		utils.NoUSBFlag,
		utils.USBFlag,
		utils.SmartCardDaemonPathFlag,
		utils.OverrideArrowGlacierFlag,
		utils.EthashCacheDirFlag,
		utils.EthashCachesInMemoryFlag,
		utils.EthashCachesOnDiskFlag,
		utils.EthashCachesLockMmapFlag,
		utils.EthashDatasetDirFlag,
		utils.EthashDatasetsInMemoryFlag,
		utils.EthashDatasetsOnDiskFlag,
		utils.EthashDatasetsLockMmapFlag,
		utils.TxPoolLocalsFlag,
		utils.TxPoolNoLocalsFlag,
		utils.TxPoolJournalFlag,
		utils.TxPoolRejournalFlag,
		utils.TxPoolPriceLimitFlag,
		utils.TxPoolPriceBumpFlag,
		utils.TxPoolAccountSlotsFlag,
		utils.TxPoolGlobalSlotsFlag,
		utils.TxPoolAccountQueueFlag,
		utils.TxPoolGlobalQueueFlag,
		utils.TxPoolLifetimeFlag,
		utils.SyncModeFlag,
		utils.ExitWhenSyncedFlag,
		utils.GCModeFlag,
		utils.SnapshotFlag,
		utils.TxLookupLimitFlag,
		utils.LightServeFlag,
		utils.LightIngressFlag,
		utils.LightEgressFlag,
		utils.LightMaxPeersFlag,
		utils.LightNoPruneFlag,
		utils.LightKDFFlag,
		utils.UltraLightServersFlag,
		utils.UltraLightFractionFlag,
		utils.UltraLightOnlyAnnounceFlag,
		utils.LightNoSyncServeFlag,
		utils.WhitelistFlag,
		utils.BloomFilterSizeFlag,
		utils.CacheFlag,
		utils.CacheDatabaseFlag,
		utils.CacheTrieFlag,
		utils.CacheTrieJournalFlag,
		utils.CacheTrieRejournalFlag,
		utils.CacheGCFlag,
		utils.CacheSnapshotFlag,
		utils.CacheNoPrefetchFlag,
		utils.CachePreimagesFlag,
		utils.ListenPortFlag,
		utils.MaxPeersFlag,
		utils.MaxPendingPeersFlag,
		utils.MiningEnabledFlag,
		utils.MinerThreadsFlag,
		utils.MinerNotifyFlag,
		utils.LegacyMinerGasTargetFlag,
		utils.MinerGasLimitFlag,
		utils.MinerGasPriceFlag,
		utils.MinerEtherbaseFlag,
		utils.MinerExtraDataFlag,
		utils.MinerRecommitIntervalFlag,
		utils.MinerNoVerifyFlag,
		utils.NATFlag,
		utils.NoDiscoverFlag,
		utils.DiscoveryV5Flag,
		utils.NetrestrictFlag,
		utils.NodeKeyFileFlag,
		utils.NodeKeyHexFlag,
		utils.DNSDiscoveryFlag,
		utils.MainnetFlag,
		utils.DeveloperFlag,
		utils.DeveloperPeriodFlag,
<<<<<<< HEAD
		utils.TestnetFlag,
=======
		utils.RopstenFlag,
		utils.SepoliaFlag,
		utils.RinkebyFlag,
		utils.GoerliFlag,
>>>>>>> 6c4dc6c3
		utils.VMEnableDebugFlag,
		utils.NetworkIdFlag,
		utils.EthStatsURLFlag,
		utils.FakePoWFlag,
		utils.NoCompactionFlag,
		utils.GpoBlocksFlag,
		utils.GpoPercentileFlag,
		utils.GpoMaxGasPriceFlag,
		utils.GpoMinGasPriceFlag,
		utils.MinerNotifyFullFlag,
		configFileFlag,
		utils.CatalystFlag,
	}

	rpcFlags = []cli.Flag{
		utils.HTTPEnabledFlag,
		utils.HTTPListenAddrFlag,
		utils.HTTPPortFlag,
		utils.HTTPCORSDomainFlag,
		utils.HTTPVirtualHostsFlag,
		utils.GraphQLEnabledFlag,
		utils.GraphQLCORSDomainFlag,
		utils.GraphQLVirtualHostsFlag,
		utils.HTTPApiFlag,
		utils.HTTPPathPrefixFlag,
		utils.WSEnabledFlag,
		utils.WSListenAddrFlag,
		utils.WSPortFlag,
		utils.WSApiFlag,
		utils.WSAllowedOriginsFlag,
		utils.WSPathPrefixFlag,
		utils.IPCDisabledFlag,
		utils.IPCPathFlag,
		utils.InsecureUnlockAllowedFlag,
		utils.RPCGlobalGasCapFlag,
		utils.RPCGlobalEVMTimeoutFlag,
		utils.RPCGlobalTxFeeCapFlag,
		utils.AllowUnprotectedTxs,
	}

	metricsFlags = []cli.Flag{
		utils.MetricsEnabledFlag,
		utils.MetricsEnabledExpensiveFlag,
		utils.MetricsHTTPFlag,
		utils.MetricsPortFlag,
		utils.MetricsEnableInfluxDBFlag,
		utils.MetricsInfluxDBEndpointFlag,
		utils.MetricsInfluxDBDatabaseFlag,
		utils.MetricsInfluxDBUsernameFlag,
		utils.MetricsInfluxDBPasswordFlag,
		utils.MetricsInfluxDBTagsFlag,
		utils.MetricsEnableInfluxDBV2Flag,
		utils.MetricsInfluxDBTokenFlag,
		utils.MetricsInfluxDBBucketFlag,
		utils.MetricsInfluxDBOrganizationFlag,
	}
)

func init() {
	// Initialize the CLI app and start Geth
	app.Action = geth
	app.HideVersion = true // we have a command to print the version
	app.Copyright = "Copyright 2013-2021 The go-ethereum Authors"
	app.Commands = []cli.Command{
		// See chaincmd.go:
		initCommand,
		importCommand,
		exportCommand,
		importPreimagesCommand,
		exportPreimagesCommand,
		removedbCommand,
		dumpCommand,
		dumpGenesisCommand,
		// See accountcmd.go:
		accountCommand,
		walletCommand,
		// See consolecmd.go:
		consoleCommand,
		attachCommand,
		javascriptCommand,
		// See misccmd.go:
		makecacheCommand,
		makedagCommand,
		versionCommand,
		versionCheckCommand,
		licenseCommand,
		// See config.go
		dumpConfigCommand,
		// see dbcmd.go
		dbCommand,
		// See cmd/utils/flags_legacy.go
		utils.ShowDeprecated,
		// See snapshot.go
		snapshotCommand,
	}
	sort.Sort(cli.CommandsByName(app.Commands))

	app.Flags = append(app.Flags, nodeFlags...)
	app.Flags = append(app.Flags, rpcFlags...)
	app.Flags = append(app.Flags, consoleFlags...)
	app.Flags = append(app.Flags, debug.Flags...)
	app.Flags = append(app.Flags, metricsFlags...)

	app.Before = func(ctx *cli.Context) error {
		return debug.Setup(ctx)
	}
	app.After = func(ctx *cli.Context) error {
		debug.Exit()
		prompt.Stdin.Close() // Resets terminal mode.
		return nil
	}
}

func main() {
	if err := app.Run(os.Args); err != nil {
		fmt.Fprintln(os.Stderr, err)
		os.Exit(1)
	}
}

// prepare manipulates memory cache allowance and setups metric system.
// This function should be called before launching devp2p stack.
func prepare(ctx *cli.Context) {
	// If we're running a known preset, log it for convenience.
	switch {
	case ctx.GlobalIsSet(utils.TestnetFlag.Name):
		log.Info("Starting Geth on testnet...")

	case ctx.GlobalIsSet(utils.DeveloperFlag.Name):
		log.Info("Starting Geth in ephemeral dev mode...")

	case !ctx.GlobalIsSet(utils.NetworkIdFlag.Name):
		log.Info("Starting Geth on Ethereum mainnet...")
	}
	// If we're a full node on mainnet without --cache specified, bump default cache allowance
	if ctx.GlobalString(utils.SyncModeFlag.Name) != "light" && !ctx.GlobalIsSet(utils.CacheFlag.Name) && !ctx.GlobalIsSet(utils.NetworkIdFlag.Name) {
		// Make sure we're not on any supported preconfigured testnet either
		if !ctx.GlobalIsSet(utils.TestnetFlag.Name) && !ctx.GlobalIsSet(utils.DeveloperFlag.Name) {
			// Nope, we're really on mainnet. Bump that cache up!
			log.Info("Bumping default cache on mainnet", "provided", ctx.GlobalInt(utils.CacheFlag.Name), "updated", 4096)
			ctx.GlobalSet(utils.CacheFlag.Name, strconv.Itoa(4096))
		}
	}
	// If we're running a light client on any network, drop the cache to some meaningfully low amount
	if ctx.GlobalString(utils.SyncModeFlag.Name) == "light" && !ctx.GlobalIsSet(utils.CacheFlag.Name) {
		log.Info("Dropping default light client cache", "provided", ctx.GlobalInt(utils.CacheFlag.Name), "updated", 128)
		ctx.GlobalSet(utils.CacheFlag.Name, strconv.Itoa(128))
	}

	// Start metrics export if enabled
	utils.SetupMetrics(ctx)

	// Start system runtime metrics collection
	go metrics.CollectProcessMetrics(3 * time.Second)
}

// geth is the main entry point into the system if no special subcommand is ran.
// It creates a default node based on the command line arguments and runs it in
// blocking mode, waiting for it to be shut down.
func geth(ctx *cli.Context) error {
	if args := ctx.Args(); len(args) > 0 {
		return fmt.Errorf("invalid command: %q", args[0])
	}

	prepare(ctx)
	stack, backend := makeFullNode(ctx)
	defer stack.Close()

	startNode(ctx, stack, backend)
	stack.Wait()
	return nil
}

// startNode boots up the system node and all registered protocols, after which
// it unlocks any requested accounts, and starts the RPC/IPC interfaces and the
// miner.
func startNode(ctx *cli.Context, stack *node.Node, backend ethapi.Backend) {
	debug.Memsize.Add("node", stack)

	// Start up the node itself
	utils.StartNode(ctx, stack)

	// Unlock any account specifically requested
	unlockAccounts(ctx, stack)

	// Register wallet event handlers to open and auto-derive wallets
	events := make(chan accounts.WalletEvent, 16)
	stack.AccountManager().Subscribe(events)

	// Create a client to interact with local geth node.
	rpcClient, err := stack.Attach()
	if err != nil {
		utils.Fatalf("Failed to attach to self: %v", err)
	}
	ethClient := ethclient.NewClient(rpcClient)

	go func() {
		// Open any wallets already attached
		for _, wallet := range stack.AccountManager().Wallets() {
			if err := wallet.Open(""); err != nil {
				log.Warn("Failed to open wallet", "url", wallet.URL(), "err", err)
			}
		}
		// Listen for wallet event till termination
		for event := range events {
			switch event.Kind {
			case accounts.WalletArrived:
				if err := event.Wallet.Open(""); err != nil {
					log.Warn("New wallet appeared, failed to open", "url", event.Wallet.URL(), "err", err)
				}
			case accounts.WalletOpened:
				status, _ := event.Wallet.Status()
				log.Info("New wallet appeared", "url", event.Wallet.URL(), "status", status)

				var derivationPaths []accounts.DerivationPath
				if event.Wallet.URL().Scheme == "ledger" {
					derivationPaths = append(derivationPaths, accounts.LegacyLedgerBaseDerivationPath)
				}
				derivationPaths = append(derivationPaths, accounts.DefaultBaseDerivationPath)

				event.Wallet.SelfDerive(derivationPaths, ethClient)

			case accounts.WalletDropped:
				log.Info("Old wallet dropped", "url", event.Wallet.URL())
				event.Wallet.Close()
			}
		}
	}()

	// Spawn a standalone goroutine for status synchronization monitoring,
	// close the node when synchronization is complete if user required.
	if ctx.GlobalBool(utils.ExitWhenSyncedFlag.Name) {
		go func() {
			sub := stack.EventMux().Subscribe(downloader.DoneEvent{})
			defer sub.Unsubscribe()
			for {
				event := <-sub.Chan()
				if event == nil {
					continue
				}
				done, ok := event.Data.(downloader.DoneEvent)
				if !ok {
					continue
				}
				if timestamp := time.Unix(int64(done.Latest.Time), 0); time.Since(timestamp) < 10*time.Minute {
					log.Info("Synchronisation completed", "latestnum", done.Latest.Number, "latesthash", done.Latest.Hash(),
						"age", common.PrettyAge(timestamp))
					stack.Close()
				}
			}
		}()
	}

	// Start auxiliary services if enabled
	if ctx.GlobalBool(utils.MiningEnabledFlag.Name) || ctx.GlobalBool(utils.DeveloperFlag.Name) {
		// Mining only makes sense if a full Ethereum node is running
		if ctx.GlobalString(utils.SyncModeFlag.Name) == "light" {
			utils.Fatalf("Light clients do not support mining")
		}
		ethBackend, ok := backend.(*eth.EthAPIBackend)
		if !ok {
			utils.Fatalf("Ethereum service not running")
		}
		// Set the gas price to the limits from the CLI and start mining
		gasprice := utils.GlobalBig(ctx, utils.MinerGasPriceFlag.Name)
		ethBackend.TxPool().SetGasPrice(gasprice)
		// start mining
		threads := ctx.GlobalInt(utils.MinerThreadsFlag.Name)
		if err := ethBackend.StartMining(threads); err != nil {
			utils.Fatalf("Failed to start mining: %v", err)
		}
	}
}

// unlockAccounts unlocks any account specifically requested.
func unlockAccounts(ctx *cli.Context, stack *node.Node) {
	var unlocks []string
	inputs := strings.Split(ctx.GlobalString(utils.UnlockedAccountFlag.Name), ",")
	for _, input := range inputs {
		if trimmed := strings.TrimSpace(input); trimmed != "" {
			unlocks = append(unlocks, trimmed)
		}
	}
	// Short circuit if there is no account to unlock.
	if len(unlocks) == 0 {
		return
	}
	// If insecure account unlocking is not allowed if node's APIs are exposed to external.
	// Print warning log to user and skip unlocking.
	if !stack.Config().InsecureUnlockAllowed && stack.Config().ExtRPCEnabled() {
		utils.Fatalf("Account unlock with HTTP access is forbidden!")
	}
	ks := stack.AccountManager().Backends(keystore.KeyStoreType)[0].(*keystore.KeyStore)
	passwords := utils.MakePasswordList(ctx)
	for i, account := range unlocks {
		unlockAccount(ks, account, i, passwords)
	}
}<|MERGE_RESOLUTION|>--- conflicted
+++ resolved
@@ -139,14 +139,8 @@
 		utils.MainnetFlag,
 		utils.DeveloperFlag,
 		utils.DeveloperPeriodFlag,
-<<<<<<< HEAD
 		utils.TestnetFlag,
-=======
-		utils.RopstenFlag,
 		utils.SepoliaFlag,
-		utils.RinkebyFlag,
-		utils.GoerliFlag,
->>>>>>> 6c4dc6c3
 		utils.VMEnableDebugFlag,
 		utils.NetworkIdFlag,
 		utils.EthStatsURLFlag,
