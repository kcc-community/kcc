--- conflicted
+++ resolved
@@ -135,14 +135,7 @@
 		utils.MainnetFlag,
 		utils.DeveloperFlag,
 		utils.DeveloperPeriodFlag,
-<<<<<<< HEAD
 		utils.TestnetFlag,
-=======
-		utils.RopstenFlag,
-		utils.RinkebyFlag,
-		utils.GoerliFlag,
-		utils.CalaverasFlag,
->>>>>>> aa637fd3
 		utils.VMEnableDebugFlag,
 		utils.NetworkIdFlag,
 		utils.EthStatsURLFlag,
@@ -151,11 +144,7 @@
 		utils.GpoBlocksFlag,
 		utils.GpoPercentileFlag,
 		utils.GpoMaxGasPriceFlag,
-<<<<<<< HEAD
 		utils.GpoMinGasPriceFlag,
-=======
-		utils.GpoIgnoreGasPriceFlag,
->>>>>>> aa637fd3
 		utils.EWASMInterpreterFlag,
 		utils.EVMInterpreterFlag,
 		utils.MinerNotifyFullFlag,
@@ -275,22 +264,8 @@
 func prepare(ctx *cli.Context) {
 	// If we're running a known preset, log it for convenience.
 	switch {
-<<<<<<< HEAD
 	case ctx.GlobalIsSet(utils.TestnetFlag.Name):
 		log.Info("Starting Geth on testnet...")
-=======
-	case ctx.GlobalIsSet(utils.RopstenFlag.Name):
-		log.Info("Starting Geth on Ropsten testnet...")
-
-	case ctx.GlobalIsSet(utils.RinkebyFlag.Name):
-		log.Info("Starting Geth on Rinkeby testnet...")
-
-	case ctx.GlobalIsSet(utils.GoerliFlag.Name):
-		log.Info("Starting Geth on Görli testnet...")
-
-	case ctx.GlobalIsSet(utils.CalaverasFlag.Name):
-		log.Info("Starting Geth on Calaveras testnet...")
->>>>>>> aa637fd3
 
 	case ctx.GlobalIsSet(utils.DeveloperFlag.Name):
 		log.Info("Starting Geth in ephemeral dev mode...")
