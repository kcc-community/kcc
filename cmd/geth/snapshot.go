--- conflicted
+++ resolved
@@ -60,15 +60,8 @@
 				Category:  "MISCELLANEOUS COMMANDS",
 				Flags: []cli.Flag{
 					utils.DataDirFlag,
-<<<<<<< HEAD
 					utils.TestnetFlag,
-=======
-					utils.AncientFlag,
-					utils.RopstenFlag,
 					utils.SepoliaFlag,
-					utils.RinkebyFlag,
-					utils.GoerliFlag,
->>>>>>> 6c4dc6c3
 					utils.CacheTrieJournalFlag,
 					utils.BloomFilterSizeFlag,
 				},
@@ -95,15 +88,8 @@
 				Category:  "MISCELLANEOUS COMMANDS",
 				Flags: []cli.Flag{
 					utils.DataDirFlag,
-<<<<<<< HEAD
 					utils.TestnetFlag,
-=======
-					utils.AncientFlag,
-					utils.RopstenFlag,
 					utils.SepoliaFlag,
-					utils.RinkebyFlag,
-					utils.GoerliFlag,
->>>>>>> 6c4dc6c3
 				},
 				Description: `
 geth snapshot verify-state <state-root>
@@ -120,15 +106,8 @@
 				Category:  "MISCELLANEOUS COMMANDS",
 				Flags: []cli.Flag{
 					utils.DataDirFlag,
-<<<<<<< HEAD
 					utils.TestnetFlag,
-=======
-					utils.AncientFlag,
-					utils.RopstenFlag,
 					utils.SepoliaFlag,
-					utils.RinkebyFlag,
-					utils.GoerliFlag,
->>>>>>> 6c4dc6c3
 				},
 				Description: `
 geth snapshot traverse-state <state-root>
@@ -147,15 +126,8 @@
 				Category:  "MISCELLANEOUS COMMANDS",
 				Flags: []cli.Flag{
 					utils.DataDirFlag,
-<<<<<<< HEAD
 					utils.TestnetFlag,
-=======
-					utils.AncientFlag,
-					utils.RopstenFlag,
 					utils.SepoliaFlag,
-					utils.RinkebyFlag,
-					utils.GoerliFlag,
->>>>>>> 6c4dc6c3
 				},
 				Description: `
 geth snapshot traverse-rawstate <state-root>
@@ -176,13 +148,7 @@
 				Flags: []cli.Flag{
 					utils.DataDirFlag,
 					utils.AncientFlag,
-<<<<<<< HEAD
-=======
-					utils.RopstenFlag,
 					utils.SepoliaFlag,
-					utils.RinkebyFlag,
-					utils.GoerliFlag,
->>>>>>> 6c4dc6c3
 					utils.ExcludeCodeFlag,
 					utils.ExcludeStorageFlag,
 					utils.StartKeyFlag,
