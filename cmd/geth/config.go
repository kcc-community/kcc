// Copyright 2017 The go-ethereum Authors
// This file is part of go-ethereum.
//
// go-ethereum is free software: you can redistribute it and/or modify
// it under the terms of the GNU General Public License as published by
// the Free Software Foundation, either version 3 of the License, or
// (at your option) any later version.
//
// go-ethereum is distributed in the hope that it will be useful,
// but WITHOUT ANY WARRANTY; without even the implied warranty of
// MERCHANTABILITY or FITNESS FOR A PARTICULAR PURPOSE. See the
// GNU General Public License for more details.
//
// You should have received a copy of the GNU General Public License
// along with go-ethereum. If not, see <http://www.gnu.org/licenses/>.

package main

import (
	"bufio"
	"errors"
	"fmt"
	"math/big"
	"os"
	"reflect"
	"unicode"

	"github.com/urfave/cli/v2"

	"github.com/ethereum/go-ethereum/accounts/external"
	"github.com/ethereum/go-ethereum/accounts/keystore"
	"github.com/ethereum/go-ethereum/accounts/scwallet"
	"github.com/ethereum/go-ethereum/accounts/usbwallet"
	"github.com/ethereum/go-ethereum/cmd/utils"
	"github.com/ethereum/go-ethereum/core/rawdb"
	"github.com/ethereum/go-ethereum/eth/ethconfig"
	"github.com/ethereum/go-ethereum/internal/ethapi"
	"github.com/ethereum/go-ethereum/internal/flags"
	"github.com/ethereum/go-ethereum/log"
	"github.com/ethereum/go-ethereum/metrics"
	"github.com/ethereum/go-ethereum/node"
	"github.com/ethereum/go-ethereum/params"
	"github.com/naoina/toml"
)

var (
	dumpConfigCommand = &cli.Command{
		Action:      dumpConfig,
		Name:        "dumpconfig",
		Usage:       "Show configuration values",
		ArgsUsage:   "",
		Flags:       utils.GroupFlags(nodeFlags, rpcFlags),
		Description: `The dumpconfig command shows configuration values.`,
	}

	configFileFlag = &cli.StringFlag{
		Name:     "config",
		Usage:    "TOML configuration file",
		Category: flags.EthCategory,
	}
)

// These settings ensure that TOML keys use the same names as Go struct fields.
var tomlSettings = toml.Config{
	NormFieldName: func(rt reflect.Type, key string) string {
		return key
	},
	FieldToKey: func(rt reflect.Type, field string) string {
		return field
	},
	MissingField: func(rt reflect.Type, field string) error {
		id := fmt.Sprintf("%s.%s", rt.String(), field)
		if deprecated(id) {
			log.Warn("Config field is deprecated and won't have an effect", "name", id)
			return nil
		}
		var link string
		if unicode.IsUpper(rune(rt.Name()[0])) && rt.PkgPath() != "main" {
			link = fmt.Sprintf(", see https://godoc.org/%s#%s for available fields", rt.PkgPath(), rt.Name())
		}
		return fmt.Errorf("field '%s' is not defined in %s%s", field, rt.String(), link)
	},
}

type ethstatsConfig struct {
	URL string `toml:",omitempty"`
}

type gethConfig struct {
	Eth      ethconfig.Config
	Node     node.Config
	Ethstats ethstatsConfig
	Metrics  metrics.Config
}

func loadConfig(file string, cfg *gethConfig) error {
	f, err := os.Open(file)
	if err != nil {
		return err
	}
	defer f.Close()

	err = tomlSettings.NewDecoder(bufio.NewReader(f)).Decode(cfg)
	// Add file name to errors that have a line number.
	if _, ok := err.(*toml.LineError); ok {
		err = errors.New(file + ", " + err.Error())
	}
	return err
}

func defaultNodeConfig() node.Config {
	cfg := node.DefaultConfig
	cfg.Name = clientIdentifier
	cfg.Version = params.VersionWithCommit(gitCommit, gitDate)
	cfg.HTTPModules = append(cfg.HTTPModules, "eth")
	cfg.WSModules = append(cfg.WSModules, "eth")
	cfg.IPCPath = "geth.ipc"
	return cfg
}

// makeConfigNode loads geth configuration and creates a blank node instance.
func makeConfigNode(ctx *cli.Context) (*node.Node, gethConfig) {
	// Load defaults.
	cfg := gethConfig{
		Eth:     ethconfig.Defaults,
		Node:    defaultNodeConfig(),
		Metrics: metrics.DefaultConfig,
	}

	// Load config file.
	if file := ctx.String(configFileFlag.Name); file != "" {
		if err := loadConfig(file, &cfg); err != nil {
			utils.Fatalf("%v", err)
		}
	}

	// Apply flags.
	utils.SetNodeConfig(ctx, &cfg.Node)
	stack, err := node.New(&cfg.Node)
	if err != nil {
		utils.Fatalf("Failed to create the protocol stack: %v", err)
	}
	// Node doesn't by default populate account manager backends
	if err := setAccountManagerBackends(stack); err != nil {
		utils.Fatalf("Failed to set account manager backends: %v", err)
	}

	utils.SetEthConfig(ctx, stack, &cfg.Eth)
<<<<<<< HEAD

	if ctx.GlobalIsSet(utils.EthStatsURLFlag.Name) {
		cfg.Ethstats.URL = ctx.GlobalString(utils.EthStatsURLFlag.Name)
=======
	if ctx.IsSet(utils.EthStatsURLFlag.Name) {
		cfg.Ethstats.URL = ctx.String(utils.EthStatsURLFlag.Name)
>>>>>>> 8f2416a8
	}
	applyMetricConfig(ctx, &cfg)

	return stack, cfg
}

// makeFullNode loads geth configuration and creates the Ethereum backend.
func makeFullNode(ctx *cli.Context) (*node.Node, ethapi.Backend) {
	stack, cfg := makeConfigNode(ctx)
	if ctx.IsSet(utils.OverrideGrayGlacierFlag.Name) {
		cfg.Eth.OverrideGrayGlacier = new(big.Int).SetUint64(ctx.Uint64(utils.OverrideGrayGlacierFlag.Name))
	}
	if ctx.IsSet(utils.OverrideTerminalTotalDifficulty.Name) {
		cfg.Eth.OverrideTerminalTotalDifficulty = flags.GlobalBig(ctx, utils.OverrideTerminalTotalDifficulty.Name)
	}
	backend, eth := utils.RegisterEthService(stack, &cfg.Eth)
	// Warn users to migrate if they have a legacy freezer format.
	if eth != nil && !ctx.IsSet(utils.IgnoreLegacyReceiptsFlag.Name) {
		firstIdx := uint64(0)
		// Hack to speed up check for mainnet because we know
		// the first non-empty block.
		ghash := rawdb.ReadCanonicalHash(eth.ChainDb(), 0)
		if cfg.Eth.NetworkId == 1 && ghash == params.MainnetGenesisHash {
			firstIdx = 46147
		}
		isLegacy, _, err := dbHasLegacyReceipts(eth.ChainDb(), firstIdx)
		if err != nil {
			log.Error("Failed to check db for legacy receipts", "err", err)
		} else if isLegacy {
			stack.Close()
			utils.Fatalf("Database has receipts with a legacy format. Please run `geth db freezer-migrate`.")
		}
	}

	// Configure GraphQL if requested
	if ctx.IsSet(utils.GraphQLEnabledFlag.Name) {
		utils.RegisterGraphQLService(stack, backend, cfg.Node)
	}
	// Add the Ethereum Stats daemon if requested.
	if cfg.Ethstats.URL != "" {
		utils.RegisterEthStatsService(stack, backend, cfg.Ethstats.URL)
	}
	return stack, backend
}

// dumpConfig is the dumpconfig command.
func dumpConfig(ctx *cli.Context) error {
	_, cfg := makeConfigNode(ctx)
	comment := ""

	if cfg.Eth.Genesis != nil {
		cfg.Eth.Genesis = nil
		comment += "# Note: this config doesn't contain the genesis block.\n\n"
	}

	out, err := tomlSettings.Marshal(&cfg)
	if err != nil {
		return err
	}

	dump := os.Stdout
	if ctx.NArg() > 0 {
		dump, err = os.OpenFile(ctx.Args().Get(0), os.O_RDWR|os.O_CREATE|os.O_TRUNC, 0644)
		if err != nil {
			return err
		}
		defer dump.Close()
	}
	dump.WriteString(comment)
	dump.Write(out)

	return nil
}

func applyMetricConfig(ctx *cli.Context, cfg *gethConfig) {
	if ctx.IsSet(utils.MetricsEnabledFlag.Name) {
		cfg.Metrics.Enabled = ctx.Bool(utils.MetricsEnabledFlag.Name)
	}
	if ctx.IsSet(utils.MetricsEnabledExpensiveFlag.Name) {
		cfg.Metrics.EnabledExpensive = ctx.Bool(utils.MetricsEnabledExpensiveFlag.Name)
	}
	if ctx.IsSet(utils.MetricsHTTPFlag.Name) {
		cfg.Metrics.HTTP = ctx.String(utils.MetricsHTTPFlag.Name)
	}
	if ctx.IsSet(utils.MetricsPortFlag.Name) {
		cfg.Metrics.Port = ctx.Int(utils.MetricsPortFlag.Name)
	}
	if ctx.IsSet(utils.MetricsEnableInfluxDBFlag.Name) {
		cfg.Metrics.EnableInfluxDB = ctx.Bool(utils.MetricsEnableInfluxDBFlag.Name)
	}
	if ctx.IsSet(utils.MetricsInfluxDBEndpointFlag.Name) {
		cfg.Metrics.InfluxDBEndpoint = ctx.String(utils.MetricsInfluxDBEndpointFlag.Name)
	}
	if ctx.IsSet(utils.MetricsInfluxDBDatabaseFlag.Name) {
		cfg.Metrics.InfluxDBDatabase = ctx.String(utils.MetricsInfluxDBDatabaseFlag.Name)
	}
	if ctx.IsSet(utils.MetricsInfluxDBUsernameFlag.Name) {
		cfg.Metrics.InfluxDBUsername = ctx.String(utils.MetricsInfluxDBUsernameFlag.Name)
	}
	if ctx.IsSet(utils.MetricsInfluxDBPasswordFlag.Name) {
		cfg.Metrics.InfluxDBPassword = ctx.String(utils.MetricsInfluxDBPasswordFlag.Name)
	}
	if ctx.IsSet(utils.MetricsInfluxDBTagsFlag.Name) {
		cfg.Metrics.InfluxDBTags = ctx.String(utils.MetricsInfluxDBTagsFlag.Name)
	}
	if ctx.IsSet(utils.MetricsEnableInfluxDBV2Flag.Name) {
		cfg.Metrics.EnableInfluxDBV2 = ctx.Bool(utils.MetricsEnableInfluxDBV2Flag.Name)
	}
	if ctx.IsSet(utils.MetricsInfluxDBTokenFlag.Name) {
		cfg.Metrics.InfluxDBToken = ctx.String(utils.MetricsInfluxDBTokenFlag.Name)
	}
	if ctx.IsSet(utils.MetricsInfluxDBBucketFlag.Name) {
		cfg.Metrics.InfluxDBBucket = ctx.String(utils.MetricsInfluxDBBucketFlag.Name)
	}
	if ctx.IsSet(utils.MetricsInfluxDBOrganizationFlag.Name) {
		cfg.Metrics.InfluxDBOrganization = ctx.String(utils.MetricsInfluxDBOrganizationFlag.Name)
	}
}

func deprecated(field string) bool {
	switch field {
	case "ethconfig.Config.EVMInterpreter":
		return true
	case "ethconfig.Config.EWASMInterpreter":
		return true
	default:
		return false
	}
}

func setAccountManagerBackends(stack *node.Node) error {
	conf := stack.Config()
	am := stack.AccountManager()
	keydir := stack.KeyStoreDir()
	scryptN := keystore.StandardScryptN
	scryptP := keystore.StandardScryptP
	if conf.UseLightweightKDF {
		scryptN = keystore.LightScryptN
		scryptP = keystore.LightScryptP
	}

	// Assemble the supported backends
	if len(conf.ExternalSigner) > 0 {
		log.Info("Using external signer", "url", conf.ExternalSigner)
		if extapi, err := external.NewExternalBackend(conf.ExternalSigner); err == nil {
			am.AddBackend(extapi)
			return nil
		} else {
			return fmt.Errorf("error connecting to external signer: %v", err)
		}
	}

	// For now, we're using EITHER external signer OR local signers.
	// If/when we implement some form of lockfile for USB and keystore wallets,
	// we can have both, but it's very confusing for the user to see the same
	// accounts in both externally and locally, plus very racey.
	am.AddBackend(keystore.NewKeyStore(keydir, scryptN, scryptP))
	if conf.USB {
		// Start a USB hub for Ledger hardware wallets
		if ledgerhub, err := usbwallet.NewLedgerHub(); err != nil {
			log.Warn(fmt.Sprintf("Failed to start Ledger hub, disabling: %v", err))
		} else {
			am.AddBackend(ledgerhub)
		}
		// Start a USB hub for Trezor hardware wallets (HID version)
		if trezorhub, err := usbwallet.NewTrezorHubWithHID(); err != nil {
			log.Warn(fmt.Sprintf("Failed to start HID Trezor hub, disabling: %v", err))
		} else {
			am.AddBackend(trezorhub)
		}
		// Start a USB hub for Trezor hardware wallets (WebUSB version)
		if trezorhub, err := usbwallet.NewTrezorHubWithWebUSB(); err != nil {
			log.Warn(fmt.Sprintf("Failed to start WebUSB Trezor hub, disabling: %v", err))
		} else {
			am.AddBackend(trezorhub)
		}
	}
	if len(conf.SmartCardDaemonPath) > 0 {
		// Start a smart card hub
		if schub, err := scwallet.NewHub(conf.SmartCardDaemonPath, scwallet.Scheme, keydir); err != nil {
			log.Warn(fmt.Sprintf("Failed to start smart card hub, disabling: %v", err))
		} else {
			am.AddBackend(schub)
		}
	}

	return nil
}<|MERGE_RESOLUTION|>--- conflicted
+++ resolved
@@ -146,14 +146,8 @@
 	}
 
 	utils.SetEthConfig(ctx, stack, &cfg.Eth)
-<<<<<<< HEAD
-
-	if ctx.GlobalIsSet(utils.EthStatsURLFlag.Name) {
-		cfg.Ethstats.URL = ctx.GlobalString(utils.EthStatsURLFlag.Name)
-=======
 	if ctx.IsSet(utils.EthStatsURLFlag.Name) {
 		cfg.Ethstats.URL = ctx.String(utils.EthStatsURLFlag.Name)
->>>>>>> 8f2416a8
 	}
 	applyMetricConfig(ctx, &cfg)
 
