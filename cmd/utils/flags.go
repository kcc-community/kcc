--- conflicted
+++ resolved
@@ -881,21 +881,8 @@
 	switch {
 	case ctx.GlobalIsSet(BootnodesFlag.Name):
 		urls = SplitAndTrim(ctx.GlobalString(BootnodesFlag.Name))
-<<<<<<< HEAD
 	case ctx.GlobalBool(TestnetFlag.Name):
 		urls = params.TestnetBootnodes
-=======
-	case ctx.GlobalBool(RopstenFlag.Name):
-		urls = params.RopstenBootnodes
-	case ctx.GlobalBool(SepoliaFlag.Name):
-		urls = params.SepoliaBootnodes
-	case ctx.GlobalBool(RinkebyFlag.Name):
-		urls = params.RinkebyBootnodes
-	case ctx.GlobalBool(GoerliFlag.Name):
-		urls = params.GoerliBootnodes
-	case ctx.GlobalBool(KilnFlag.Name):
-		urls = params.KilnBootnodes
->>>>>>> 25c9b49f
 	case cfg.BootstrapNodes != nil:
 		return // already set, don't apply defaults.
 	}
@@ -1529,11 +1516,7 @@
 // SetEthConfig applies eth-related command line flags to the config.
 func SetEthConfig(ctx *cli.Context, stack *node.Node, cfg *ethconfig.Config) {
 	// Avoid conflicting network flags
-<<<<<<< HEAD
 	CheckExclusive(ctx, MainnetFlag, DeveloperFlag, TestnetFlag)
-=======
-	CheckExclusive(ctx, MainnetFlag, DeveloperFlag, RopstenFlag, RinkebyFlag, GoerliFlag, SepoliaFlag, KilnFlag)
->>>>>>> 25c9b49f
 	CheckExclusive(ctx, LightServeFlag, SyncModeFlag, "light")
 	CheckExclusive(ctx, DeveloperFlag, ExternalSignerFlag) // Can't use both ephemeral unlocked and external signer
 	if ctx.GlobalString(GCModeFlag.Name) == "archive" && ctx.GlobalUint64(TxLookupLimitFlag.Name) != 0 {
@@ -1675,18 +1658,7 @@
 		if !ctx.GlobalIsSet(NetworkIdFlag.Name) {
 			cfg.NetworkId = 322
 		}
-<<<<<<< HEAD
 		cfg.Genesis = core.DefaultTestnetGenesisBlock()
-=======
-		cfg.Genesis = core.DefaultGoerliGenesisBlock()
-		SetDNSDiscoveryDefaults(cfg, params.GoerliGenesisHash)
-	case ctx.GlobalBool(KilnFlag.Name):
-		if !ctx.GlobalIsSet(NetworkIdFlag.Name) {
-			cfg.NetworkId = 1337802
-		}
-		cfg.Genesis = core.DefaultKilnGenesisBlock()
-		SetDNSDiscoveryDefaults(cfg, params.KilnGenesisHash)
->>>>>>> 25c9b49f
 	case ctx.GlobalBool(DeveloperFlag.Name):
 		if !ctx.GlobalIsSet(NetworkIdFlag.Name) {
 			cfg.NetworkId = 1337
@@ -1921,15 +1893,8 @@
 		genesis = core.DefaultTestnetGenesisBlock()
 	case ctx.GlobalBool(SepoliaFlag.Name):
 		genesis = core.DefaultSepoliaGenesisBlock()
-<<<<<<< HEAD
-=======
-	case ctx.GlobalBool(RinkebyFlag.Name):
-		genesis = core.DefaultRinkebyGenesisBlock()
-	case ctx.GlobalBool(GoerliFlag.Name):
-		genesis = core.DefaultGoerliGenesisBlock()
 	case ctx.GlobalBool(KilnFlag.Name):
 		genesis = core.DefaultKilnGenesisBlock()
->>>>>>> 25c9b49f
 	case ctx.GlobalBool(DeveloperFlag.Name):
 		Fatalf("Developer chains are ephemeral")
 	}
