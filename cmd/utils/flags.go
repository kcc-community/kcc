--- conflicted
+++ resolved
@@ -1748,19 +1748,8 @@
 	switch {
 	case ctx.GlobalBool(MainnetFlag.Name):
 		genesis = core.DefaultGenesisBlock()
-<<<<<<< HEAD
 	case ctx.GlobalBool(TestnetFlag.Name):
 		genesis = core.DefaultTestnetGenesisBlock()
-=======
-	case ctx.GlobalBool(RopstenFlag.Name):
-		genesis = core.DefaultRopstenGenesisBlock()
-	case ctx.GlobalBool(RinkebyFlag.Name):
-		genesis = core.DefaultRinkebyGenesisBlock()
-	case ctx.GlobalBool(GoerliFlag.Name):
-		genesis = core.DefaultGoerliGenesisBlock()
-	case ctx.GlobalBool(YoloV3Flag.Name):
-		genesis = core.DefaultYoloV3GenesisBlock()
->>>>>>> 97d11b01
 	case ctx.GlobalBool(DeveloperFlag.Name):
 		Fatalf("Developer chains are ephemeral")
 	}
