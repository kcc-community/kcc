// Copyright 2015 The go-ethereum Authors
// This file is part of go-ethereum.
//
// go-ethereum is free software: you can redistribute it and/or modify
// it under the terms of the GNU General Public License as published by
// the Free Software Foundation, either version 3 of the License, or
// (at your option) any later version.
//
// go-ethereum is distributed in the hope that it will be useful,
// but WITHOUT ANY WARRANTY; without even the implied warranty of
// MERCHANTABILITY or FITNESS FOR A PARTICULAR PURPOSE. See the
// GNU General Public License for more details.
//
// You should have received a copy of the GNU General Public License
// along with go-ethereum. If not, see <http://www.gnu.org/licenses/>.

// Package utils contains internal helper functions for go-ethereum commands.
package utils

import (
	"crypto/ecdsa"
	"fmt"
	"math"
	"math/big"
	"os"
	"path/filepath"
	godebug "runtime/debug"
	"strconv"
	"strings"
	"time"

	"github.com/ethereum/go-ethereum/accounts"
	"github.com/ethereum/go-ethereum/accounts/keystore"
	"github.com/ethereum/go-ethereum/common"
	"github.com/ethereum/go-ethereum/common/fdlimit"
	"github.com/ethereum/go-ethereum/consensus"
	"github.com/ethereum/go-ethereum/consensus/ethash"
	"github.com/ethereum/go-ethereum/core"
	"github.com/ethereum/go-ethereum/core/rawdb"
	"github.com/ethereum/go-ethereum/core/vm"
	"github.com/ethereum/go-ethereum/crypto"
	"github.com/ethereum/go-ethereum/eth"
	ethcatalyst "github.com/ethereum/go-ethereum/eth/catalyst"
	"github.com/ethereum/go-ethereum/eth/downloader"
	"github.com/ethereum/go-ethereum/eth/ethconfig"
	"github.com/ethereum/go-ethereum/eth/gasprice"
	"github.com/ethereum/go-ethereum/eth/tracers"
	"github.com/ethereum/go-ethereum/ethdb"
	"github.com/ethereum/go-ethereum/ethdb/remotedb"
	"github.com/ethereum/go-ethereum/ethstats"
	"github.com/ethereum/go-ethereum/graphql"
	"github.com/ethereum/go-ethereum/internal/ethapi"
	"github.com/ethereum/go-ethereum/internal/flags"
	"github.com/ethereum/go-ethereum/les"
	lescatalyst "github.com/ethereum/go-ethereum/les/catalyst"
	"github.com/ethereum/go-ethereum/log"
	"github.com/ethereum/go-ethereum/metrics"
	"github.com/ethereum/go-ethereum/metrics/exp"
	"github.com/ethereum/go-ethereum/metrics/influxdb"
	"github.com/ethereum/go-ethereum/miner"
	"github.com/ethereum/go-ethereum/node"
	"github.com/ethereum/go-ethereum/p2p"
	"github.com/ethereum/go-ethereum/p2p/enode"
	"github.com/ethereum/go-ethereum/p2p/nat"
	"github.com/ethereum/go-ethereum/p2p/netutil"
	"github.com/ethereum/go-ethereum/params"
	pcsclite "github.com/gballet/go-libpcsclite"
	gopsutil "github.com/shirou/gopsutil/mem"
	"github.com/urfave/cli/v2"
)

// These are all the command line flags we support.
// If you add to this list, please remember to include the
// flag in the appropriate command definition.
//
// The flags are defined here so their names and help texts
// are the same for all commands.

var (
	// General settings
	DataDirFlag = &flags.DirectoryFlag{
		Name:     "datadir",
		Usage:    "Data directory for the databases and keystore",
		Value:    flags.DirectoryString(node.DefaultDataDir()),
		Category: flags.EthCategory,
	}
	RemoteDBFlag = &cli.StringFlag{
		Name:     "remotedb",
		Usage:    "URL for remote database",
		Category: flags.LoggingCategory,
	}
	AncientFlag = &flags.DirectoryFlag{
		Name:     "datadir.ancient",
		Usage:    "Data directory for ancient chain segments (default = inside chaindata)",
		Category: flags.EthCategory,
	}
	MinFreeDiskSpaceFlag = &flags.DirectoryFlag{
		Name:     "datadir.minfreedisk",
		Usage:    "Minimum free disk space in MB, once reached triggers auto shut down (default = --cache.gc converted to MB, 0 = disabled)",
		Category: flags.EthCategory,
	}
	KeyStoreDirFlag = &flags.DirectoryFlag{
		Name:     "keystore",
		Usage:    "Directory for the keystore (default = inside the datadir)",
		Category: flags.AccountCategory,
	}
	USBFlag = &cli.BoolFlag{
		Name:     "usb",
		Usage:    "Enable monitoring and management of USB hardware wallets",
		Category: flags.AccountCategory,
	}
	SmartCardDaemonPathFlag = &cli.StringFlag{
		Name:     "pcscdpath",
		Usage:    "Path to the smartcard daemon (pcscd) socket file",
		Value:    pcsclite.PCSCDSockName,
		Category: flags.AccountCategory,
	}
	NetworkIdFlag = &cli.Uint64Flag{
		Name:     "networkid",
		Usage:    "Explicitly set network id (integer)(For testnets: use --testnet instead)",
		Value:    ethconfig.Defaults.NetworkId,
		Category: flags.EthCategory,
	}
	MainnetFlag = &cli.BoolFlag{
		Name:     "mainnet",
		Usage:    "Ethereum mainnet",
		Category: flags.EthCategory,
	}
	TestnetFlag = &cli.BoolFlag{
		Name:     "testnet",
		Usage:    "Testnet network: pre-configured proof-of-stake-authority test network.",
		Category: flags.EthCategory,
	}
	SepoliaFlag = &cli.BoolFlag{
		Name:     "sepolia",
		Usage:    "Sepolia network: pre-configured proof-of-work test network",
		Category: flags.EthCategory,
	}
	KilnFlag = &cli.BoolFlag{
		Name:     "kiln",
		Usage:    "Kiln network: pre-configured proof-of-work to proof-of-stake test network",
		Category: flags.EthCategory,
	}

	// Dev mode
	DeveloperFlag = &cli.BoolFlag{
		Name:     "dev",
		Usage:    "Ephemeral proof-of-authority network with a pre-funded developer account, mining enabled",
		Category: flags.DevCategory,
	}
	DeveloperPeriodFlag = &cli.IntFlag{
		Name:     "dev.period",
		Usage:    "Block period to use in developer mode (0 = mine only if transaction pending)",
		Category: flags.DevCategory,
	}
	DeveloperGasLimitFlag = &cli.Uint64Flag{
		Name:     "dev.gaslimit",
		Usage:    "Initial block gas limit",
		Value:    11500000,
		Category: flags.DevCategory,
	}

	IdentityFlag = &cli.StringFlag{
		Name:     "identity",
		Usage:    "Custom node name",
		Category: flags.NetworkingCategory,
	}
	DocRootFlag = &flags.DirectoryFlag{
		Name:     "docroot",
		Usage:    "Document Root for HTTPClient file scheme",
		Value:    flags.DirectoryString(flags.HomeDir()),
		Category: flags.APICategory,
	}
	ExitWhenSyncedFlag = &cli.BoolFlag{
		Name:     "exitwhensynced",
		Usage:    "Exits after block synchronisation completes",
		Category: flags.EthCategory,
	}

	// Dump command options.
	IterativeOutputFlag = &cli.BoolFlag{
		Name:  "iterative",
		Usage: "Print streaming JSON iteratively, delimited by newlines",
		Value: true,
	}
	ExcludeStorageFlag = &cli.BoolFlag{
		Name:  "nostorage",
		Usage: "Exclude storage entries (save db lookups)",
	}
	IncludeIncompletesFlag = &cli.BoolFlag{
		Name:  "incompletes",
		Usage: "Include accounts for which we don't have the address (missing preimage)",
	}
	ExcludeCodeFlag = &cli.BoolFlag{
		Name:  "nocode",
		Usage: "Exclude contract code (save db lookups)",
	}
	StartKeyFlag = &cli.StringFlag{
		Name:  "start",
		Usage: "Start position. Either a hash or address",
		Value: "0x0000000000000000000000000000000000000000000000000000000000000000",
	}
	DumpLimitFlag = &cli.Uint64Flag{
		Name:  "limit",
		Usage: "Max number of elements (0 = no limit)",
		Value: 0,
	}

	defaultSyncMode = ethconfig.Defaults.SyncMode
<<<<<<< HEAD
	SyncModeFlag    = TextMarshalerFlag{
		Name:  "syncmode",
		Usage: `Blockchain sync mode ("snap", "full" or "light")`,
		Value: &defaultSyncMode,
	}
	GCModeFlag = cli.StringFlag{
		Name:  "gcmode",
		Usage: `Blockchain garbage collection mode ("full", "archive")`,
		Value: "full",
	}
	SnapshotFlag = cli.BoolTFlag{
		Name:  "snapshot",
		Usage: `Enables snapshot-database mode (default = enable)`,
	}
	TxLookupLimitFlag = cli.Uint64Flag{
		Name:  "txlookuplimit",
		Usage: "Number of recent blocks to maintain transactions index for (default = about one year, 0 = entire chain)",
		Value: ethconfig.Defaults.TxLookupLimit,
	}
	LightKDFFlag = cli.BoolFlag{
		Name:  "lightkdf",
		Usage: "Reduce key-derivation RAM & CPU usage at some expense of KDF strength",
	}
	EthRequiredBlocksFlag = cli.StringFlag{
		Name:  "eth.requiredblocks",
		Usage: "Comma separated block number-to-hash mappings to require for peering (<number>=<hash>)",
	}
	LegacyWhitelistFlag = cli.StringFlag{
		Name:  "whitelist",
		Usage: "Comma separated block number-to-hash mappings to enforce (<number>=<hash>) (deprecated in favor of --eth.requiredblocks)",
	}
	BloomFilterSizeFlag = cli.Uint64Flag{
		Name:  "bloomfilter.size",
		Usage: "Megabytes of memory allocated to bloom-filter for pruning",
		Value: 2048,
	}
	OverrideGrayGlacierFlag = cli.Uint64Flag{
		Name:  "override.grayglacier",
		Usage: "Manually specify Gray Glacier fork-block, overriding the bundled setting",
	}
	OverrideTerminalTotalDifficulty = BigFlag{
		Name:  "override.terminaltotaldifficulty",
		Usage: "Manually specify TerminalTotalDifficulty, overriding the bundled setting",
=======
	SyncModeFlag    = &flags.TextMarshalerFlag{
		Name:     "syncmode",
		Usage:    `Blockchain sync mode ("snap", "full" or "light")`,
		Value:    &defaultSyncMode,
		Category: flags.EthCategory,
	}
	GCModeFlag = &cli.StringFlag{
		Name:     "gcmode",
		Usage:    `Blockchain garbage collection mode ("full", "archive")`,
		Value:    "full",
		Category: flags.EthCategory,
	}
	SnapshotFlag = &cli.BoolFlag{
		Name:     "snapshot",
		Usage:    `Enables snapshot-database mode (default = enable)`,
		Value:    true,
		Category: flags.EthCategory,
	}
	TxLookupLimitFlag = &cli.Uint64Flag{
		Name:     "txlookuplimit",
		Usage:    "Number of recent blocks to maintain transactions index for (default = about one year, 0 = entire chain)",
		Value:    ethconfig.Defaults.TxLookupLimit,
		Category: flags.EthCategory,
	}
	LightKDFFlag = &cli.BoolFlag{
		Name:     "lightkdf",
		Usage:    "Reduce key-derivation RAM & CPU usage at some expense of KDF strength",
		Category: flags.AccountCategory,
	}
	EthRequiredBlocksFlag = &cli.StringFlag{
		Name:     "eth.requiredblocks",
		Usage:    "Comma separated block number-to-hash mappings to require for peering (<number>=<hash>)",
		Category: flags.EthCategory,
	}
	LegacyWhitelistFlag = &cli.StringFlag{
		Name:     "whitelist",
		Usage:    "Comma separated block number-to-hash mappings to enforce (<number>=<hash>) (deprecated in favor of --eth.requiredblocks)",
		Category: flags.DeprecatedCategory,
	}
	BloomFilterSizeFlag = &cli.Uint64Flag{
		Name:     "bloomfilter.size",
		Usage:    "Megabytes of memory allocated to bloom-filter for pruning",
		Value:    2048,
		Category: flags.EthCategory,
	}
	OverrideGrayGlacierFlag = &cli.Uint64Flag{
		Name:     "override.grayglacier",
		Usage:    "Manually specify Gray Glacier fork-block, overriding the bundled setting",
		Category: flags.EthCategory,
	}
	OverrideTerminalTotalDifficulty = &flags.BigFlag{
		Name:     "override.terminaltotaldifficulty",
		Usage:    "Manually specify TerminalTotalDifficulty, overriding the bundled setting",
		Category: flags.EthCategory,
>>>>>>> e15accc8
	}

	// Light server and client settings
	LightServeFlag = &cli.IntFlag{
		Name:     "light.serve",
		Usage:    "Maximum percentage of time allowed for serving LES requests (multi-threaded processing allows values over 100)",
		Value:    ethconfig.Defaults.LightServ,
		Category: flags.LightCategory,
	}
	LightIngressFlag = &cli.IntFlag{
		Name:     "light.ingress",
		Usage:    "Incoming bandwidth limit for serving light clients (kilobytes/sec, 0 = unlimited)",
		Value:    ethconfig.Defaults.LightIngress,
		Category: flags.LightCategory,
	}
	LightEgressFlag = &cli.IntFlag{
		Name:     "light.egress",
		Usage:    "Outgoing bandwidth limit for serving light clients (kilobytes/sec, 0 = unlimited)",
		Value:    ethconfig.Defaults.LightEgress,
		Category: flags.LightCategory,
	}
	LightMaxPeersFlag = &cli.IntFlag{
		Name:     "light.maxpeers",
		Usage:    "Maximum number of light clients to serve, or light servers to attach to",
		Value:    ethconfig.Defaults.LightPeers,
		Category: flags.LightCategory,
	}
	UltraLightServersFlag = &cli.StringFlag{
		Name:     "ulc.servers",
		Usage:    "List of trusted ultra-light servers",
		Value:    strings.Join(ethconfig.Defaults.UltraLightServers, ","),
		Category: flags.LightCategory,
	}
	UltraLightFractionFlag = &cli.IntFlag{
		Name:     "ulc.fraction",
		Usage:    "Minimum % of trusted ultra-light servers required to announce a new head",
		Value:    ethconfig.Defaults.UltraLightFraction,
		Category: flags.LightCategory,
	}
	UltraLightOnlyAnnounceFlag = &cli.BoolFlag{
		Name:     "ulc.onlyannounce",
		Usage:    "Ultra light server sends announcements only",
		Category: flags.LightCategory,
	}
	LightNoPruneFlag = &cli.BoolFlag{
		Name:     "light.nopruning",
		Usage:    "Disable ancient light chain data pruning",
		Category: flags.LightCategory,
	}
	LightNoSyncServeFlag = &cli.BoolFlag{
		Name:     "light.nosyncserve",
		Usage:    "Enables serving light clients before syncing",
		Category: flags.LightCategory,
	}

	// Ethash settings
	EthashCacheDirFlag = &flags.DirectoryFlag{
		Name:     "ethash.cachedir",
		Usage:    "Directory to store the ethash verification caches (default = inside the datadir)",
		Category: flags.EthashCategory,
	}
	EthashCachesInMemoryFlag = &cli.IntFlag{
		Name:     "ethash.cachesinmem",
		Usage:    "Number of recent ethash caches to keep in memory (16MB each)",
		Value:    ethconfig.Defaults.Ethash.CachesInMem,
		Category: flags.EthashCategory,
	}
	EthashCachesOnDiskFlag = &cli.IntFlag{
		Name:     "ethash.cachesondisk",
		Usage:    "Number of recent ethash caches to keep on disk (16MB each)",
		Value:    ethconfig.Defaults.Ethash.CachesOnDisk,
		Category: flags.EthashCategory,
	}
	EthashCachesLockMmapFlag = &cli.BoolFlag{
		Name:     "ethash.cacheslockmmap",
		Usage:    "Lock memory maps of recent ethash caches",
		Category: flags.EthashCategory,
	}
	EthashDatasetDirFlag = &flags.DirectoryFlag{
		Name:     "ethash.dagdir",
		Usage:    "Directory to store the ethash mining DAGs",
		Value:    flags.DirectoryString(ethconfig.Defaults.Ethash.DatasetDir),
		Category: flags.EthashCategory,
	}
	EthashDatasetsInMemoryFlag = &cli.IntFlag{
		Name:     "ethash.dagsinmem",
		Usage:    "Number of recent ethash mining DAGs to keep in memory (1+GB each)",
		Value:    ethconfig.Defaults.Ethash.DatasetsInMem,
		Category: flags.EthashCategory,
	}
	EthashDatasetsOnDiskFlag = &cli.IntFlag{
		Name:     "ethash.dagsondisk",
		Usage:    "Number of recent ethash mining DAGs to keep on disk (1+GB each)",
		Value:    ethconfig.Defaults.Ethash.DatasetsOnDisk,
		Category: flags.EthashCategory,
	}
	EthashDatasetsLockMmapFlag = &cli.BoolFlag{
		Name:     "ethash.dagslockmmap",
		Usage:    "Lock memory maps for recent ethash mining DAGs",
		Category: flags.EthashCategory,
	}

	// Transaction pool settings
	TxPoolLocalsFlag = &cli.StringFlag{
		Name:     "txpool.locals",
		Usage:    "Comma separated accounts to treat as locals (no flush, priority inclusion)",
		Category: flags.TxPoolCategory,
	}
	TxPoolNoLocalsFlag = &cli.BoolFlag{
		Name:     "txpool.nolocals",
		Usage:    "Disables price exemptions for locally submitted transactions",
		Category: flags.TxPoolCategory,
	}
	TxPoolJournalFlag = &cli.StringFlag{
		Name:     "txpool.journal",
		Usage:    "Disk journal for local transaction to survive node restarts",
		Value:    core.DefaultTxPoolConfig.Journal,
		Category: flags.TxPoolCategory,
	}
	TxPoolRejournalFlag = &cli.DurationFlag{
		Name:     "txpool.rejournal",
		Usage:    "Time interval to regenerate the local transaction journal",
		Value:    core.DefaultTxPoolConfig.Rejournal,
		Category: flags.TxPoolCategory,
	}
	TxPoolPriceLimitFlag = &cli.Uint64Flag{
		Name:     "txpool.pricelimit",
		Usage:    "Minimum gas price limit to enforce for acceptance into the pool",
		Value:    ethconfig.Defaults.TxPool.PriceLimit,
		Category: flags.TxPoolCategory,
	}
	TxPoolPriceBumpFlag = &cli.Uint64Flag{
		Name:     "txpool.pricebump",
		Usage:    "Price bump percentage to replace an already existing transaction",
		Value:    ethconfig.Defaults.TxPool.PriceBump,
		Category: flags.TxPoolCategory,
	}
	TxPoolAccountSlotsFlag = &cli.Uint64Flag{
		Name:     "txpool.accountslots",
		Usage:    "Minimum number of executable transaction slots guaranteed per account",
		Value:    ethconfig.Defaults.TxPool.AccountSlots,
		Category: flags.TxPoolCategory,
	}
	TxPoolGlobalSlotsFlag = &cli.Uint64Flag{
		Name:     "txpool.globalslots",
		Usage:    "Maximum number of executable transaction slots for all accounts",
		Value:    ethconfig.Defaults.TxPool.GlobalSlots,
		Category: flags.TxPoolCategory,
	}
	TxPoolAccountQueueFlag = &cli.Uint64Flag{
		Name:     "txpool.accountqueue",
		Usage:    "Maximum number of non-executable transaction slots permitted per account",
		Value:    ethconfig.Defaults.TxPool.AccountQueue,
		Category: flags.TxPoolCategory,
	}
	TxPoolGlobalQueueFlag = &cli.Uint64Flag{
		Name:     "txpool.globalqueue",
		Usage:    "Maximum number of non-executable transaction slots for all accounts",
		Value:    ethconfig.Defaults.TxPool.GlobalQueue,
		Category: flags.TxPoolCategory,
	}
	TxPoolLifetimeFlag = &cli.DurationFlag{
		Name:     "txpool.lifetime",
		Usage:    "Maximum amount of time non-executable transaction are queued",
		Value:    ethconfig.Defaults.TxPool.Lifetime,
		Category: flags.TxPoolCategory,
	}

	// Performance tuning settings
	CacheFlag = &cli.IntFlag{
		Name:     "cache",
		Usage:    "Megabytes of memory allocated to internal caching (default = 4096 mainnet full node, 128 light mode)",
		Value:    1024,
		Category: flags.PerfCategory,
	}
	CacheDatabaseFlag = &cli.IntFlag{
		Name:     "cache.database",
		Usage:    "Percentage of cache memory allowance to use for database io",
		Value:    50,
		Category: flags.PerfCategory,
	}
	CacheTrieFlag = &cli.IntFlag{
		Name:     "cache.trie",
		Usage:    "Percentage of cache memory allowance to use for trie caching (default = 15% full mode, 30% archive mode)",
		Value:    15,
		Category: flags.PerfCategory,
	}
	CacheTrieJournalFlag = &cli.StringFlag{
		Name:     "cache.trie.journal",
		Usage:    "Disk journal directory for trie cache to survive node restarts",
		Value:    ethconfig.Defaults.TrieCleanCacheJournal,
		Category: flags.PerfCategory,
	}
	CacheTrieRejournalFlag = &cli.DurationFlag{
		Name:     "cache.trie.rejournal",
		Usage:    "Time interval to regenerate the trie cache journal",
		Value:    ethconfig.Defaults.TrieCleanCacheRejournal,
		Category: flags.PerfCategory,
	}
	CacheGCFlag = &cli.IntFlag{
		Name:     "cache.gc",
		Usage:    "Percentage of cache memory allowance to use for trie pruning (default = 25% full mode, 0% archive mode)",
		Value:    25,
		Category: flags.PerfCategory,
	}
	CacheSnapshotFlag = &cli.IntFlag{
		Name:     "cache.snapshot",
		Usage:    "Percentage of cache memory allowance to use for snapshot caching (default = 10% full mode, 20% archive mode)",
		Value:    10,
		Category: flags.PerfCategory,
	}
	CacheNoPrefetchFlag = &cli.BoolFlag{
		Name:     "cache.noprefetch",
		Usage:    "Disable heuristic state prefetch during block import (less CPU and disk IO, more time waiting for data)",
		Category: flags.PerfCategory,
	}
	CachePreimagesFlag = &cli.BoolFlag{
		Name:     "cache.preimages",
		Usage:    "Enable recording the SHA3/keccak preimages of trie keys",
		Category: flags.PerfCategory,
	}
	FDLimitFlag = &cli.IntFlag{
		Name:     "fdlimit",
		Usage:    "Raise the open file descriptor resource limit (default = system fd limit)",
		Category: flags.PerfCategory,
	}

	// Miner settings
	MiningEnabledFlag = &cli.BoolFlag{
		Name:     "mine",
		Usage:    "Enable mining",
		Category: flags.MinerCategory,
	}
	MinerThreadsFlag = &cli.IntFlag{
		Name:     "miner.threads",
		Usage:    "Number of CPU threads to use for mining",
		Value:    0,
		Category: flags.MinerCategory,
	}
	MinerNotifyFlag = &cli.StringFlag{
		Name:     "miner.notify",
		Usage:    "Comma separated HTTP URL list to notify of new work packages",
		Category: flags.MinerCategory,
	}
	MinerNotifyFullFlag = &cli.BoolFlag{
		Name:     "miner.notify.full",
		Usage:    "Notify with pending block headers instead of work packages",
		Category: flags.MinerCategory,
	}
	MinerGasLimitFlag = &cli.Uint64Flag{
		Name:     "miner.gaslimit",
		Usage:    "Target gas ceiling for mined blocks",
		Value:    ethconfig.Defaults.Miner.GasCeil,
		Category: flags.MinerCategory,
	}
	MinerGasPriceFlag = &flags.BigFlag{
		Name:     "miner.gasprice",
		Usage:    "Minimum gas price for mining a transaction",
		Value:    ethconfig.Defaults.Miner.GasPrice,
		Category: flags.MinerCategory,
	}
	MinerEtherbaseFlag = &cli.StringFlag{
		Name:     "miner.etherbase",
		Usage:    "Public address for block mining rewards (default = first account)",
		Value:    "0",
		Category: flags.MinerCategory,
	}
	MinerExtraDataFlag = &cli.StringFlag{
		Name:     "miner.extradata",
		Usage:    "Block extra data set by the miner (default = client version)",
		Category: flags.MinerCategory,
	}
	MinerRecommitIntervalFlag = &cli.DurationFlag{
		Name:     "miner.recommit",
		Usage:    "Time interval to recreate the block being mined",
		Value:    ethconfig.Defaults.Miner.Recommit,
		Category: flags.MinerCategory,
	}
	MinerNoVerifyFlag = &cli.BoolFlag{
		Name:     "miner.noverify",
		Usage:    "Disable remote sealing verification",
		Category: flags.MinerCategory,
	}

	// Account settings
	UnlockedAccountFlag = &cli.StringFlag{
		Name:     "unlock",
		Usage:    "Comma separated list of accounts to unlock",
		Value:    "",
		Category: flags.AccountCategory,
	}
	PasswordFileFlag = &cli.PathFlag{
		Name:      "password",
		Usage:     "Password file to use for non-interactive password input",
		TakesFile: true,
		Category:  flags.AccountCategory,
	}
	ExternalSignerFlag = &cli.StringFlag{
		Name:     "signer",
		Usage:    "External signer (url or path to ipc file)",
		Value:    "",
		Category: flags.AccountCategory,
	}
	InsecureUnlockAllowedFlag = &cli.BoolFlag{
		Name:     "allow-insecure-unlock",
		Usage:    "Allow insecure account unlocking when account-related RPCs are exposed by http",
		Category: flags.AccountCategory,
	}

	// EVM settings
	VMEnableDebugFlag = &cli.BoolFlag{
		Name:     "vmdebug",
		Usage:    "Record information useful for VM and contract debugging",
		Category: flags.VMCategory,
	}

	// API options.
	RPCGlobalGasCapFlag = &cli.Uint64Flag{
		Name:     "rpc.gascap",
		Usage:    "Sets a cap on gas that can be used in eth_call/estimateGas (0=infinite)",
		Value:    ethconfig.Defaults.RPCGasCap,
		Category: flags.APICategory,
	}
	RPCGlobalEVMTimeoutFlag = &cli.DurationFlag{
		Name:     "rpc.evmtimeout",
		Usage:    "Sets a timeout used for eth_call (0=infinite)",
		Value:    ethconfig.Defaults.RPCEVMTimeout,
		Category: flags.APICategory,
	}
	RPCGlobalTxFeeCapFlag = &cli.Float64Flag{
		Name:     "rpc.txfeecap",
		Usage:    "Sets a cap on transaction fee (in ether) that can be sent via the RPC APIs (0 = no cap)",
		Value:    ethconfig.Defaults.RPCTxFeeCap,
		Category: flags.APICategory,
	}
	// Authenticated RPC HTTP settings
	AuthListenFlag = &cli.StringFlag{
		Name:     "authrpc.addr",
		Usage:    "Listening address for authenticated APIs",
		Value:    node.DefaultConfig.AuthAddr,
		Category: flags.APICategory,
	}
	AuthPortFlag = &cli.IntFlag{
		Name:     "authrpc.port",
		Usage:    "Listening port for authenticated APIs",
		Value:    node.DefaultConfig.AuthPort,
		Category: flags.APICategory,
	}
	AuthVirtualHostsFlag = &cli.StringFlag{
		Name:     "authrpc.vhosts",
		Usage:    "Comma separated list of virtual hostnames from which to accept requests (server enforced). Accepts '*' wildcard.",
		Value:    strings.Join(node.DefaultConfig.AuthVirtualHosts, ","),
		Category: flags.APICategory,
	}
	JWTSecretFlag = &cli.StringFlag{
		Name:     "authrpc.jwtsecret",
		Usage:    "Path to a JWT secret to use for authenticated RPC endpoints",
		Category: flags.APICategory,
	}

	// Logging and debug settings
	EthStatsURLFlag = &cli.StringFlag{
		Name:     "ethstats",
		Usage:    "Reporting URL of a ethstats service (nodename:secret@host:port)",
		Category: flags.MetricsCategory,
	}
	FakePoWFlag = &cli.BoolFlag{
		Name:     "fakepow",
		Usage:    "Disables proof-of-work verification",
		Category: flags.LoggingCategory,
	}
<<<<<<< HEAD
	NoCompactionFlag = cli.BoolFlag{
		Name:  "nocompaction",
		Usage: "Disables db compaction after import",
	}
	IgnoreLegacyReceiptsFlag = cli.BoolFlag{
		Name:  "ignore-legacy-receipts",
		Usage: "Geth will start up even if there are legacy receipts in freezer",
	}
	// RPC settings
	IPCDisabledFlag = cli.BoolFlag{
		Name:  "ipcdisable",
		Usage: "Disable the IPC-RPC server",
	}
	IPCPathFlag = DirectoryFlag{
		Name:  "ipcpath",
		Usage: "Filename for IPC socket/pipe within the datadir (explicit paths escape it)",
	}
	HTTPEnabledFlag = cli.BoolFlag{
		Name:  "http",
		Usage: "Enable the HTTP-RPC server",
	}
	HTTPListenAddrFlag = cli.StringFlag{
		Name:  "http.addr",
		Usage: "HTTP-RPC server listening interface",
		Value: node.DefaultHTTPHost,
	}
	HTTPPortFlag = cli.IntFlag{
		Name:  "http.port",
		Usage: "HTTP-RPC server listening port",
		Value: node.DefaultHTTPPort,
	}
	HTTPCORSDomainFlag = cli.StringFlag{
		Name:  "http.corsdomain",
		Usage: "Comma separated list of domains from which to accept cross origin requests (browser enforced)",
		Value: "",
	}
	HTTPVirtualHostsFlag = cli.StringFlag{
		Name:  "http.vhosts",
		Usage: "Comma separated list of virtual hostnames from which to accept requests (server enforced). Accepts '*' wildcard.",
		Value: strings.Join(node.DefaultConfig.HTTPVirtualHosts, ","),
	}
	HTTPApiFlag = cli.StringFlag{
		Name:  "http.api",
		Usage: "API's offered over the HTTP-RPC interface",
		Value: "",
	}
	HTTPPathPrefixFlag = cli.StringFlag{
		Name:  "http.rpcprefix",
		Usage: "HTTP path path prefix on which JSON-RPC is served. Use '/' to serve on all paths.",
		Value: "",
	}
	GraphQLEnabledFlag = cli.BoolFlag{
		Name:  "graphql",
		Usage: "Enable GraphQL on the HTTP-RPC server. Note that GraphQL can only be started if an HTTP server is started as well.",
	}
	GraphQLCORSDomainFlag = cli.StringFlag{
		Name:  "graphql.corsdomain",
		Usage: "Comma separated list of domains from which to accept cross origin requests (browser enforced)",
		Value: "",
	}
	GraphQLVirtualHostsFlag = cli.StringFlag{
		Name:  "graphql.vhosts",
		Usage: "Comma separated list of virtual hostnames from which to accept requests (server enforced). Accepts '*' wildcard.",
		Value: strings.Join(node.DefaultConfig.GraphQLVirtualHosts, ","),
	}
	WSEnabledFlag = cli.BoolFlag{
		Name:  "ws",
		Usage: "Enable the WS-RPC server",
	}
	WSListenAddrFlag = cli.StringFlag{
		Name:  "ws.addr",
		Usage: "WS-RPC server listening interface",
		Value: node.DefaultWSHost,
	}
	WSPortFlag = cli.IntFlag{
		Name:  "ws.port",
		Usage: "WS-RPC server listening port",
		Value: node.DefaultWSPort,
	}
	WSApiFlag = cli.StringFlag{
		Name:  "ws.api",
		Usage: "API's offered over the WS-RPC interface",
		Value: "",
	}
	WSAllowedOriginsFlag = cli.StringFlag{
		Name:  "ws.origins",
		Usage: "Origins from which to accept websockets requests",
		Value: "",
	}
	WSPathPrefixFlag = cli.StringFlag{
		Name:  "ws.rpcprefix",
		Usage: "HTTP path prefix on which JSON-RPC is served. Use '/' to serve on all paths.",
		Value: "",
	}
	ExecFlag = cli.StringFlag{
		Name:  "exec",
		Usage: "Execute JavaScript statement",
	}
	PreloadJSFlag = cli.StringFlag{
		Name:  "preload",
		Usage: "Comma separated list of JavaScript files to preload into the console",
	}
	AllowUnprotectedTxs = cli.BoolFlag{
		Name:  "rpc.allow-unprotected-txs",
		Usage: "Allow for unprotected (non EIP155 signed) transactions to be submitted via RPC",
=======
	NoCompactionFlag = &cli.BoolFlag{
		Name:     "nocompaction",
		Usage:    "Disables db compaction after import",
		Category: flags.LoggingCategory,
>>>>>>> e15accc8
	}

	IgnoreLegacyReceiptsFlag = &cli.BoolFlag{
		Name:     "ignore-legacy-receipts",
		Usage:    "Geth will start up even if there are legacy receipts in freezer",
		Category: flags.MiscCategory,
	}

	// RPC settings
	IPCDisabledFlag = &cli.BoolFlag{
		Name:     "ipcdisable",
		Usage:    "Disable the IPC-RPC server",
		Category: flags.APICategory,
	}
	IPCPathFlag = &flags.DirectoryFlag{
		Name:     "ipcpath",
		Usage:    "Filename for IPC socket/pipe within the datadir (explicit paths escape it)",
		Category: flags.APICategory,
	}
	HTTPEnabledFlag = &cli.BoolFlag{
		Name:     "http",
		Usage:    "Enable the HTTP-RPC server",
		Category: flags.APICategory,
	}
	HTTPListenAddrFlag = &cli.StringFlag{
		Name:     "http.addr",
		Usage:    "HTTP-RPC server listening interface",
		Value:    node.DefaultHTTPHost,
		Category: flags.APICategory,
	}
	HTTPPortFlag = &cli.IntFlag{
		Name:     "http.port",
		Usage:    "HTTP-RPC server listening port",
		Value:    node.DefaultHTTPPort,
		Category: flags.APICategory,
	}
	HTTPCORSDomainFlag = &cli.StringFlag{
		Name:     "http.corsdomain",
		Usage:    "Comma separated list of domains from which to accept cross origin requests (browser enforced)",
		Value:    "",
		Category: flags.APICategory,
	}
	HTTPVirtualHostsFlag = &cli.StringFlag{
		Name:     "http.vhosts",
		Usage:    "Comma separated list of virtual hostnames from which to accept requests (server enforced). Accepts '*' wildcard.",
		Value:    strings.Join(node.DefaultConfig.HTTPVirtualHosts, ","),
		Category: flags.APICategory,
	}
	HTTPApiFlag = &cli.StringFlag{
		Name:     "http.api",
		Usage:    "API's offered over the HTTP-RPC interface",
		Value:    "",
		Category: flags.APICategory,
	}
	HTTPPathPrefixFlag = &cli.StringFlag{
		Name:     "http.rpcprefix",
		Usage:    "HTTP path path prefix on which JSON-RPC is served. Use '/' to serve on all paths.",
		Value:    "",
		Category: flags.APICategory,
	}
	GraphQLEnabledFlag = &cli.BoolFlag{
		Name:     "graphql",
		Usage:    "Enable GraphQL on the HTTP-RPC server. Note that GraphQL can only be started if an HTTP server is started as well.",
		Category: flags.APICategory,
	}
	GraphQLCORSDomainFlag = &cli.StringFlag{
		Name:     "graphql.corsdomain",
		Usage:    "Comma separated list of domains from which to accept cross origin requests (browser enforced)",
		Value:    "",
		Category: flags.APICategory,
	}
	GraphQLVirtualHostsFlag = &cli.StringFlag{
		Name:     "graphql.vhosts",
		Usage:    "Comma separated list of virtual hostnames from which to accept requests (server enforced). Accepts '*' wildcard.",
		Value:    strings.Join(node.DefaultConfig.GraphQLVirtualHosts, ","),
		Category: flags.APICategory,
	}
	WSEnabledFlag = &cli.BoolFlag{
		Name:     "ws",
		Usage:    "Enable the WS-RPC server",
		Category: flags.APICategory,
	}
	WSListenAddrFlag = &cli.StringFlag{
		Name:     "ws.addr",
		Usage:    "WS-RPC server listening interface",
		Value:    node.DefaultWSHost,
		Category: flags.APICategory,
	}
	WSPortFlag = &cli.IntFlag{
		Name:     "ws.port",
		Usage:    "WS-RPC server listening port",
		Value:    node.DefaultWSPort,
		Category: flags.APICategory,
	}
	WSApiFlag = &cli.StringFlag{
		Name:     "ws.api",
		Usage:    "API's offered over the WS-RPC interface",
		Value:    "",
		Category: flags.APICategory,
	}
	WSAllowedOriginsFlag = &cli.StringFlag{
		Name:     "ws.origins",
		Usage:    "Origins from which to accept websockets requests",
		Value:    "",
		Category: flags.APICategory,
	}
	WSPathPrefixFlag = &cli.StringFlag{
		Name:     "ws.rpcprefix",
		Usage:    "HTTP path prefix on which JSON-RPC is served. Use '/' to serve on all paths.",
		Value:    "",
		Category: flags.APICategory,
	}
	ExecFlag = &cli.StringFlag{
		Name:     "exec",
		Usage:    "Execute JavaScript statement",
		Category: flags.APICategory,
	}
	PreloadJSFlag = &cli.StringFlag{
		Name:     "preload",
		Usage:    "Comma separated list of JavaScript files to preload into the console",
		Category: flags.APICategory,
	}
	AllowUnprotectedTxs = &cli.BoolFlag{
		Name:     "rpc.allow-unprotected-txs",
		Usage:    "Allow for unprotected (non EIP155 signed) transactions to be submitted via RPC",
		Category: flags.APICategory,
	}

	// Network Settings
	MaxPeersFlag = &cli.IntFlag{
		Name:     "maxpeers",
		Usage:    "Maximum number of network peers (network disabled if set to 0)",
		Value:    node.DefaultConfig.P2P.MaxPeers,
		Category: flags.NetworkingCategory,
	}
	MaxPendingPeersFlag = &cli.IntFlag{
		Name:     "maxpendpeers",
		Usage:    "Maximum number of pending connection attempts (defaults used if set to 0)",
		Value:    node.DefaultConfig.P2P.MaxPendingPeers,
		Category: flags.NetworkingCategory,
	}
	ListenPortFlag = &cli.IntFlag{
		Name:     "port",
		Usage:    "Network listening port",
		Value:    30303,
		Category: flags.NetworkingCategory,
	}
	BootnodesFlag = &cli.StringFlag{
		Name:     "bootnodes",
		Usage:    "Comma separated enode URLs for P2P discovery bootstrap",
		Value:    "",
		Category: flags.NetworkingCategory,
	}
	NodeKeyFileFlag = &cli.StringFlag{
		Name:     "nodekey",
		Usage:    "P2P node key file",
		Category: flags.NetworkingCategory,
	}
	NodeKeyHexFlag = &cli.StringFlag{
		Name:     "nodekeyhex",
		Usage:    "P2P node key as hex (for testing)",
		Category: flags.NetworkingCategory,
	}
	NATFlag = &cli.StringFlag{
		Name:     "nat",
		Usage:    "NAT port mapping mechanism (any|none|upnp|pmp|extip:<IP>)",
		Value:    "any",
		Category: flags.NetworkingCategory,
	}
	NoDiscoverFlag = &cli.BoolFlag{
		Name:     "nodiscover",
		Usage:    "Disables the peer discovery mechanism (manual peer addition)",
		Category: flags.NetworkingCategory,
	}
	DiscoveryV5Flag = &cli.BoolFlag{
		Name:     "v5disc",
		Usage:    "Enables the experimental RLPx V5 (Topic Discovery) mechanism",
		Category: flags.NetworkingCategory,
	}
	NetrestrictFlag = &cli.StringFlag{
		Name:     "netrestrict",
		Usage:    "Restricts network communication to the given IP networks (CIDR masks)",
		Category: flags.NetworkingCategory,
	}
	DNSDiscoveryFlag = &cli.StringFlag{
		Name:     "discovery.dns",
		Usage:    "Sets DNS discovery entry points (use \"\" to disable DNS)",
		Category: flags.NetworkingCategory,
	}
	DiscoveryPortFlag = &cli.IntFlag{
		Name:     "discovery.port",
		Usage:    "Use a custom UDP port for P2P discovery",
		Value:    30303,
		Category: flags.NetworkingCategory,
	}

	// Console
	JSpathFlag = &flags.DirectoryFlag{
		Name:     "jspath",
		Usage:    "JavaScript root path for `loadScript`",
		Value:    flags.DirectoryString("."),
		Category: flags.APICategory,
	}

	// Gas price oracle settings
	GpoBlocksFlag = &cli.IntFlag{
		Name:     "gpo.blocks",
		Usage:    "Number of recent blocks to check for gas prices",
		Value:    ethconfig.Defaults.GPO.Blocks,
		Category: flags.GasPriceCategory,
	}
	GpoPercentileFlag = &cli.IntFlag{
		Name:     "gpo.percentile",
		Usage:    "Suggested gas price is the given percentile of a set of recent transaction gas prices",
		Value:    ethconfig.Defaults.GPO.Percentile,
		Category: flags.GasPriceCategory,
	}
	GpoMaxGasPriceFlag = &cli.Int64Flag{
		Name:     "gpo.maxprice",
		Usage:    "Maximum transaction priority fee (or gasprice before London fork) to be recommended by gpo",
		Value:    ethconfig.Defaults.GPO.MaxPrice.Int64(),
		Category: flags.GasPriceCategory,
	}
	GpoMinGasPriceFlag = &cli.Int64Flag{
		Name:     "gpo.minprice",
		Usage:    "Minimum gas price will be recommended by gpo",
		Value:    ethconfig.Defaults.GPO.MinPrice.Int64(),
		Category: flags.GasPriceCategory,
	}

	GpoIgnoreGasPriceFlag = &cli.Int64Flag{
		Name:     "gpo.ignoreprice",
		Usage:    "Gas price below which gpo will ignore transactions",
		Value:    ethconfig.Defaults.GPO.IgnorePrice.Int64(),
		Category: flags.GasPriceCategory,
	}

	// Metrics flags
	MetricsEnabledFlag = &cli.BoolFlag{
		Name:     "metrics",
		Usage:    "Enable metrics collection and reporting",
		Category: flags.MetricsCategory,
	}
	MetricsEnabledExpensiveFlag = &cli.BoolFlag{
		Name:     "metrics.expensive",
		Usage:    "Enable expensive metrics collection and reporting",
		Category: flags.MetricsCategory,
	}

	// MetricsHTTPFlag defines the endpoint for a stand-alone metrics HTTP endpoint.
	// Since the pprof service enables sensitive/vulnerable behavior, this allows a user
	// to enable a public-OK metrics endpoint without having to worry about ALSO exposing
	// other profiling behavior or information.
	MetricsHTTPFlag = &cli.StringFlag{
		Name:     "metrics.addr",
		Usage:    "Enable stand-alone metrics HTTP server listening interface",
		Value:    metrics.DefaultConfig.HTTP,
		Category: flags.MetricsCategory,
	}
	MetricsPortFlag = &cli.IntFlag{
		Name:     "metrics.port",
		Usage:    "Metrics HTTP server listening port",
		Value:    metrics.DefaultConfig.Port,
		Category: flags.MetricsCategory,
	}
	MetricsEnableInfluxDBFlag = &cli.BoolFlag{
		Name:     "metrics.influxdb",
		Usage:    "Enable metrics export/push to an external InfluxDB database",
		Category: flags.MetricsCategory,
	}
	MetricsInfluxDBEndpointFlag = &cli.StringFlag{
		Name:     "metrics.influxdb.endpoint",
		Usage:    "InfluxDB API endpoint to report metrics to",
		Value:    metrics.DefaultConfig.InfluxDBEndpoint,
		Category: flags.MetricsCategory,
	}
	MetricsInfluxDBDatabaseFlag = &cli.StringFlag{
		Name:     "metrics.influxdb.database",
		Usage:    "InfluxDB database name to push reported metrics to",
		Value:    metrics.DefaultConfig.InfluxDBDatabase,
		Category: flags.MetricsCategory,
	}
	MetricsInfluxDBUsernameFlag = &cli.StringFlag{
		Name:     "metrics.influxdb.username",
		Usage:    "Username to authorize access to the database",
		Value:    metrics.DefaultConfig.InfluxDBUsername,
		Category: flags.MetricsCategory,
	}
	MetricsInfluxDBPasswordFlag = &cli.StringFlag{
		Name:     "metrics.influxdb.password",
		Usage:    "Password to authorize access to the database",
		Value:    metrics.DefaultConfig.InfluxDBPassword,
		Category: flags.MetricsCategory,
	}
	// Tags are part of every measurement sent to InfluxDB. Queries on tags are faster in InfluxDB.
	// For example `host` tag could be used so that we can group all nodes and average a measurement
	// across all of them, but also so that we can select a specific node and inspect its measurements.
	// https://docs.influxdata.com/influxdb/v1.4/concepts/key_concepts/#tag-key
	MetricsInfluxDBTagsFlag = &cli.StringFlag{
		Name:     "metrics.influxdb.tags",
		Usage:    "Comma-separated InfluxDB tags (key/values) attached to all measurements",
		Value:    metrics.DefaultConfig.InfluxDBTags,
		Category: flags.MetricsCategory,
	}

	MetricsEnableInfluxDBV2Flag = &cli.BoolFlag{
		Name:     "metrics.influxdbv2",
		Usage:    "Enable metrics export/push to an external InfluxDB v2 database",
		Category: flags.MetricsCategory,
	}

	MetricsInfluxDBTokenFlag = &cli.StringFlag{
		Name:     "metrics.influxdb.token",
		Usage:    "Token to authorize access to the database (v2 only)",
		Value:    metrics.DefaultConfig.InfluxDBToken,
		Category: flags.MetricsCategory,
	}

	MetricsInfluxDBBucketFlag = &cli.StringFlag{
		Name:     "metrics.influxdb.bucket",
		Usage:    "InfluxDB bucket name to push reported metrics to (v2 only)",
		Value:    metrics.DefaultConfig.InfluxDBBucket,
		Category: flags.MetricsCategory,
	}

	MetricsInfluxDBOrganizationFlag = &cli.StringFlag{
		Name:     "metrics.influxdb.organization",
		Usage:    "InfluxDB organization name (v2 only)",
		Value:    metrics.DefaultConfig.InfluxDBOrganization,
		Category: flags.MetricsCategory,
	}
)

var (
	// TestnetFlags is the flag group of all built-in supported testnets.
	TestnetFlags = []cli.Flag{
		TestnetFlag,
	}
	// NetworkFlags is the flag group of all built-in supported networks.
	NetworkFlags = append([]cli.Flag{
		MainnetFlag,
	}, TestnetFlags...)

	// DatabasePathFlags is the flag group of all database path flags.
	DatabasePathFlags = []cli.Flag{
		DataDirFlag,
		AncientFlag,
		RemoteDBFlag,
	}
)

// GroupFlags combines the given flag slices together and returns the merged one.
func GroupFlags(groups ...[]cli.Flag) []cli.Flag {
	var ret []cli.Flag
	for _, group := range groups {
		ret = append(ret, group...)
	}
	return ret
}

// MakeDataDir retrieves the currently requested data directory, terminating
// if none (or the empty string) is specified. If the node is starting a testnet,
// then a subdirectory of the specified datadir will be used.
func MakeDataDir(ctx *cli.Context) string {
	if path := ctx.String(DataDirFlag.Name); path != "" {
		if ctx.Bool(TestnetFlag.Name) {
			return filepath.Join(path, "testnet")
		}
		return path
	}
	Fatalf("Cannot determine default data directory, please set manually (--datadir)")
	return ""
}

// setNodeKey creates a node key from set command line flags, either loading it
// from a file or as a specified hex value. If neither flags were provided, this
// method returns nil and an emphemeral key is to be generated.
func setNodeKey(ctx *cli.Context, cfg *p2p.Config) {
	var (
		hex  = ctx.String(NodeKeyHexFlag.Name)
		file = ctx.String(NodeKeyFileFlag.Name)
		key  *ecdsa.PrivateKey
		err  error
	)
	switch {
	case file != "" && hex != "":
		Fatalf("Options %q and %q are mutually exclusive", NodeKeyFileFlag.Name, NodeKeyHexFlag.Name)
	case file != "":
		if key, err = crypto.LoadECDSA(file); err != nil {
			Fatalf("Option %q: %v", NodeKeyFileFlag.Name, err)
		}
		cfg.PrivateKey = key
	case hex != "":
		if key, err = crypto.HexToECDSA(hex); err != nil {
			Fatalf("Option %q: %v", NodeKeyHexFlag.Name, err)
		}
		cfg.PrivateKey = key
	}
}

// setNodeUserIdent creates the user identifier from CLI flags.
func setNodeUserIdent(ctx *cli.Context, cfg *node.Config) {
	if identity := ctx.String(IdentityFlag.Name); len(identity) > 0 {
		cfg.UserIdent = identity
	}
}

// setBootstrapNodes creates a list of bootstrap nodes from the command line
// flags, reverting to pre-configured ones if none have been specified.
func setBootstrapNodes(ctx *cli.Context, cfg *p2p.Config) {
	urls := params.MainnetBootnodes
	switch {
	case ctx.IsSet(BootnodesFlag.Name):
		urls = SplitAndTrim(ctx.String(BootnodesFlag.Name))
	case ctx.Bool(TestnetFlag.Name):
		urls = params.TestnetBootnodes
	}

	// don't apply defaults if BootstrapNodes is already set
	if cfg.BootstrapNodes != nil {
		return
	}

	cfg.BootstrapNodes = make([]*enode.Node, 0, len(urls))
	for _, url := range urls {
		if url != "" {
			node, err := enode.Parse(enode.ValidSchemes, url)
			if err != nil {
				log.Crit("Bootstrap URL invalid", "enode", url, "err", err)
				continue
			}
			cfg.BootstrapNodes = append(cfg.BootstrapNodes, node)
		}
	}
}

// setBootstrapNodesV5 creates a list of bootstrap nodes from the command line
// flags, reverting to pre-configured ones if none have been specified.
func setBootstrapNodesV5(ctx *cli.Context, cfg *p2p.Config) {
	urls := params.V5Bootnodes
	switch {
	case ctx.IsSet(BootnodesFlag.Name):
		urls = SplitAndTrim(ctx.String(BootnodesFlag.Name))
	case cfg.BootstrapNodesV5 != nil:
		return // already set, don't apply defaults.
	}

	cfg.BootstrapNodesV5 = make([]*enode.Node, 0, len(urls))
	for _, url := range urls {
		if url != "" {
			node, err := enode.Parse(enode.ValidSchemes, url)
			if err != nil {
				log.Error("Bootstrap URL invalid", "enode", url, "err", err)
				continue
			}
			cfg.BootstrapNodesV5 = append(cfg.BootstrapNodesV5, node)
		}
	}
}

// setListenAddress creates TCP/UDP listening address strings from set command
// line flags
func setListenAddress(ctx *cli.Context, cfg *p2p.Config) {
	if ctx.IsSet(ListenPortFlag.Name) {
		cfg.ListenAddr = fmt.Sprintf(":%d", ctx.Int(ListenPortFlag.Name))
	}
	if ctx.IsSet(DiscoveryPortFlag.Name) {
		cfg.DiscAddr = fmt.Sprintf(":%d", ctx.Int(DiscoveryPortFlag.Name))
	}
}

// setNAT creates a port mapper from command line flags.
func setNAT(ctx *cli.Context, cfg *p2p.Config) {
	if ctx.IsSet(NATFlag.Name) {
		natif, err := nat.Parse(ctx.String(NATFlag.Name))
		if err != nil {
			Fatalf("Option %s: %v", NATFlag.Name, err)
		}
		cfg.NAT = natif
	}
}

// SplitAndTrim splits input separated by a comma
// and trims excessive white space from the substrings.
func SplitAndTrim(input string) (ret []string) {
	l := strings.Split(input, ",")
	for _, r := range l {
		if r = strings.TrimSpace(r); r != "" {
			ret = append(ret, r)
		}
	}
	return ret
}

// setHTTP creates the HTTP RPC listener interface string from the set
// command line flags, returning empty if the HTTP endpoint is disabled.
func setHTTP(ctx *cli.Context, cfg *node.Config) {
	if ctx.Bool(HTTPEnabledFlag.Name) && cfg.HTTPHost == "" {
		cfg.HTTPHost = "127.0.0.1"
		if ctx.IsSet(HTTPListenAddrFlag.Name) {
			cfg.HTTPHost = ctx.String(HTTPListenAddrFlag.Name)
		}
	}

	if ctx.IsSet(HTTPPortFlag.Name) {
		cfg.HTTPPort = ctx.Int(HTTPPortFlag.Name)
	}

	if ctx.IsSet(AuthListenFlag.Name) {
		cfg.AuthAddr = ctx.String(AuthListenFlag.Name)
	}

	if ctx.IsSet(AuthPortFlag.Name) {
		cfg.AuthPort = ctx.Int(AuthPortFlag.Name)
	}

	if ctx.IsSet(AuthVirtualHostsFlag.Name) {
		cfg.AuthVirtualHosts = SplitAndTrim(ctx.String(AuthVirtualHostsFlag.Name))
	}

	if ctx.IsSet(HTTPCORSDomainFlag.Name) {
		cfg.HTTPCors = SplitAndTrim(ctx.String(HTTPCORSDomainFlag.Name))
	}

	if ctx.IsSet(HTTPApiFlag.Name) {
		cfg.HTTPModules = SplitAndTrim(ctx.String(HTTPApiFlag.Name))
	}

	if ctx.IsSet(HTTPVirtualHostsFlag.Name) {
		cfg.HTTPVirtualHosts = SplitAndTrim(ctx.String(HTTPVirtualHostsFlag.Name))
	}

	if ctx.IsSet(HTTPPathPrefixFlag.Name) {
		cfg.HTTPPathPrefix = ctx.String(HTTPPathPrefixFlag.Name)
	}
	if ctx.IsSet(AllowUnprotectedTxs.Name) {
		cfg.AllowUnprotectedTxs = ctx.Bool(AllowUnprotectedTxs.Name)
	}
}

// setGraphQL creates the GraphQL listener interface string from the set
// command line flags, returning empty if the GraphQL endpoint is disabled.
func setGraphQL(ctx *cli.Context, cfg *node.Config) {
	if ctx.IsSet(GraphQLCORSDomainFlag.Name) {
		cfg.GraphQLCors = SplitAndTrim(ctx.String(GraphQLCORSDomainFlag.Name))
	}
	if ctx.IsSet(GraphQLVirtualHostsFlag.Name) {
		cfg.GraphQLVirtualHosts = SplitAndTrim(ctx.String(GraphQLVirtualHostsFlag.Name))
	}
}

// setWS creates the WebSocket RPC listener interface string from the set
// command line flags, returning empty if the HTTP endpoint is disabled.
func setWS(ctx *cli.Context, cfg *node.Config) {
	if ctx.Bool(WSEnabledFlag.Name) && cfg.WSHost == "" {
		cfg.WSHost = "127.0.0.1"
		if ctx.IsSet(WSListenAddrFlag.Name) {
			cfg.WSHost = ctx.String(WSListenAddrFlag.Name)
		}
	}
	if ctx.IsSet(WSPortFlag.Name) {
		cfg.WSPort = ctx.Int(WSPortFlag.Name)
	}

	if ctx.IsSet(WSAllowedOriginsFlag.Name) {
		cfg.WSOrigins = SplitAndTrim(ctx.String(WSAllowedOriginsFlag.Name))
	}

	if ctx.IsSet(WSApiFlag.Name) {
		cfg.WSModules = SplitAndTrim(ctx.String(WSApiFlag.Name))
	}

	if ctx.IsSet(WSPathPrefixFlag.Name) {
		cfg.WSPathPrefix = ctx.String(WSPathPrefixFlag.Name)
	}
}

// setIPC creates an IPC path configuration from the set command line flags,
// returning an empty string if IPC was explicitly disabled, or the set path.
func setIPC(ctx *cli.Context, cfg *node.Config) {
	CheckExclusive(ctx, IPCDisabledFlag, IPCPathFlag)
	switch {
	case ctx.Bool(IPCDisabledFlag.Name):
		cfg.IPCPath = ""
	case ctx.IsSet(IPCPathFlag.Name):
		cfg.IPCPath = ctx.String(IPCPathFlag.Name)
	}
}

// setLes configures the les server and ultra light client settings from the command line flags.
func setLes(ctx *cli.Context, cfg *ethconfig.Config) {
	if ctx.IsSet(LightServeFlag.Name) {
		cfg.LightServ = ctx.Int(LightServeFlag.Name)
	}
	if ctx.IsSet(LightIngressFlag.Name) {
		cfg.LightIngress = ctx.Int(LightIngressFlag.Name)
	}
	if ctx.IsSet(LightEgressFlag.Name) {
		cfg.LightEgress = ctx.Int(LightEgressFlag.Name)
	}
	if ctx.IsSet(LightMaxPeersFlag.Name) {
		cfg.LightPeers = ctx.Int(LightMaxPeersFlag.Name)
	}
	if ctx.IsSet(UltraLightServersFlag.Name) {
		cfg.UltraLightServers = strings.Split(ctx.String(UltraLightServersFlag.Name), ",")
	}
	if ctx.IsSet(UltraLightFractionFlag.Name) {
		cfg.UltraLightFraction = ctx.Int(UltraLightFractionFlag.Name)
	}
	if cfg.UltraLightFraction <= 0 && cfg.UltraLightFraction > 100 {
		log.Error("Ultra light fraction is invalid", "had", cfg.UltraLightFraction, "updated", ethconfig.Defaults.UltraLightFraction)
		cfg.UltraLightFraction = ethconfig.Defaults.UltraLightFraction
	}
	if ctx.IsSet(UltraLightOnlyAnnounceFlag.Name) {
		cfg.UltraLightOnlyAnnounce = ctx.Bool(UltraLightOnlyAnnounceFlag.Name)
	}
	if ctx.IsSet(LightNoPruneFlag.Name) {
		cfg.LightNoPrune = ctx.Bool(LightNoPruneFlag.Name)
	}
	if ctx.IsSet(LightNoSyncServeFlag.Name) {
		cfg.LightNoSyncServe = ctx.Bool(LightNoSyncServeFlag.Name)
	}
}

// MakeDatabaseHandles raises out the number of allowed file handles per process
// for Geth and returns half of the allowance to assign to the database.
func MakeDatabaseHandles(max int) int {
	limit, err := fdlimit.Maximum()
	if err != nil {
		Fatalf("Failed to retrieve file descriptor allowance: %v", err)
	}
	switch {
	case max == 0:
		// User didn't specify a meaningful value, use system limits
	case max < 128:
		// User specified something unhealthy, just use system defaults
		log.Error("File descriptor limit invalid (<128)", "had", max, "updated", limit)
	case max > limit:
		// User requested more than the OS allows, notify that we can't allocate it
		log.Warn("Requested file descriptors denied by OS", "req", max, "limit", limit)
	default:
		// User limit is meaningful and within allowed range, use that
		limit = max
	}
	raised, err := fdlimit.Raise(uint64(limit))
	if err != nil {
		Fatalf("Failed to raise file descriptor allowance: %v", err)
	}
	return int(raised / 2) // Leave half for networking and other stuff
}

// MakeAddress converts an account specified directly as a hex encoded string or
// a key index in the key store to an internal account representation.
func MakeAddress(ks *keystore.KeyStore, account string) (accounts.Account, error) {
	// If the specified account is a valid address, return it
	if common.IsHexAddress(account) {
		return accounts.Account{Address: common.HexToAddress(account)}, nil
	}
	// Otherwise try to interpret the account as a keystore index
	index, err := strconv.Atoi(account)
	if err != nil || index < 0 {
		return accounts.Account{}, fmt.Errorf("invalid account address or index %q", account)
	}
	log.Warn("-------------------------------------------------------------------")
	log.Warn("Referring to accounts by order in the keystore folder is dangerous!")
	log.Warn("This functionality is deprecated and will be removed in the future!")
	log.Warn("Please use explicit addresses! (can search via `geth account list`)")
	log.Warn("-------------------------------------------------------------------")

	accs := ks.Accounts()
	if len(accs) <= index {
		return accounts.Account{}, fmt.Errorf("index %d higher than number of accounts %d", index, len(accs))
	}
	return accs[index], nil
}

// setEtherbase retrieves the etherbase either from the directly specified
// command line flags or from the keystore if CLI indexed.
func setEtherbase(ctx *cli.Context, ks *keystore.KeyStore, cfg *ethconfig.Config) {
	// Extract the current etherbase
	var etherbase string
	if ctx.IsSet(MinerEtherbaseFlag.Name) {
		etherbase = ctx.String(MinerEtherbaseFlag.Name)
	}
	// Convert the etherbase into an address and configure it
	if etherbase != "" {
		if ks != nil {
			account, err := MakeAddress(ks, etherbase)
			if err != nil {
				Fatalf("Invalid miner etherbase: %v", err)
			}
			cfg.Miner.Etherbase = account.Address
		} else {
			Fatalf("No etherbase configured")
		}
	}
}

// MakePasswordList reads password lines from the file specified by the global --password flag.
func MakePasswordList(ctx *cli.Context) []string {
	path := ctx.Path(PasswordFileFlag.Name)
	if path == "" {
		return nil
	}
	text, err := os.ReadFile(path)
	if err != nil {
		Fatalf("Failed to read password file: %v", err)
	}
	lines := strings.Split(string(text), "\n")
	// Sanitise DOS line endings.
	for i := range lines {
		lines[i] = strings.TrimRight(lines[i], "\r")
	}
	return lines
}

func SetP2PConfig(ctx *cli.Context, cfg *p2p.Config) {
	setNodeKey(ctx, cfg)
	setNAT(ctx, cfg)
	setListenAddress(ctx, cfg)
	setBootstrapNodes(ctx, cfg)
	setBootstrapNodesV5(ctx, cfg)

	lightClient := ctx.String(SyncModeFlag.Name) == "light"
	lightServer := (ctx.Int(LightServeFlag.Name) != 0)

	lightPeers := ctx.Int(LightMaxPeersFlag.Name)
	if lightClient && !ctx.IsSet(LightMaxPeersFlag.Name) {
		// dynamic default - for clients we use 1/10th of the default for servers
		lightPeers /= 10
	}

	if ctx.IsSet(MaxPeersFlag.Name) {
		cfg.MaxPeers = ctx.Int(MaxPeersFlag.Name)
		if lightServer && !ctx.IsSet(LightMaxPeersFlag.Name) {
			cfg.MaxPeers += lightPeers
		}
	} else {
		if lightServer {
			cfg.MaxPeers += lightPeers
		}
		if lightClient && ctx.IsSet(LightMaxPeersFlag.Name) && cfg.MaxPeers < lightPeers {
			cfg.MaxPeers = lightPeers
		}
	}
	if !(lightClient || lightServer) {
		lightPeers = 0
	}
	ethPeers := cfg.MaxPeers - lightPeers
	if lightClient {
		ethPeers = 0
	}
	log.Info("Maximum peer count", "ETH", ethPeers, "LES", lightPeers, "total", cfg.MaxPeers)

	if ctx.IsSet(MaxPendingPeersFlag.Name) {
		cfg.MaxPendingPeers = ctx.Int(MaxPendingPeersFlag.Name)
	}
	if ctx.IsSet(NoDiscoverFlag.Name) || lightClient {
		cfg.NoDiscovery = true
	}

	// if we're running a light client or server, force enable the v5 peer discovery
	// unless it is explicitly disabled with --nodiscover note that explicitly specifying
	// --v5disc overrides --nodiscover, in which case the later only disables v4 discovery
	forceV5Discovery := (lightClient || lightServer) && !ctx.Bool(NoDiscoverFlag.Name)
	if ctx.IsSet(DiscoveryV5Flag.Name) {
		cfg.DiscoveryV5 = ctx.Bool(DiscoveryV5Flag.Name)
	} else if forceV5Discovery {
		cfg.DiscoveryV5 = true
	}

	if netrestrict := ctx.String(NetrestrictFlag.Name); netrestrict != "" {
		list, err := netutil.ParseNetlist(netrestrict)
		if err != nil {
			Fatalf("Option %q: %v", NetrestrictFlag.Name, err)
		}
		cfg.NetRestrict = list
	}

	if ctx.Bool(DeveloperFlag.Name) {
		// --dev mode can't use p2p networking.
		cfg.MaxPeers = 0
		cfg.ListenAddr = ""
		cfg.NoDial = true
		cfg.NoDiscovery = true
		cfg.DiscoveryV5 = false
	}
}

// SetNodeConfig applies node-related command line flags to the config.
func SetNodeConfig(ctx *cli.Context, cfg *node.Config) {
	SetP2PConfig(ctx, &cfg.P2P)
	setIPC(ctx, cfg)
	setHTTP(ctx, cfg)
	setGraphQL(ctx, cfg)
	setWS(ctx, cfg)
	setNodeUserIdent(ctx, cfg)
	SetDataDir(ctx, cfg)
	setSmartCard(ctx, cfg)

	if ctx.IsSet(JWTSecretFlag.Name) {
		cfg.JWTSecret = ctx.String(JWTSecretFlag.Name)
	}

	if ctx.IsSet(ExternalSignerFlag.Name) {
		cfg.ExternalSigner = ctx.String(ExternalSignerFlag.Name)
	}

	if ctx.IsSet(KeyStoreDirFlag.Name) {
		cfg.KeyStoreDir = ctx.String(KeyStoreDirFlag.Name)
	}
	if ctx.IsSet(DeveloperFlag.Name) {
		cfg.UseLightweightKDF = true
	}
	if ctx.IsSet(LightKDFFlag.Name) {
		cfg.UseLightweightKDF = ctx.Bool(LightKDFFlag.Name)
	}
	if ctx.IsSet(NoUSBFlag.Name) || cfg.NoUSB {
		log.Warn("Option nousb is deprecated and USB is deactivated by default. Use --usb to enable")
	}
	if ctx.IsSet(USBFlag.Name) {
		cfg.USB = ctx.Bool(USBFlag.Name)
	}
	if ctx.IsSet(InsecureUnlockAllowedFlag.Name) {
		cfg.InsecureUnlockAllowed = ctx.Bool(InsecureUnlockAllowedFlag.Name)
	}
}

func setSmartCard(ctx *cli.Context, cfg *node.Config) {
	// Skip enabling smartcards if no path is set
	path := ctx.String(SmartCardDaemonPathFlag.Name)
	if path == "" {
		return
	}
	// Sanity check that the smartcard path is valid
	fi, err := os.Stat(path)
	if err != nil {
		log.Info("Smartcard socket not found, disabling", "err", err)
		return
	}
	if fi.Mode()&os.ModeType != os.ModeSocket {
		log.Error("Invalid smartcard daemon path", "path", path, "type", fi.Mode().String())
		return
	}
	// Smartcard daemon path exists and is a socket, enable it
	cfg.SmartCardDaemonPath = path
}

func SetDataDir(ctx *cli.Context, cfg *node.Config) {
	switch {
	case ctx.IsSet(DataDirFlag.Name):
		cfg.DataDir = ctx.String(DataDirFlag.Name)
	case ctx.Bool(DeveloperFlag.Name):
		cfg.DataDir = "" // unless explicitly requested, use memory databases
	case ctx.Bool(TestnetFlag.Name) && cfg.DataDir == node.DefaultDataDir():
		cfg.DataDir = filepath.Join(node.DefaultDataDir(), "testnet")

	}
}

func setGPO(ctx *cli.Context, cfg *gasprice.Config, light bool) {
	// If we are running the light client, apply another group
	// settings for gas oracle.
	if light {
		*cfg = ethconfig.LightClientGPO
	}
	if ctx.IsSet(GpoBlocksFlag.Name) {
		cfg.Blocks = ctx.Int(GpoBlocksFlag.Name)
	}
	if ctx.IsSet(GpoPercentileFlag.Name) {
		cfg.Percentile = ctx.Int(GpoPercentileFlag.Name)
	}
	if ctx.IsSet(GpoMaxGasPriceFlag.Name) {
		cfg.MaxPrice = big.NewInt(ctx.Int64(GpoMaxGasPriceFlag.Name))
	}
	if ctx.IsSet(GpoMinGasPriceFlag.Name) {
		cfg.MinPrice = big.NewInt(ctx.Int64(GpoMinGasPriceFlag.Name))
	}
	if ctx.IsSet(GpoIgnoreGasPriceFlag.Name) {
		cfg.IgnorePrice = big.NewInt(ctx.Int64(GpoIgnoreGasPriceFlag.Name))
	}
}

func setTxPool(ctx *cli.Context, cfg *core.TxPoolConfig) {
	if ctx.IsSet(TxPoolLocalsFlag.Name) {
		locals := strings.Split(ctx.String(TxPoolLocalsFlag.Name), ",")
		for _, account := range locals {
			if trimmed := strings.TrimSpace(account); !common.IsHexAddress(trimmed) {
				Fatalf("Invalid account in --txpool.locals: %s", trimmed)
			} else {
				cfg.Locals = append(cfg.Locals, common.HexToAddress(account))
			}
		}
	}
	if ctx.IsSet(TxPoolNoLocalsFlag.Name) {
		cfg.NoLocals = ctx.Bool(TxPoolNoLocalsFlag.Name)
	}
	if ctx.IsSet(TxPoolJournalFlag.Name) {
		cfg.Journal = ctx.String(TxPoolJournalFlag.Name)
	}
	if ctx.IsSet(TxPoolRejournalFlag.Name) {
		cfg.Rejournal = ctx.Duration(TxPoolRejournalFlag.Name)
	}
	if ctx.IsSet(TxPoolPriceLimitFlag.Name) {
		cfg.PriceLimit = ctx.Uint64(TxPoolPriceLimitFlag.Name)
	}
	if ctx.IsSet(TxPoolPriceBumpFlag.Name) {
		cfg.PriceBump = ctx.Uint64(TxPoolPriceBumpFlag.Name)
	}
	if ctx.IsSet(TxPoolAccountSlotsFlag.Name) {
		cfg.AccountSlots = ctx.Uint64(TxPoolAccountSlotsFlag.Name)
	}
	if ctx.IsSet(TxPoolGlobalSlotsFlag.Name) {
		cfg.GlobalSlots = ctx.Uint64(TxPoolGlobalSlotsFlag.Name)
	}
	if ctx.IsSet(TxPoolAccountQueueFlag.Name) {
		cfg.AccountQueue = ctx.Uint64(TxPoolAccountQueueFlag.Name)
	}
	if ctx.IsSet(TxPoolGlobalQueueFlag.Name) {
		cfg.GlobalQueue = ctx.Uint64(TxPoolGlobalQueueFlag.Name)
	}
	if ctx.IsSet(TxPoolLifetimeFlag.Name) {
		cfg.Lifetime = ctx.Duration(TxPoolLifetimeFlag.Name)
	}
}

func setEthash(ctx *cli.Context, cfg *ethconfig.Config) {
	if ctx.IsSet(EthashCacheDirFlag.Name) {
		cfg.Ethash.CacheDir = ctx.String(EthashCacheDirFlag.Name)
	}
	if ctx.IsSet(EthashDatasetDirFlag.Name) {
		cfg.Ethash.DatasetDir = ctx.String(EthashDatasetDirFlag.Name)
	}
	if ctx.IsSet(EthashCachesInMemoryFlag.Name) {
		cfg.Ethash.CachesInMem = ctx.Int(EthashCachesInMemoryFlag.Name)
	}
	if ctx.IsSet(EthashCachesOnDiskFlag.Name) {
		cfg.Ethash.CachesOnDisk = ctx.Int(EthashCachesOnDiskFlag.Name)
	}
	if ctx.IsSet(EthashCachesLockMmapFlag.Name) {
		cfg.Ethash.CachesLockMmap = ctx.Bool(EthashCachesLockMmapFlag.Name)
	}
	if ctx.IsSet(EthashDatasetsInMemoryFlag.Name) {
		cfg.Ethash.DatasetsInMem = ctx.Int(EthashDatasetsInMemoryFlag.Name)
	}
	if ctx.IsSet(EthashDatasetsOnDiskFlag.Name) {
		cfg.Ethash.DatasetsOnDisk = ctx.Int(EthashDatasetsOnDiskFlag.Name)
	}
	if ctx.IsSet(EthashDatasetsLockMmapFlag.Name) {
		cfg.Ethash.DatasetsLockMmap = ctx.Bool(EthashDatasetsLockMmapFlag.Name)
	}
}

func setMiner(ctx *cli.Context, cfg *miner.Config) {
	if ctx.IsSet(MinerNotifyFlag.Name) {
		cfg.Notify = strings.Split(ctx.String(MinerNotifyFlag.Name), ",")
	}
	cfg.NotifyFull = ctx.Bool(MinerNotifyFullFlag.Name)
	if ctx.IsSet(MinerExtraDataFlag.Name) {
		cfg.ExtraData = []byte(ctx.String(MinerExtraDataFlag.Name))
	}
	if ctx.IsSet(MinerGasLimitFlag.Name) {
		cfg.GasCeil = ctx.Uint64(MinerGasLimitFlag.Name)
	}
	if ctx.IsSet(MinerGasPriceFlag.Name) {
		cfg.GasPrice = flags.GlobalBig(ctx, MinerGasPriceFlag.Name)
	}
	if ctx.IsSet(MinerRecommitIntervalFlag.Name) {
		cfg.Recommit = ctx.Duration(MinerRecommitIntervalFlag.Name)
	}
	if ctx.IsSet(MinerNoVerifyFlag.Name) {
		cfg.Noverify = ctx.Bool(MinerNoVerifyFlag.Name)
	}
	if ctx.IsSet(LegacyMinerGasTargetFlag.Name) {
		log.Warn("The generic --miner.gastarget flag is deprecated and will be removed in the future!")
	}
}

func setRequiredBlocks(ctx *cli.Context, cfg *ethconfig.Config) {
	requiredBlocks := ctx.String(EthRequiredBlocksFlag.Name)
	if requiredBlocks == "" {
		if ctx.IsSet(LegacyWhitelistFlag.Name) {
			log.Warn("The flag --whitelist is deprecated and will be removed, please use --eth.requiredblocks")
			requiredBlocks = ctx.String(LegacyWhitelistFlag.Name)
		} else {
			return
		}
	}
	cfg.RequiredBlocks = make(map[uint64]common.Hash)
	for _, entry := range strings.Split(requiredBlocks, ",") {
		parts := strings.Split(entry, "=")
		if len(parts) != 2 {
			Fatalf("Invalid required block entry: %s", entry)
		}
		number, err := strconv.ParseUint(parts[0], 0, 64)
		if err != nil {
			Fatalf("Invalid required block number %s: %v", parts[0], err)
		}
		var hash common.Hash
		if err = hash.UnmarshalText([]byte(parts[1])); err != nil {
			Fatalf("Invalid required block hash %s: %v", parts[1], err)
		}
		cfg.RequiredBlocks[number] = hash
	}
}

// CheckExclusive verifies that only a single instance of the provided flags was
// set by the user. Each flag might optionally be followed by a string type to
// specialize it further.
func CheckExclusive(ctx *cli.Context, args ...interface{}) {
	set := make([]string, 0, 1)
	for i := 0; i < len(args); i++ {
		// Make sure the next argument is a flag and skip if not set
		flag, ok := args[i].(cli.Flag)
		if !ok {
			panic(fmt.Sprintf("invalid argument, not cli.Flag type: %T", args[i]))
		}
		// Check if next arg extends current and expand its name if so
		name := flag.Names()[0]

		if i+1 < len(args) {
			switch option := args[i+1].(type) {
			case string:
				// Extended flag check, make sure value set doesn't conflict with passed in option
				if ctx.String(flag.Names()[0]) == option {
					name += "=" + option
					set = append(set, "--"+name)
				}
				// shift arguments and continue
				i++
				continue

			case cli.Flag:
			default:
				panic(fmt.Sprintf("invalid argument, not cli.Flag or string extension: %T", args[i+1]))
			}
		}
		// Mark the flag if it's set
		if ctx.IsSet(flag.Names()[0]) {
			set = append(set, "--"+name)
		}
	}
	if len(set) > 1 {
		Fatalf("Flags %v can't be used at the same time", strings.Join(set, ", "))
	}
}

// SetEthConfig applies eth-related command line flags to the config.
func SetEthConfig(ctx *cli.Context, stack *node.Node, cfg *ethconfig.Config) {
	// Avoid conflicting network flags
	CheckExclusive(ctx, MainnetFlag, DeveloperFlag, TestnetFlag)
	CheckExclusive(ctx, LightServeFlag, SyncModeFlag, "light")
	CheckExclusive(ctx, DeveloperFlag, ExternalSignerFlag) // Can't use both ephemeral unlocked and external signer
	if ctx.String(GCModeFlag.Name) == "archive" && ctx.Uint64(TxLookupLimitFlag.Name) != 0 {
		ctx.Set(TxLookupLimitFlag.Name, "0")
		log.Warn("Disable transaction unindexing for archive node")
	}
	if ctx.IsSet(LightServeFlag.Name) && ctx.Uint64(TxLookupLimitFlag.Name) != 0 {
		log.Warn("LES server cannot serve old transaction status and cannot connect below les/4 protocol version if transaction lookup index is limited")
	}
	var ks *keystore.KeyStore
	if keystores := stack.AccountManager().Backends(keystore.KeyStoreType); len(keystores) > 0 {
		ks = keystores[0].(*keystore.KeyStore)
	}
	setEtherbase(ctx, ks, cfg)
	setGPO(ctx, &cfg.GPO, ctx.String(SyncModeFlag.Name) == "light")
	setTxPool(ctx, &cfg.TxPool)
	setEthash(ctx, cfg)
	setMiner(ctx, &cfg.Miner)
	setRequiredBlocks(ctx, cfg)
	setLes(ctx, cfg)

	// Cap the cache allowance and tune the garbage collector
	mem, err := gopsutil.VirtualMemory()
	if err == nil {
		if 32<<(^uintptr(0)>>63) == 32 && mem.Total > 2*1024*1024*1024 {
			log.Warn("Lowering memory allowance on 32bit arch", "available", mem.Total/1024/1024, "addressable", 2*1024)
			mem.Total = 2 * 1024 * 1024 * 1024
		}
		allowance := int(mem.Total / 1024 / 1024 / 3)
		if cache := ctx.Int(CacheFlag.Name); cache > allowance {
			log.Warn("Sanitizing cache to Go's GC limits", "provided", cache, "updated", allowance)
			ctx.Set(CacheFlag.Name, strconv.Itoa(allowance))
		}
	}
	// Ensure Go's GC ignores the database cache for trigger percentage
	cache := ctx.Int(CacheFlag.Name)
	gogc := math.Max(20, math.Min(100, 100/(float64(cache)/1024)))

	log.Debug("Sanitizing Go's GC trigger", "percent", int(gogc))
	godebug.SetGCPercent(int(gogc))

	if ctx.IsSet(SyncModeFlag.Name) {
		cfg.SyncMode = *flags.GlobalTextMarshaler(ctx, SyncModeFlag.Name).(*downloader.SyncMode)
	}
	if ctx.IsSet(NetworkIdFlag.Name) {
		cfg.NetworkId = ctx.Uint64(NetworkIdFlag.Name)
	}
	if ctx.IsSet(CacheFlag.Name) || ctx.IsSet(CacheDatabaseFlag.Name) {
		cfg.DatabaseCache = ctx.Int(CacheFlag.Name) * ctx.Int(CacheDatabaseFlag.Name) / 100
	}
	cfg.DatabaseHandles = MakeDatabaseHandles(ctx.Int(FDLimitFlag.Name))
	if ctx.IsSet(AncientFlag.Name) {
		cfg.DatabaseFreezer = ctx.String(AncientFlag.Name)
	}

	if gcmode := ctx.String(GCModeFlag.Name); gcmode != "full" && gcmode != "archive" {
		Fatalf("--%s must be either 'full' or 'archive'", GCModeFlag.Name)
	}
	if ctx.IsSet(GCModeFlag.Name) {
		cfg.NoPruning = ctx.String(GCModeFlag.Name) == "archive"
	}
	if ctx.IsSet(CacheNoPrefetchFlag.Name) {
		cfg.NoPrefetch = ctx.Bool(CacheNoPrefetchFlag.Name)
	}
	// Read the value from the flag no matter if it's set or not.
	cfg.Preimages = ctx.Bool(CachePreimagesFlag.Name)
	if cfg.NoPruning && !cfg.Preimages {
		cfg.Preimages = true
		log.Info("Enabling recording of key preimages since archive mode is used")
	}
	if ctx.IsSet(TxLookupLimitFlag.Name) {
		cfg.TxLookupLimit = ctx.Uint64(TxLookupLimitFlag.Name)
	}
	if ctx.IsSet(CacheFlag.Name) || ctx.IsSet(CacheTrieFlag.Name) {
		cfg.TrieCleanCache = ctx.Int(CacheFlag.Name) * ctx.Int(CacheTrieFlag.Name) / 100
	}
	if ctx.IsSet(CacheTrieJournalFlag.Name) {
		cfg.TrieCleanCacheJournal = ctx.String(CacheTrieJournalFlag.Name)
	}
	if ctx.IsSet(CacheTrieRejournalFlag.Name) {
		cfg.TrieCleanCacheRejournal = ctx.Duration(CacheTrieRejournalFlag.Name)
	}
	if ctx.IsSet(CacheFlag.Name) || ctx.IsSet(CacheGCFlag.Name) {
		cfg.TrieDirtyCache = ctx.Int(CacheFlag.Name) * ctx.Int(CacheGCFlag.Name) / 100
	}
	if ctx.IsSet(CacheFlag.Name) || ctx.IsSet(CacheSnapshotFlag.Name) {
		cfg.SnapshotCache = ctx.Int(CacheFlag.Name) * ctx.Int(CacheSnapshotFlag.Name) / 100
	}
	if !ctx.Bool(SnapshotFlag.Name) {
		// If snap-sync is requested, this flag is also required
		if cfg.SyncMode == downloader.SnapSync {
			log.Info("Snap sync requested, enabling --snapshot")
		} else {
			cfg.TrieCleanCache += cfg.SnapshotCache
			cfg.SnapshotCache = 0 // Disabled
		}
	}
	if ctx.IsSet(DocRootFlag.Name) {
		cfg.DocRoot = ctx.String(DocRootFlag.Name)
	}
	if ctx.IsSet(VMEnableDebugFlag.Name) {
		// TODO(fjl): force-enable this in --dev mode
		cfg.EnablePreimageRecording = ctx.Bool(VMEnableDebugFlag.Name)
	}

	if ctx.IsSet(RPCGlobalGasCapFlag.Name) {
		cfg.RPCGasCap = ctx.Uint64(RPCGlobalGasCapFlag.Name)
	}
	if cfg.RPCGasCap != 0 {
		log.Info("Set global gas cap", "cap", cfg.RPCGasCap)
	} else {
		log.Info("Global gas cap disabled")
	}
	if ctx.IsSet(RPCGlobalEVMTimeoutFlag.Name) {
		cfg.RPCEVMTimeout = ctx.Duration(RPCGlobalEVMTimeoutFlag.Name)
	}
	if ctx.IsSet(RPCGlobalTxFeeCapFlag.Name) {
		cfg.RPCTxFeeCap = ctx.Float64(RPCGlobalTxFeeCapFlag.Name)
	}
	if ctx.IsSet(NoDiscoverFlag.Name) {
		cfg.EthDiscoveryURLs, cfg.SnapDiscoveryURLs = []string{}, []string{}
	} else if ctx.IsSet(DNSDiscoveryFlag.Name) {
		urls := ctx.String(DNSDiscoveryFlag.Name)
		if urls == "" {
			cfg.EthDiscoveryURLs = []string{}
		} else {
			cfg.EthDiscoveryURLs = SplitAndTrim(urls)
		}
	}
	// Override any default configs for hard coded networks.
	switch {
	case ctx.Bool(MainnetFlag.Name):
		if !ctx.IsSet(NetworkIdFlag.Name) {
			cfg.NetworkId = 321
		}
		cfg.Genesis = core.DefaultGenesisBlock()
		SetDNSDiscoveryDefaults(cfg, params.MainnetGenesisHash)
	case ctx.Bool(TestnetFlag.Name):
		if !ctx.IsSet(NetworkIdFlag.Name) {
			cfg.NetworkId = 322
		}
		cfg.Genesis = core.DefaultTestnetGenesisBlock()
		log.Warn("")
		log.Warn("--------------------------------------------------------------------------------")
		log.Warn("Please note, Rinkeby has been deprecated. It will still work for the time being,")
		log.Warn("but there will be no further hard-forks shipped for it. Eventually the network")
		log.Warn("will be permanently halted after the other networks transition through the merge")
		log.Warn("and prove stable enough. For the most future proof testnet, choose Sepolia as")
		log.Warn("your replacement environment (--sepolia instead of --rinkeby).")
		log.Warn("--------------------------------------------------------------------------------")
		log.Warn("")

	case ctx.Bool(DeveloperFlag.Name):
		if !ctx.IsSet(NetworkIdFlag.Name) {
			cfg.NetworkId = 1337
		}
		cfg.SyncMode = downloader.FullSync
		// Create new developer account or reuse existing one
		var (
			developer  accounts.Account
			passphrase string
			err        error
		)
		if list := MakePasswordList(ctx); len(list) > 0 {
			// Just take the first value. Although the function returns a possible multiple values and
			// some usages iterate through them as attempts, that doesn't make sense in this setting,
			// when we're definitely concerned with only one account.
			passphrase = list[0]
		}
		// setEtherbase has been called above, configuring the miner address from command line flags.
		if cfg.Miner.Etherbase != (common.Address{}) {
			developer = accounts.Account{Address: cfg.Miner.Etherbase}
		} else if accs := ks.Accounts(); len(accs) > 0 {
			developer = ks.Accounts()[0]
		} else {
			developer, err = ks.NewAccount(passphrase)
			if err != nil {
				Fatalf("Failed to create developer account: %v", err)
			}
		}
		if err := ks.Unlock(developer, passphrase); err != nil {
			Fatalf("Failed to unlock developer account: %v", err)
		}
		log.Info("Using developer account", "address", developer.Address)

		// Create a new developer genesis block or reuse existing one
		cfg.Genesis = core.DeveloperGenesisBlock(uint64(ctx.Int(DeveloperPeriodFlag.Name)), ctx.Uint64(DeveloperGasLimitFlag.Name), developer.Address)
		if ctx.IsSet(DataDirFlag.Name) {
			// If datadir doesn't exist we need to open db in write-mode
			// so leveldb can create files.
			readonly := true
			if !common.FileExist(stack.ResolvePath("chaindata")) {
				readonly = false
			}
			// Check if we have an already initialized chain and fall back to
			// that if so. Otherwise we need to generate a new genesis spec.
			chaindb := MakeChainDatabase(ctx, stack, readonly)
			if rawdb.ReadCanonicalHash(chaindb, 0) != (common.Hash{}) {
				cfg.Genesis = nil // fallback to db content
			}
			chaindb.Close()
		}
		if !ctx.IsSet(MinerGasPriceFlag.Name) {
			cfg.Miner.GasPrice = big.NewInt(1)
		}
	default:
		if cfg.NetworkId == 1 {
			SetDNSDiscoveryDefaults(cfg, params.MainnetGenesisHash)
		}
	}
}

// SetDNSDiscoveryDefaults configures DNS discovery with the given URL if
// no URLs are set.
func SetDNSDiscoveryDefaults(cfg *ethconfig.Config, genesis common.Hash) {
	if cfg.EthDiscoveryURLs != nil {
		return // already set through flags/config
	}
	protocol := "all"
	if cfg.SyncMode == downloader.LightSync {
		protocol = "les"
	}
	if url := params.KnownDNSNetwork(genesis, protocol); url != "" {
		cfg.EthDiscoveryURLs = []string{url}
		cfg.SnapDiscoveryURLs = cfg.EthDiscoveryURLs
	}
}

// RegisterEthService adds an Ethereum client to the stack.
// The second return value is the full node instance, which may be nil if the
// node is running as a light client.
func RegisterEthService(stack *node.Node, cfg *ethconfig.Config) (ethapi.Backend, *eth.Ethereum) {
	if cfg.SyncMode == downloader.LightSync {
		backend, err := les.New(stack, cfg)
		if err != nil {
			Fatalf("Failed to register the Ethereum service: %v", err)
		}
		stack.RegisterAPIs(tracers.APIs(backend.ApiBackend))
		if backend.BlockChain().Config().TerminalTotalDifficulty != nil {
			if err := lescatalyst.Register(stack, backend); err != nil {
				Fatalf("Failed to register the catalyst service: %v", err)
			}
		}
		return backend.ApiBackend, nil
	}
	backend, err := eth.New(stack, cfg)
	if err != nil {
		Fatalf("Failed to register the Ethereum service: %v", err)
	}
	if cfg.LightServ > 0 {
		_, err := les.NewLesServer(stack, backend, cfg)
		if err != nil {
			Fatalf("Failed to create the LES server: %v", err)
		}
	}
	if backend.BlockChain().Config().TerminalTotalDifficulty != nil {
		if err := ethcatalyst.Register(stack, backend); err != nil {
			Fatalf("Failed to register the catalyst service: %v", err)
		}
	}
	stack.RegisterAPIs(tracers.APIs(backend.APIBackend))
	return backend.APIBackend, backend
}

// RegisterEthStatsService configures the Ethereum Stats daemon and adds it to
// the given node.
func RegisterEthStatsService(stack *node.Node, backend ethapi.Backend, url string) {
	if err := ethstats.New(stack, backend, backend.Engine(), url); err != nil {
		Fatalf("Failed to register the Ethereum Stats service: %v", err)
	}
}

// RegisterGraphQLService is a utility function to construct a new service and register it against a node.
func RegisterGraphQLService(stack *node.Node, backend ethapi.Backend, cfg node.Config) {
	if err := graphql.New(stack, backend, cfg.GraphQLCors, cfg.GraphQLVirtualHosts); err != nil {
		Fatalf("Failed to register the GraphQL service: %v", err)
	}
}

func SetupMetrics(ctx *cli.Context) {
	if metrics.Enabled {
		log.Info("Enabling metrics collection")

		var (
			enableExport   = ctx.Bool(MetricsEnableInfluxDBFlag.Name)
			enableExportV2 = ctx.Bool(MetricsEnableInfluxDBV2Flag.Name)
		)

		if enableExport || enableExportV2 {
			CheckExclusive(ctx, MetricsEnableInfluxDBFlag, MetricsEnableInfluxDBV2Flag)

			v1FlagIsSet := ctx.IsSet(MetricsInfluxDBUsernameFlag.Name) ||
				ctx.IsSet(MetricsInfluxDBPasswordFlag.Name)

			v2FlagIsSet := ctx.IsSet(MetricsInfluxDBTokenFlag.Name) ||
				ctx.IsSet(MetricsInfluxDBOrganizationFlag.Name) ||
				ctx.IsSet(MetricsInfluxDBBucketFlag.Name)

			if enableExport && v2FlagIsSet {
				Fatalf("Flags --influxdb.metrics.organization, --influxdb.metrics.token, --influxdb.metrics.bucket are only available for influxdb-v2")
			} else if enableExportV2 && v1FlagIsSet {
				Fatalf("Flags --influxdb.metrics.username, --influxdb.metrics.password are only available for influxdb-v1")
			}
		}

		var (
			endpoint = ctx.String(MetricsInfluxDBEndpointFlag.Name)
			database = ctx.String(MetricsInfluxDBDatabaseFlag.Name)
			username = ctx.String(MetricsInfluxDBUsernameFlag.Name)
			password = ctx.String(MetricsInfluxDBPasswordFlag.Name)

			token        = ctx.String(MetricsInfluxDBTokenFlag.Name)
			bucket       = ctx.String(MetricsInfluxDBBucketFlag.Name)
			organization = ctx.String(MetricsInfluxDBOrganizationFlag.Name)
		)

		if enableExport {
			tagsMap := SplitTagsFlag(ctx.String(MetricsInfluxDBTagsFlag.Name))

			log.Info("Enabling metrics export to InfluxDB")

			go influxdb.InfluxDBWithTags(metrics.DefaultRegistry, 10*time.Second, endpoint, database, username, password, "geth.", tagsMap)
		} else if enableExportV2 {
			tagsMap := SplitTagsFlag(ctx.String(MetricsInfluxDBTagsFlag.Name))

			log.Info("Enabling metrics export to InfluxDB (v2)")

			go influxdb.InfluxDBV2WithTags(metrics.DefaultRegistry, 10*time.Second, endpoint, token, bucket, organization, "geth.", tagsMap)
		}

		if ctx.IsSet(MetricsHTTPFlag.Name) {
			address := fmt.Sprintf("%s:%d", ctx.String(MetricsHTTPFlag.Name), ctx.Int(MetricsPortFlag.Name))
			log.Info("Enabling stand-alone metrics HTTP endpoint", "address", address)
			exp.Setup(address)
		}
	}
}

func SplitTagsFlag(tagsFlag string) map[string]string {
	tags := strings.Split(tagsFlag, ",")
	tagsMap := map[string]string{}

	for _, t := range tags {
		if t != "" {
			kv := strings.Split(t, "=")

			if len(kv) == 2 {
				tagsMap[kv[0]] = kv[1]
			}
		}
	}

	return tagsMap
}

// MakeChainDatabase open an LevelDB using the flags passed to the client and will hard crash if it fails.
func MakeChainDatabase(ctx *cli.Context, stack *node.Node, readonly bool) ethdb.Database {
	var (
		cache   = ctx.Int(CacheFlag.Name) * ctx.Int(CacheDatabaseFlag.Name) / 100
		handles = MakeDatabaseHandles(ctx.Int(FDLimitFlag.Name))

		err     error
		chainDb ethdb.Database
	)
	switch {
	case ctx.IsSet(RemoteDBFlag.Name):
		log.Info("Using remote db", "url", ctx.String(RemoteDBFlag.Name))
		chainDb, err = remotedb.New(ctx.String(RemoteDBFlag.Name))
	case ctx.String(SyncModeFlag.Name) == "light":
		chainDb, err = stack.OpenDatabase("lightchaindata", cache, handles, "", readonly)
	default:
		chainDb, err = stack.OpenDatabaseWithFreezer("chaindata", cache, handles, ctx.String(AncientFlag.Name), "", readonly)
	}
	if err != nil {
		Fatalf("Could not open database: %v", err)
	}
	return chainDb
}

func MakeGenesis(ctx *cli.Context) *core.Genesis {
	var genesis *core.Genesis
	switch {
	case ctx.Bool(MainnetFlag.Name):
		genesis = core.DefaultGenesisBlock()
	case ctx.Bool(TestnetFlag.Name):
		genesis = core.DefaultTestnetGenesisBlock()
	case ctx.Bool(SepoliaFlag.Name):
		genesis = core.DefaultSepoliaGenesisBlock()
	case ctx.Bool(KilnFlag.Name):
		genesis = core.DefaultKilnGenesisBlock()
	case ctx.Bool(DeveloperFlag.Name):
		Fatalf("Developer chains are ephemeral")
	}
	return genesis
}

// MakeChain creates a chain manager from set command line flags.
func MakeChain(ctx *cli.Context, stack *node.Node) (chain *core.BlockChain, chainDb ethdb.Database) {
	var err error
	chainDb = MakeChainDatabase(ctx, stack, false) // TODO(rjl493456442) support read-only database
	config, _, err := core.SetupGenesisBlock(chainDb, MakeGenesis(ctx))
	if err != nil {
		Fatalf("%v", err)
	}

	var engine consensus.Engine
	ethashConf := ethconfig.Defaults.Ethash
	if ctx.Bool(FakePoWFlag.Name) {
		ethashConf.PowMode = ethash.ModeFake
	}
	engine = ethconfig.CreateConsensusEngine(stack, config, &ethashConf, nil, false, chainDb)
	if gcmode := ctx.String(GCModeFlag.Name); gcmode != "full" && gcmode != "archive" {
		Fatalf("--%s must be either 'full' or 'archive'", GCModeFlag.Name)
	}
	cache := &core.CacheConfig{
		TrieCleanLimit:      ethconfig.Defaults.TrieCleanCache,
		TrieCleanNoPrefetch: ctx.Bool(CacheNoPrefetchFlag.Name),
		TrieDirtyLimit:      ethconfig.Defaults.TrieDirtyCache,
		TrieDirtyDisabled:   ctx.String(GCModeFlag.Name) == "archive",
		TrieTimeLimit:       ethconfig.Defaults.TrieTimeout,
		SnapshotLimit:       ethconfig.Defaults.SnapshotCache,
		Preimages:           ctx.Bool(CachePreimagesFlag.Name),
	}
	if cache.TrieDirtyDisabled && !cache.Preimages {
		cache.Preimages = true
		log.Info("Enabling recording of key preimages since archive mode is used")
	}
	if !ctx.Bool(SnapshotFlag.Name) {
		cache.SnapshotLimit = 0 // Disabled
	}
	if ctx.IsSet(CacheFlag.Name) || ctx.IsSet(CacheTrieFlag.Name) {
		cache.TrieCleanLimit = ctx.Int(CacheFlag.Name) * ctx.Int(CacheTrieFlag.Name) / 100
	}
	if ctx.IsSet(CacheFlag.Name) || ctx.IsSet(CacheGCFlag.Name) {
		cache.TrieDirtyLimit = ctx.Int(CacheFlag.Name) * ctx.Int(CacheGCFlag.Name) / 100
	}
	vmcfg := vm.Config{EnablePreimageRecording: ctx.Bool(VMEnableDebugFlag.Name)}

	// TODO(rjl493456442) disable snapshot generation/wiping if the chain is read only.
	// Disable transaction indexing/unindexing by default.
	chain, err = core.NewBlockChain(chainDb, cache, config, engine, vmcfg, nil, nil)
	if err != nil {
		Fatalf("Can't create BlockChain: %v", err)
	}
	return chain, chainDb
}

// MakeConsolePreloads retrieves the absolute paths for the console JavaScript
// scripts to preload before starting.
func MakeConsolePreloads(ctx *cli.Context) []string {
	// Skip preloading if there's nothing to preload
	if ctx.String(PreloadJSFlag.Name) == "" {
		return nil
	}
	// Otherwise resolve absolute paths and return them
	var preloads []string

	for _, file := range strings.Split(ctx.String(PreloadJSFlag.Name), ",") {
		preloads = append(preloads, strings.TrimSpace(file))
	}
	return preloads
}<|MERGE_RESOLUTION|>--- conflicted
+++ resolved
@@ -207,51 +207,6 @@
 	}
 
 	defaultSyncMode = ethconfig.Defaults.SyncMode
-<<<<<<< HEAD
-	SyncModeFlag    = TextMarshalerFlag{
-		Name:  "syncmode",
-		Usage: `Blockchain sync mode ("snap", "full" or "light")`,
-		Value: &defaultSyncMode,
-	}
-	GCModeFlag = cli.StringFlag{
-		Name:  "gcmode",
-		Usage: `Blockchain garbage collection mode ("full", "archive")`,
-		Value: "full",
-	}
-	SnapshotFlag = cli.BoolTFlag{
-		Name:  "snapshot",
-		Usage: `Enables snapshot-database mode (default = enable)`,
-	}
-	TxLookupLimitFlag = cli.Uint64Flag{
-		Name:  "txlookuplimit",
-		Usage: "Number of recent blocks to maintain transactions index for (default = about one year, 0 = entire chain)",
-		Value: ethconfig.Defaults.TxLookupLimit,
-	}
-	LightKDFFlag = cli.BoolFlag{
-		Name:  "lightkdf",
-		Usage: "Reduce key-derivation RAM & CPU usage at some expense of KDF strength",
-	}
-	EthRequiredBlocksFlag = cli.StringFlag{
-		Name:  "eth.requiredblocks",
-		Usage: "Comma separated block number-to-hash mappings to require for peering (<number>=<hash>)",
-	}
-	LegacyWhitelistFlag = cli.StringFlag{
-		Name:  "whitelist",
-		Usage: "Comma separated block number-to-hash mappings to enforce (<number>=<hash>) (deprecated in favor of --eth.requiredblocks)",
-	}
-	BloomFilterSizeFlag = cli.Uint64Flag{
-		Name:  "bloomfilter.size",
-		Usage: "Megabytes of memory allocated to bloom-filter for pruning",
-		Value: 2048,
-	}
-	OverrideGrayGlacierFlag = cli.Uint64Flag{
-		Name:  "override.grayglacier",
-		Usage: "Manually specify Gray Glacier fork-block, overriding the bundled setting",
-	}
-	OverrideTerminalTotalDifficulty = BigFlag{
-		Name:  "override.terminaltotaldifficulty",
-		Usage: "Manually specify TerminalTotalDifficulty, overriding the bundled setting",
-=======
 	SyncModeFlag    = &flags.TextMarshalerFlag{
 		Name:     "syncmode",
 		Usage:    `Blockchain sync mode ("snap", "full" or "light")`,
@@ -306,7 +261,6 @@
 		Name:     "override.terminaltotaldifficulty",
 		Usage:    "Manually specify TerminalTotalDifficulty, overriding the bundled setting",
 		Category: flags.EthCategory,
->>>>>>> e15accc8
 	}
 
 	// Light server and client settings
@@ -678,118 +632,10 @@
 		Usage:    "Disables proof-of-work verification",
 		Category: flags.LoggingCategory,
 	}
-<<<<<<< HEAD
-	NoCompactionFlag = cli.BoolFlag{
-		Name:  "nocompaction",
-		Usage: "Disables db compaction after import",
-	}
-	IgnoreLegacyReceiptsFlag = cli.BoolFlag{
-		Name:  "ignore-legacy-receipts",
-		Usage: "Geth will start up even if there are legacy receipts in freezer",
-	}
-	// RPC settings
-	IPCDisabledFlag = cli.BoolFlag{
-		Name:  "ipcdisable",
-		Usage: "Disable the IPC-RPC server",
-	}
-	IPCPathFlag = DirectoryFlag{
-		Name:  "ipcpath",
-		Usage: "Filename for IPC socket/pipe within the datadir (explicit paths escape it)",
-	}
-	HTTPEnabledFlag = cli.BoolFlag{
-		Name:  "http",
-		Usage: "Enable the HTTP-RPC server",
-	}
-	HTTPListenAddrFlag = cli.StringFlag{
-		Name:  "http.addr",
-		Usage: "HTTP-RPC server listening interface",
-		Value: node.DefaultHTTPHost,
-	}
-	HTTPPortFlag = cli.IntFlag{
-		Name:  "http.port",
-		Usage: "HTTP-RPC server listening port",
-		Value: node.DefaultHTTPPort,
-	}
-	HTTPCORSDomainFlag = cli.StringFlag{
-		Name:  "http.corsdomain",
-		Usage: "Comma separated list of domains from which to accept cross origin requests (browser enforced)",
-		Value: "",
-	}
-	HTTPVirtualHostsFlag = cli.StringFlag{
-		Name:  "http.vhosts",
-		Usage: "Comma separated list of virtual hostnames from which to accept requests (server enforced). Accepts '*' wildcard.",
-		Value: strings.Join(node.DefaultConfig.HTTPVirtualHosts, ","),
-	}
-	HTTPApiFlag = cli.StringFlag{
-		Name:  "http.api",
-		Usage: "API's offered over the HTTP-RPC interface",
-		Value: "",
-	}
-	HTTPPathPrefixFlag = cli.StringFlag{
-		Name:  "http.rpcprefix",
-		Usage: "HTTP path path prefix on which JSON-RPC is served. Use '/' to serve on all paths.",
-		Value: "",
-	}
-	GraphQLEnabledFlag = cli.BoolFlag{
-		Name:  "graphql",
-		Usage: "Enable GraphQL on the HTTP-RPC server. Note that GraphQL can only be started if an HTTP server is started as well.",
-	}
-	GraphQLCORSDomainFlag = cli.StringFlag{
-		Name:  "graphql.corsdomain",
-		Usage: "Comma separated list of domains from which to accept cross origin requests (browser enforced)",
-		Value: "",
-	}
-	GraphQLVirtualHostsFlag = cli.StringFlag{
-		Name:  "graphql.vhosts",
-		Usage: "Comma separated list of virtual hostnames from which to accept requests (server enforced). Accepts '*' wildcard.",
-		Value: strings.Join(node.DefaultConfig.GraphQLVirtualHosts, ","),
-	}
-	WSEnabledFlag = cli.BoolFlag{
-		Name:  "ws",
-		Usage: "Enable the WS-RPC server",
-	}
-	WSListenAddrFlag = cli.StringFlag{
-		Name:  "ws.addr",
-		Usage: "WS-RPC server listening interface",
-		Value: node.DefaultWSHost,
-	}
-	WSPortFlag = cli.IntFlag{
-		Name:  "ws.port",
-		Usage: "WS-RPC server listening port",
-		Value: node.DefaultWSPort,
-	}
-	WSApiFlag = cli.StringFlag{
-		Name:  "ws.api",
-		Usage: "API's offered over the WS-RPC interface",
-		Value: "",
-	}
-	WSAllowedOriginsFlag = cli.StringFlag{
-		Name:  "ws.origins",
-		Usage: "Origins from which to accept websockets requests",
-		Value: "",
-	}
-	WSPathPrefixFlag = cli.StringFlag{
-		Name:  "ws.rpcprefix",
-		Usage: "HTTP path prefix on which JSON-RPC is served. Use '/' to serve on all paths.",
-		Value: "",
-	}
-	ExecFlag = cli.StringFlag{
-		Name:  "exec",
-		Usage: "Execute JavaScript statement",
-	}
-	PreloadJSFlag = cli.StringFlag{
-		Name:  "preload",
-		Usage: "Comma separated list of JavaScript files to preload into the console",
-	}
-	AllowUnprotectedTxs = cli.BoolFlag{
-		Name:  "rpc.allow-unprotected-txs",
-		Usage: "Allow for unprotected (non EIP155 signed) transactions to be submitted via RPC",
-=======
 	NoCompactionFlag = &cli.BoolFlag{
 		Name:     "nocompaction",
 		Usage:    "Disables db compaction after import",
 		Category: flags.LoggingCategory,
->>>>>>> e15accc8
 	}
 
 	IgnoreLegacyReceiptsFlag = &cli.BoolFlag{
