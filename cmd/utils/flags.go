// Copyright 2015 The go-ethereum Authors
// This file is part of go-ethereum.
//
// go-ethereum is free software: you can redistribute it and/or modify
// it under the terms of the GNU General Public License as published by
// the Free Software Foundation, either version 3 of the License, or
// (at your option) any later version.
//
// go-ethereum is distributed in the hope that it will be useful,
// but WITHOUT ANY WARRANTY; without even the implied warranty of
// MERCHANTABILITY or FITNESS FOR A PARTICULAR PURPOSE. See the
// GNU General Public License for more details.
//
// You should have received a copy of the GNU General Public License
// along with go-ethereum. If not, see <http://www.gnu.org/licenses/>.

// Package utils contains internal helper functions for go-ethereum commands.
package utils

import (
	"crypto/ecdsa"
	"fmt"
	"io"
	"math"
	"math/big"
	"os"
	"path/filepath"
	godebug "runtime/debug"
	"strconv"
	"strings"
	"text/tabwriter"
	"text/template"
	"time"

	"github.com/ethereum/go-ethereum/accounts"
	"github.com/ethereum/go-ethereum/accounts/keystore"
	"github.com/ethereum/go-ethereum/common"
	"github.com/ethereum/go-ethereum/common/fdlimit"
	"github.com/ethereum/go-ethereum/consensus"
	"github.com/ethereum/go-ethereum/consensus/ethash"
	"github.com/ethereum/go-ethereum/core"
	"github.com/ethereum/go-ethereum/core/rawdb"
	"github.com/ethereum/go-ethereum/core/vm"
	"github.com/ethereum/go-ethereum/crypto"
	"github.com/ethereum/go-ethereum/eth"
	ethcatalyst "github.com/ethereum/go-ethereum/eth/catalyst"
	"github.com/ethereum/go-ethereum/eth/downloader"
	"github.com/ethereum/go-ethereum/eth/ethconfig"
	"github.com/ethereum/go-ethereum/eth/gasprice"
	"github.com/ethereum/go-ethereum/eth/tracers"
	"github.com/ethereum/go-ethereum/ethdb"
	"github.com/ethereum/go-ethereum/ethdb/remotedb"
	"github.com/ethereum/go-ethereum/ethstats"
	"github.com/ethereum/go-ethereum/graphql"
	"github.com/ethereum/go-ethereum/internal/ethapi"
	"github.com/ethereum/go-ethereum/internal/flags"
	"github.com/ethereum/go-ethereum/les"
	lescatalyst "github.com/ethereum/go-ethereum/les/catalyst"
	"github.com/ethereum/go-ethereum/log"
	"github.com/ethereum/go-ethereum/metrics"
	"github.com/ethereum/go-ethereum/metrics/exp"
	"github.com/ethereum/go-ethereum/metrics/influxdb"
	"github.com/ethereum/go-ethereum/miner"
	"github.com/ethereum/go-ethereum/node"
	"github.com/ethereum/go-ethereum/p2p"
	"github.com/ethereum/go-ethereum/p2p/enode"
	"github.com/ethereum/go-ethereum/p2p/nat"
	"github.com/ethereum/go-ethereum/p2p/netutil"
	"github.com/ethereum/go-ethereum/params"
	pcsclite "github.com/gballet/go-libpcsclite"
	gopsutil "github.com/shirou/gopsutil/mem"
	"gopkg.in/urfave/cli.v1"
)

func init() {
	cli.AppHelpTemplate = `{{.Name}} {{if .Flags}}[global options] {{end}}command{{if .Flags}} [command options]{{end}} [arguments...]

VERSION:
   {{.Version}}

COMMANDS:
   {{range .Commands}}{{.Name}}{{with .ShortName}}, {{.}}{{end}}{{ "\t" }}{{.Usage}}
   {{end}}{{if .Flags}}
GLOBAL OPTIONS:
   {{range .Flags}}{{.}}
   {{end}}{{end}}
`
	cli.CommandHelpTemplate = flags.CommandHelpTemplate
	cli.HelpPrinter = printHelp
}

func printHelp(out io.Writer, templ string, data interface{}) {
	funcMap := template.FuncMap{"join": strings.Join}
	t := template.Must(template.New("help").Funcs(funcMap).Parse(templ))
	w := tabwriter.NewWriter(out, 38, 8, 2, ' ', 0)
	err := t.Execute(w, data)
	if err != nil {
		panic(err)
	}
	w.Flush()
}

// These are all the command line flags we support.
// If you add to this list, please remember to include the
// flag in the appropriate command definition.
//
// The flags are defined here so their names and help texts
// are the same for all commands.

var (
	// General settings
	DataDirFlag = DirectoryFlag{
		Name:  "datadir",
		Usage: "Data directory for the databases and keystore",
		Value: DirectoryString(node.DefaultDataDir()),
	}
	RemoteDBFlag = cli.StringFlag{
		Name:  "remotedb",
		Usage: "URL for remote database",
	}
	AncientFlag = DirectoryFlag{
		Name:  "datadir.ancient",
		Usage: "Data directory for ancient chain segments (default = inside chaindata)",
	}
	MinFreeDiskSpaceFlag = DirectoryFlag{
		Name:  "datadir.minfreedisk",
		Usage: "Minimum free disk space in MB, once reached triggers auto shut down (default = --cache.gc converted to MB, 0 = disabled)",
	}
	KeyStoreDirFlag = DirectoryFlag{
		Name:  "keystore",
		Usage: "Directory for the keystore (default = inside the datadir)",
	}
	USBFlag = cli.BoolFlag{
		Name:  "usb",
		Usage: "Enable monitoring and management of USB hardware wallets",
	}
	SmartCardDaemonPathFlag = cli.StringFlag{
		Name:  "pcscdpath",
		Usage: "Path to the smartcard daemon (pcscd) socket file",
		Value: pcsclite.PCSCDSockName,
	}
	NetworkIdFlag = cli.Uint64Flag{
		Name:  "networkid",
		Usage: "Explicitly set network id (integer)(For testnets: use --testnet instead)",
		Value: ethconfig.Defaults.NetworkId,
	}
	MainnetFlag = cli.BoolFlag{
		Name:  "mainnet",
		Usage: "Ethereum mainnet",
	}
<<<<<<< HEAD
	TestnetFlag = cli.BoolFlag{
		Name:  "testnet",
		Usage: "Testnet network: pre-configured proof-of-stake-authority test network.",
=======
	RopstenFlag = cli.BoolFlag{
		Name:  "ropsten",
		Usage: "Ropsten network: pre-configured proof-of-stake test network",
	}
	RinkebyFlag = cli.BoolFlag{
		Name:  "rinkeby",
		Usage: "Rinkeby network: pre-configured proof-of-authority test network",
	}
	GoerliFlag = cli.BoolFlag{
		Name:  "goerli",
		Usage: "Görli network: pre-configured proof-of-authority test network",
>>>>>>> 23bee162
	}
	SepoliaFlag = cli.BoolFlag{
		Name:  "sepolia",
		Usage: "Sepolia network: pre-configured proof-of-work test network",
	}
	KilnFlag = cli.BoolFlag{
		Name:  "kiln",
		Usage: "Kiln network: pre-configured proof-of-work to proof-of-stake test network",
	}
	DeveloperFlag = cli.BoolFlag{
		Name:  "dev",
		Usage: "Ephemeral proof-of-authority network with a pre-funded developer account, mining enabled",
	}
	DeveloperPeriodFlag = cli.IntFlag{
		Name:  "dev.period",
		Usage: "Block period to use in developer mode (0 = mine only if transaction pending)",
	}
	DeveloperGasLimitFlag = cli.Uint64Flag{
		Name:  "dev.gaslimit",
		Usage: "Initial block gas limit",
		Value: 11500000,
	}
	IdentityFlag = cli.StringFlag{
		Name:  "identity",
		Usage: "Custom node name",
	}
	DocRootFlag = DirectoryFlag{
		Name:  "docroot",
		Usage: "Document Root for HTTPClient file scheme",
		Value: DirectoryString(HomeDir()),
	}
	ExitWhenSyncedFlag = cli.BoolFlag{
		Name:  "exitwhensynced",
		Usage: "Exits after block synchronisation completes",
	}
	IterativeOutputFlag = cli.BoolTFlag{
		Name:  "iterative",
		Usage: "Print streaming JSON iteratively, delimited by newlines",
	}
	ExcludeStorageFlag = cli.BoolFlag{
		Name:  "nostorage",
		Usage: "Exclude storage entries (save db lookups)",
	}
	IncludeIncompletesFlag = cli.BoolFlag{
		Name:  "incompletes",
		Usage: "Include accounts for which we don't have the address (missing preimage)",
	}
	ExcludeCodeFlag = cli.BoolFlag{
		Name:  "nocode",
		Usage: "Exclude contract code (save db lookups)",
	}
	StartKeyFlag = cli.StringFlag{
		Name:  "start",
		Usage: "Start position. Either a hash or address",
		Value: "0x0000000000000000000000000000000000000000000000000000000000000000",
	}
	DumpLimitFlag = cli.Uint64Flag{
		Name:  "limit",
		Usage: "Max number of elements (0 = no limit)",
		Value: 0,
	}
	defaultSyncMode = ethconfig.Defaults.SyncMode
	SyncModeFlag    = TextMarshalerFlag{
		Name:  "syncmode",
		Usage: `Blockchain sync mode ("snap", "full" or "light")`,
		Value: &defaultSyncMode,
	}
	GCModeFlag = cli.StringFlag{
		Name:  "gcmode",
		Usage: `Blockchain garbage collection mode ("full", "archive")`,
		Value: "full",
	}
	SnapshotFlag = cli.BoolTFlag{
		Name:  "snapshot",
		Usage: `Enables snapshot-database mode (default = enable)`,
	}
	TxLookupLimitFlag = cli.Uint64Flag{
		Name:  "txlookuplimit",
		Usage: "Number of recent blocks to maintain transactions index for (default = about one year, 0 = entire chain)",
		Value: ethconfig.Defaults.TxLookupLimit,
	}
	LightKDFFlag = cli.BoolFlag{
		Name:  "lightkdf",
		Usage: "Reduce key-derivation RAM & CPU usage at some expense of KDF strength",
	}
	EthRequiredBlocksFlag = cli.StringFlag{
		Name:  "eth.requiredblocks",
		Usage: "Comma separated block number-to-hash mappings to require for peering (<number>=<hash>)",
	}
	LegacyWhitelistFlag = cli.StringFlag{
		Name:  "whitelist",
		Usage: "Comma separated block number-to-hash mappings to enforce (<number>=<hash>) (deprecated in favor of --eth.requiredblocks)",
	}
	BloomFilterSizeFlag = cli.Uint64Flag{
		Name:  "bloomfilter.size",
		Usage: "Megabytes of memory allocated to bloom-filter for pruning",
		Value: 2048,
	}
	OverrideGrayGlacierFlag = cli.Uint64Flag{
		Name:  "override.grayglacier",
		Usage: "Manually specify Gray Glacier fork-block, overriding the bundled setting",
	}
	OverrideTerminalTotalDifficulty = BigFlag{
		Name:  "override.terminaltotaldifficulty",
		Usage: "Manually specify TerminalTotalDifficulty, overriding the bundled setting",
	}
	// Light server and client settings
	LightServeFlag = cli.IntFlag{
		Name:  "light.serve",
		Usage: "Maximum percentage of time allowed for serving LES requests (multi-threaded processing allows values over 100)",
		Value: ethconfig.Defaults.LightServ,
	}
	LightIngressFlag = cli.IntFlag{
		Name:  "light.ingress",
		Usage: "Incoming bandwidth limit for serving light clients (kilobytes/sec, 0 = unlimited)",
		Value: ethconfig.Defaults.LightIngress,
	}
	LightEgressFlag = cli.IntFlag{
		Name:  "light.egress",
		Usage: "Outgoing bandwidth limit for serving light clients (kilobytes/sec, 0 = unlimited)",
		Value: ethconfig.Defaults.LightEgress,
	}
	LightMaxPeersFlag = cli.IntFlag{
		Name:  "light.maxpeers",
		Usage: "Maximum number of light clients to serve, or light servers to attach to",
		Value: ethconfig.Defaults.LightPeers,
	}
	UltraLightServersFlag = cli.StringFlag{
		Name:  "ulc.servers",
		Usage: "List of trusted ultra-light servers",
		Value: strings.Join(ethconfig.Defaults.UltraLightServers, ","),
	}
	UltraLightFractionFlag = cli.IntFlag{
		Name:  "ulc.fraction",
		Usage: "Minimum % of trusted ultra-light servers required to announce a new head",
		Value: ethconfig.Defaults.UltraLightFraction,
	}
	UltraLightOnlyAnnounceFlag = cli.BoolFlag{
		Name:  "ulc.onlyannounce",
		Usage: "Ultra light server sends announcements only",
	}
	LightNoPruneFlag = cli.BoolFlag{
		Name:  "light.nopruning",
		Usage: "Disable ancient light chain data pruning",
	}
	LightNoSyncServeFlag = cli.BoolFlag{
		Name:  "light.nosyncserve",
		Usage: "Enables serving light clients before syncing",
	}
	// Ethash settings
	EthashCacheDirFlag = DirectoryFlag{
		Name:  "ethash.cachedir",
		Usage: "Directory to store the ethash verification caches (default = inside the datadir)",
	}
	EthashCachesInMemoryFlag = cli.IntFlag{
		Name:  "ethash.cachesinmem",
		Usage: "Number of recent ethash caches to keep in memory (16MB each)",
		Value: ethconfig.Defaults.Ethash.CachesInMem,
	}
	EthashCachesOnDiskFlag = cli.IntFlag{
		Name:  "ethash.cachesondisk",
		Usage: "Number of recent ethash caches to keep on disk (16MB each)",
		Value: ethconfig.Defaults.Ethash.CachesOnDisk,
	}
	EthashCachesLockMmapFlag = cli.BoolFlag{
		Name:  "ethash.cacheslockmmap",
		Usage: "Lock memory maps of recent ethash caches",
	}
	EthashDatasetDirFlag = DirectoryFlag{
		Name:  "ethash.dagdir",
		Usage: "Directory to store the ethash mining DAGs",
		Value: DirectoryString(ethconfig.Defaults.Ethash.DatasetDir),
	}
	EthashDatasetsInMemoryFlag = cli.IntFlag{
		Name:  "ethash.dagsinmem",
		Usage: "Number of recent ethash mining DAGs to keep in memory (1+GB each)",
		Value: ethconfig.Defaults.Ethash.DatasetsInMem,
	}
	EthashDatasetsOnDiskFlag = cli.IntFlag{
		Name:  "ethash.dagsondisk",
		Usage: "Number of recent ethash mining DAGs to keep on disk (1+GB each)",
		Value: ethconfig.Defaults.Ethash.DatasetsOnDisk,
	}
	EthashDatasetsLockMmapFlag = cli.BoolFlag{
		Name:  "ethash.dagslockmmap",
		Usage: "Lock memory maps for recent ethash mining DAGs",
	}
	// Transaction pool settings
	TxPoolLocalsFlag = cli.StringFlag{
		Name:  "txpool.locals",
		Usage: "Comma separated accounts to treat as locals (no flush, priority inclusion)",
	}
	TxPoolNoLocalsFlag = cli.BoolFlag{
		Name:  "txpool.nolocals",
		Usage: "Disables price exemptions for locally submitted transactions",
	}
	TxPoolJournalFlag = cli.StringFlag{
		Name:  "txpool.journal",
		Usage: "Disk journal for local transaction to survive node restarts",
		Value: core.DefaultTxPoolConfig.Journal,
	}
	TxPoolRejournalFlag = cli.DurationFlag{
		Name:  "txpool.rejournal",
		Usage: "Time interval to regenerate the local transaction journal",
		Value: core.DefaultTxPoolConfig.Rejournal,
	}
	TxPoolPriceLimitFlag = cli.Uint64Flag{
		Name:  "txpool.pricelimit",
		Usage: "Minimum gas price limit to enforce for acceptance into the pool",
		Value: ethconfig.Defaults.TxPool.PriceLimit,
	}
	TxPoolPriceBumpFlag = cli.Uint64Flag{
		Name:  "txpool.pricebump",
		Usage: "Price bump percentage to replace an already existing transaction",
		Value: ethconfig.Defaults.TxPool.PriceBump,
	}
	TxPoolAccountSlotsFlag = cli.Uint64Flag{
		Name:  "txpool.accountslots",
		Usage: "Minimum number of executable transaction slots guaranteed per account",
		Value: ethconfig.Defaults.TxPool.AccountSlots,
	}
	TxPoolGlobalSlotsFlag = cli.Uint64Flag{
		Name:  "txpool.globalslots",
		Usage: "Maximum number of executable transaction slots for all accounts",
		Value: ethconfig.Defaults.TxPool.GlobalSlots,
	}
	TxPoolAccountQueueFlag = cli.Uint64Flag{
		Name:  "txpool.accountqueue",
		Usage: "Maximum number of non-executable transaction slots permitted per account",
		Value: ethconfig.Defaults.TxPool.AccountQueue,
	}
	TxPoolGlobalQueueFlag = cli.Uint64Flag{
		Name:  "txpool.globalqueue",
		Usage: "Maximum number of non-executable transaction slots for all accounts",
		Value: ethconfig.Defaults.TxPool.GlobalQueue,
	}
	TxPoolLifetimeFlag = cli.DurationFlag{
		Name:  "txpool.lifetime",
		Usage: "Maximum amount of time non-executable transaction are queued",
		Value: ethconfig.Defaults.TxPool.Lifetime,
	}
	// Performance tuning settings
	CacheFlag = cli.IntFlag{
		Name:  "cache",
		Usage: "Megabytes of memory allocated to internal caching (default = 4096 mainnet full node, 128 light mode)",
		Value: 1024,
	}
	CacheDatabaseFlag = cli.IntFlag{
		Name:  "cache.database",
		Usage: "Percentage of cache memory allowance to use for database io",
		Value: 50,
	}
	CacheTrieFlag = cli.IntFlag{
		Name:  "cache.trie",
		Usage: "Percentage of cache memory allowance to use for trie caching (default = 15% full mode, 30% archive mode)",
		Value: 15,
	}
	CacheTrieJournalFlag = cli.StringFlag{
		Name:  "cache.trie.journal",
		Usage: "Disk journal directory for trie cache to survive node restarts",
		Value: ethconfig.Defaults.TrieCleanCacheJournal,
	}
	CacheTrieRejournalFlag = cli.DurationFlag{
		Name:  "cache.trie.rejournal",
		Usage: "Time interval to regenerate the trie cache journal",
		Value: ethconfig.Defaults.TrieCleanCacheRejournal,
	}
	CacheGCFlag = cli.IntFlag{
		Name:  "cache.gc",
		Usage: "Percentage of cache memory allowance to use for trie pruning (default = 25% full mode, 0% archive mode)",
		Value: 25,
	}
	CacheSnapshotFlag = cli.IntFlag{
		Name:  "cache.snapshot",
		Usage: "Percentage of cache memory allowance to use for snapshot caching (default = 10% full mode, 20% archive mode)",
		Value: 10,
	}
	CacheNoPrefetchFlag = cli.BoolFlag{
		Name:  "cache.noprefetch",
		Usage: "Disable heuristic state prefetch during block import (less CPU and disk IO, more time waiting for data)",
	}
	CachePreimagesFlag = cli.BoolFlag{
		Name:  "cache.preimages",
		Usage: "Enable recording the SHA3/keccak preimages of trie keys",
	}
	FDLimitFlag = cli.IntFlag{
		Name:  "fdlimit",
		Usage: "Raise the open file descriptor resource limit (default = system fd limit)",
	}
	// Miner settings
	MiningEnabledFlag = cli.BoolFlag{
		Name:  "mine",
		Usage: "Enable mining",
	}
	MinerThreadsFlag = cli.IntFlag{
		Name:  "miner.threads",
		Usage: "Number of CPU threads to use for mining",
		Value: 0,
	}
	MinerNotifyFlag = cli.StringFlag{
		Name:  "miner.notify",
		Usage: "Comma separated HTTP URL list to notify of new work packages",
	}
	MinerNotifyFullFlag = cli.BoolFlag{
		Name:  "miner.notify.full",
		Usage: "Notify with pending block headers instead of work packages",
	}
	MinerGasLimitFlag = cli.Uint64Flag{
		Name:  "miner.gaslimit",
		Usage: "Target gas ceiling for mined blocks",
		Value: ethconfig.Defaults.Miner.GasCeil,
	}
	MinerGasPriceFlag = BigFlag{
		Name:  "miner.gasprice",
		Usage: "Minimum gas price for mining a transaction",
		Value: ethconfig.Defaults.Miner.GasPrice,
	}
	MinerEtherbaseFlag = cli.StringFlag{
		Name:  "miner.etherbase",
		Usage: "Public address for block mining rewards (default = first account)",
		Value: "0",
	}
	MinerExtraDataFlag = cli.StringFlag{
		Name:  "miner.extradata",
		Usage: "Block extra data set by the miner (default = client version)",
	}
	MinerRecommitIntervalFlag = cli.DurationFlag{
		Name:  "miner.recommit",
		Usage: "Time interval to recreate the block being mined",
		Value: ethconfig.Defaults.Miner.Recommit,
	}
	MinerNoVerifyFlag = cli.BoolFlag{
		Name:  "miner.noverify",
		Usage: "Disable remote sealing verification",
	}
	// Account settings
	UnlockedAccountFlag = cli.StringFlag{
		Name:  "unlock",
		Usage: "Comma separated list of accounts to unlock",
		Value: "",
	}
	PasswordFileFlag = cli.StringFlag{
		Name:  "password",
		Usage: "Password file to use for non-interactive password input",
		Value: "",
	}
	ExternalSignerFlag = cli.StringFlag{
		Name:  "signer",
		Usage: "External signer (url or path to ipc file)",
		Value: "",
	}
	VMEnableDebugFlag = cli.BoolFlag{
		Name:  "vmdebug",
		Usage: "Record information useful for VM and contract debugging",
	}
	InsecureUnlockAllowedFlag = cli.BoolFlag{
		Name:  "allow-insecure-unlock",
		Usage: "Allow insecure account unlocking when account-related RPCs are exposed by http",
	}
	RPCGlobalGasCapFlag = cli.Uint64Flag{
		Name:  "rpc.gascap",
		Usage: "Sets a cap on gas that can be used in eth_call/estimateGas (0=infinite)",
		Value: ethconfig.Defaults.RPCGasCap,
	}
	RPCGlobalEVMTimeoutFlag = cli.DurationFlag{
		Name:  "rpc.evmtimeout",
		Usage: "Sets a timeout used for eth_call (0=infinite)",
		Value: ethconfig.Defaults.RPCEVMTimeout,
	}
	RPCGlobalTxFeeCapFlag = cli.Float64Flag{
		Name:  "rpc.txfeecap",
		Usage: "Sets a cap on transaction fee (in ether) that can be sent via the RPC APIs (0 = no cap)",
		Value: ethconfig.Defaults.RPCTxFeeCap,
	}
	// Authenticated RPC HTTP settings
	AuthListenFlag = cli.StringFlag{
		Name:  "authrpc.addr",
		Usage: "Listening address for authenticated APIs",
		Value: node.DefaultConfig.AuthAddr,
	}
	AuthPortFlag = cli.IntFlag{
		Name:  "authrpc.port",
		Usage: "Listening port for authenticated APIs",
		Value: node.DefaultConfig.AuthPort,
	}
	AuthVirtualHostsFlag = cli.StringFlag{
		Name:  "authrpc.vhosts",
		Usage: "Comma separated list of virtual hostnames from which to accept requests (server enforced). Accepts '*' wildcard.",
		Value: strings.Join(node.DefaultConfig.AuthVirtualHosts, ","),
	}
	JWTSecretFlag = cli.StringFlag{
		Name:  "authrpc.jwtsecret",
		Usage: "Path to a JWT secret to use for authenticated RPC endpoints",
	}
	// Logging and debug settings
	EthStatsURLFlag = cli.StringFlag{
		Name:  "ethstats",
		Usage: "Reporting URL of a ethstats service (nodename:secret@host:port)",
	}
	FakePoWFlag = cli.BoolFlag{
		Name:  "fakepow",
		Usage: "Disables proof-of-work verification",
	}
	NoCompactionFlag = cli.BoolFlag{
		Name:  "nocompaction",
		Usage: "Disables db compaction after import",
	}
	IgnoreLegacyReceiptsFlag = cli.BoolFlag{
		Name:  "ignore-legacy-receipts",
		Usage: "Geth will start up even if there are legacy receipts in freezer",
	}
	// RPC settings
	IPCDisabledFlag = cli.BoolFlag{
		Name:  "ipcdisable",
		Usage: "Disable the IPC-RPC server",
	}
	IPCPathFlag = DirectoryFlag{
		Name:  "ipcpath",
		Usage: "Filename for IPC socket/pipe within the datadir (explicit paths escape it)",
	}
	HTTPEnabledFlag = cli.BoolFlag{
		Name:  "http",
		Usage: "Enable the HTTP-RPC server",
	}
	HTTPListenAddrFlag = cli.StringFlag{
		Name:  "http.addr",
		Usage: "HTTP-RPC server listening interface",
		Value: node.DefaultHTTPHost,
	}
	HTTPPortFlag = cli.IntFlag{
		Name:  "http.port",
		Usage: "HTTP-RPC server listening port",
		Value: node.DefaultHTTPPort,
	}
	HTTPCORSDomainFlag = cli.StringFlag{
		Name:  "http.corsdomain",
		Usage: "Comma separated list of domains from which to accept cross origin requests (browser enforced)",
		Value: "",
	}
	HTTPVirtualHostsFlag = cli.StringFlag{
		Name:  "http.vhosts",
		Usage: "Comma separated list of virtual hostnames from which to accept requests (server enforced). Accepts '*' wildcard.",
		Value: strings.Join(node.DefaultConfig.HTTPVirtualHosts, ","),
	}
	HTTPApiFlag = cli.StringFlag{
		Name:  "http.api",
		Usage: "API's offered over the HTTP-RPC interface",
		Value: "",
	}
	HTTPPathPrefixFlag = cli.StringFlag{
		Name:  "http.rpcprefix",
		Usage: "HTTP path path prefix on which JSON-RPC is served. Use '/' to serve on all paths.",
		Value: "",
	}
	GraphQLEnabledFlag = cli.BoolFlag{
		Name:  "graphql",
		Usage: "Enable GraphQL on the HTTP-RPC server. Note that GraphQL can only be started if an HTTP server is started as well.",
	}
	GraphQLCORSDomainFlag = cli.StringFlag{
		Name:  "graphql.corsdomain",
		Usage: "Comma separated list of domains from which to accept cross origin requests (browser enforced)",
		Value: "",
	}
	GraphQLVirtualHostsFlag = cli.StringFlag{
		Name:  "graphql.vhosts",
		Usage: "Comma separated list of virtual hostnames from which to accept requests (server enforced). Accepts '*' wildcard.",
		Value: strings.Join(node.DefaultConfig.GraphQLVirtualHosts, ","),
	}
	WSEnabledFlag = cli.BoolFlag{
		Name:  "ws",
		Usage: "Enable the WS-RPC server",
	}
	WSListenAddrFlag = cli.StringFlag{
		Name:  "ws.addr",
		Usage: "WS-RPC server listening interface",
		Value: node.DefaultWSHost,
	}
	WSPortFlag = cli.IntFlag{
		Name:  "ws.port",
		Usage: "WS-RPC server listening port",
		Value: node.DefaultWSPort,
	}
	WSApiFlag = cli.StringFlag{
		Name:  "ws.api",
		Usage: "API's offered over the WS-RPC interface",
		Value: "",
	}
	WSAllowedOriginsFlag = cli.StringFlag{
		Name:  "ws.origins",
		Usage: "Origins from which to accept websockets requests",
		Value: "",
	}
	WSPathPrefixFlag = cli.StringFlag{
		Name:  "ws.rpcprefix",
		Usage: "HTTP path prefix on which JSON-RPC is served. Use '/' to serve on all paths.",
		Value: "",
	}
	ExecFlag = cli.StringFlag{
		Name:  "exec",
		Usage: "Execute JavaScript statement",
	}
	PreloadJSFlag = cli.StringFlag{
		Name:  "preload",
		Usage: "Comma separated list of JavaScript files to preload into the console",
	}
	AllowUnprotectedTxs = cli.BoolFlag{
		Name:  "rpc.allow-unprotected-txs",
		Usage: "Allow for unprotected (non EIP155 signed) transactions to be submitted via RPC",
	}

	// Network Settings
	MaxPeersFlag = cli.IntFlag{
		Name:  "maxpeers",
		Usage: "Maximum number of network peers (network disabled if set to 0)",
		Value: node.DefaultConfig.P2P.MaxPeers,
	}
	MaxPendingPeersFlag = cli.IntFlag{
		Name:  "maxpendpeers",
		Usage: "Maximum number of pending connection attempts (defaults used if set to 0)",
		Value: node.DefaultConfig.P2P.MaxPendingPeers,
	}
	ListenPortFlag = cli.IntFlag{
		Name:  "port",
		Usage: "Network listening port",
		Value: 30303,
	}
	BootnodesFlag = cli.StringFlag{
		Name:  "bootnodes",
		Usage: "Comma separated enode URLs for P2P discovery bootstrap",
		Value: "",
	}
	NodeKeyFileFlag = cli.StringFlag{
		Name:  "nodekey",
		Usage: "P2P node key file",
	}
	NodeKeyHexFlag = cli.StringFlag{
		Name:  "nodekeyhex",
		Usage: "P2P node key as hex (for testing)",
	}
	NATFlag = cli.StringFlag{
		Name:  "nat",
		Usage: "NAT port mapping mechanism (any|none|upnp|pmp|extip:<IP>)",
		Value: "any",
	}
	NoDiscoverFlag = cli.BoolFlag{
		Name:  "nodiscover",
		Usage: "Disables the peer discovery mechanism (manual peer addition)",
	}
	DiscoveryV5Flag = cli.BoolFlag{
		Name:  "v5disc",
		Usage: "Enables the experimental RLPx V5 (Topic Discovery) mechanism",
	}
	NetrestrictFlag = cli.StringFlag{
		Name:  "netrestrict",
		Usage: "Restricts network communication to the given IP networks (CIDR masks)",
	}
	DNSDiscoveryFlag = cli.StringFlag{
		Name:  "discovery.dns",
		Usage: "Sets DNS discovery entry points (use \"\" to disable DNS)",
	}

	// ATM the url is left to the user and deployment to
	JSpathFlag = DirectoryFlag{
		Name:  "jspath",
		Usage: "JavaScript root path for `loadScript`",
		Value: DirectoryString("."),
	}

	// Gas price oracle settings
	GpoBlocksFlag = cli.IntFlag{
		Name:  "gpo.blocks",
		Usage: "Number of recent blocks to check for gas prices",
		Value: ethconfig.Defaults.GPO.Blocks,
	}
	GpoPercentileFlag = cli.IntFlag{
		Name:  "gpo.percentile",
		Usage: "Suggested gas price is the given percentile of a set of recent transaction gas prices",
		Value: ethconfig.Defaults.GPO.Percentile,
	}
	GpoMaxGasPriceFlag = cli.Int64Flag{
		Name:  "gpo.maxprice",
		Usage: "Maximum transaction priority fee (or gasprice before London fork) to be recommended by gpo",
		Value: ethconfig.Defaults.GPO.MaxPrice.Int64(),
	}
	GpoMinGasPriceFlag = cli.Int64Flag{
		Name:  "gpo.minprice",
		Usage: "Minimum gas price will be recommended by gpo",
		Value: ethconfig.Defaults.GPO.MinPrice.Int64(),
	}
	GpoIgnoreGasPriceFlag = cli.Int64Flag{
		Name:  "gpo.ignoreprice",
		Usage: "Gas price below which gpo will ignore transactions",
		Value: ethconfig.Defaults.GPO.IgnorePrice.Int64(),
	}

	// Metrics flags
	MetricsEnabledFlag = cli.BoolFlag{
		Name:  "metrics",
		Usage: "Enable metrics collection and reporting",
	}
	MetricsEnabledExpensiveFlag = cli.BoolFlag{
		Name:  "metrics.expensive",
		Usage: "Enable expensive metrics collection and reporting",
	}

	// MetricsHTTPFlag defines the endpoint for a stand-alone metrics HTTP endpoint.
	// Since the pprof service enables sensitive/vulnerable behavior, this allows a user
	// to enable a public-OK metrics endpoint without having to worry about ALSO exposing
	// other profiling behavior or information.
	MetricsHTTPFlag = cli.StringFlag{
		Name:  "metrics.addr",
		Usage: "Enable stand-alone metrics HTTP server listening interface",
		Value: metrics.DefaultConfig.HTTP,
	}
	MetricsPortFlag = cli.IntFlag{
		Name:  "metrics.port",
		Usage: "Metrics HTTP server listening port",
		Value: metrics.DefaultConfig.Port,
	}
	MetricsEnableInfluxDBFlag = cli.BoolFlag{
		Name:  "metrics.influxdb",
		Usage: "Enable metrics export/push to an external InfluxDB database",
	}
	MetricsInfluxDBEndpointFlag = cli.StringFlag{
		Name:  "metrics.influxdb.endpoint",
		Usage: "InfluxDB API endpoint to report metrics to",
		Value: metrics.DefaultConfig.InfluxDBEndpoint,
	}
	MetricsInfluxDBDatabaseFlag = cli.StringFlag{
		Name:  "metrics.influxdb.database",
		Usage: "InfluxDB database name to push reported metrics to",
		Value: metrics.DefaultConfig.InfluxDBDatabase,
	}
	MetricsInfluxDBUsernameFlag = cli.StringFlag{
		Name:  "metrics.influxdb.username",
		Usage: "Username to authorize access to the database",
		Value: metrics.DefaultConfig.InfluxDBUsername,
	}
	MetricsInfluxDBPasswordFlag = cli.StringFlag{
		Name:  "metrics.influxdb.password",
		Usage: "Password to authorize access to the database",
		Value: metrics.DefaultConfig.InfluxDBPassword,
	}
	// Tags are part of every measurement sent to InfluxDB. Queries on tags are faster in InfluxDB.
	// For example `host` tag could be used so that we can group all nodes and average a measurement
	// across all of them, but also so that we can select a specific node and inspect its measurements.
	// https://docs.influxdata.com/influxdb/v1.4/concepts/key_concepts/#tag-key
	MetricsInfluxDBTagsFlag = cli.StringFlag{
		Name:  "metrics.influxdb.tags",
		Usage: "Comma-separated InfluxDB tags (key/values) attached to all measurements",
		Value: metrics.DefaultConfig.InfluxDBTags,
	}

	MetricsEnableInfluxDBV2Flag = cli.BoolFlag{
		Name:  "metrics.influxdbv2",
		Usage: "Enable metrics export/push to an external InfluxDB v2 database",
	}

	MetricsInfluxDBTokenFlag = cli.StringFlag{
		Name:  "metrics.influxdb.token",
		Usage: "Token to authorize access to the database (v2 only)",
		Value: metrics.DefaultConfig.InfluxDBToken,
	}

	MetricsInfluxDBBucketFlag = cli.StringFlag{
		Name:  "metrics.influxdb.bucket",
		Usage: "InfluxDB bucket name to push reported metrics to (v2 only)",
		Value: metrics.DefaultConfig.InfluxDBBucket,
	}

	MetricsInfluxDBOrganizationFlag = cli.StringFlag{
		Name:  "metrics.influxdb.organization",
		Usage: "InfluxDB organization name (v2 only)",
		Value: metrics.DefaultConfig.InfluxDBOrganization,
	}
)

var (
	// TestnetFlags is the flag group of all built-in supported testnets.
	TestnetFlags = []cli.Flag{
		TestnetFlag,
	}
	// NetworkFlags is the flag group of all built-in supported networks.
	NetworkFlags = append([]cli.Flag{
		MainnetFlag,
	}, TestnetFlags...)

	// DatabasePathFlags is the flag group of all database path flags.
	DatabasePathFlags = []cli.Flag{
		DataDirFlag,
		AncientFlag,
		RemoteDBFlag,
	}
)

// GroupFlags combines the given flag slices together and returns the merged one.
func GroupFlags(groups ...[]cli.Flag) []cli.Flag {
	var ret []cli.Flag
	for _, group := range groups {
		ret = append(ret, group...)
	}
	return ret
}

// MakeDataDir retrieves the currently requested data directory, terminating
// if none (or the empty string) is specified. If the node is starting a testnet,
// then a subdirectory of the specified datadir will be used.
func MakeDataDir(ctx *cli.Context) string {
	if path := ctx.GlobalString(DataDirFlag.Name); path != "" {
		if ctx.GlobalBool(TestnetFlag.Name) {
			return filepath.Join(path, "testnet")
		}
		if ctx.GlobalBool(SepoliaFlag.Name) {
			return filepath.Join(path, "sepolia")
		}
		if ctx.GlobalBool(KilnFlag.Name) {
			return filepath.Join(path, "kiln")
		}
		return path
	}
	Fatalf("Cannot determine default data directory, please set manually (--datadir)")
	return ""
}

// setNodeKey creates a node key from set command line flags, either loading it
// from a file or as a specified hex value. If neither flags were provided, this
// method returns nil and an emphemeral key is to be generated.
func setNodeKey(ctx *cli.Context, cfg *p2p.Config) {
	var (
		hex  = ctx.GlobalString(NodeKeyHexFlag.Name)
		file = ctx.GlobalString(NodeKeyFileFlag.Name)
		key  *ecdsa.PrivateKey
		err  error
	)
	switch {
	case file != "" && hex != "":
		Fatalf("Options %q and %q are mutually exclusive", NodeKeyFileFlag.Name, NodeKeyHexFlag.Name)
	case file != "":
		if key, err = crypto.LoadECDSA(file); err != nil {
			Fatalf("Option %q: %v", NodeKeyFileFlag.Name, err)
		}
		cfg.PrivateKey = key
	case hex != "":
		if key, err = crypto.HexToECDSA(hex); err != nil {
			Fatalf("Option %q: %v", NodeKeyHexFlag.Name, err)
		}
		cfg.PrivateKey = key
	}
}

// setNodeUserIdent creates the user identifier from CLI flags.
func setNodeUserIdent(ctx *cli.Context, cfg *node.Config) {
	if identity := ctx.GlobalString(IdentityFlag.Name); len(identity) > 0 {
		cfg.UserIdent = identity
	}
}

// setBootstrapNodes creates a list of bootstrap nodes from the command line
// flags, reverting to pre-configured ones if none have been specified.
func setBootstrapNodes(ctx *cli.Context, cfg *p2p.Config) {
	urls := params.MainnetBootnodes
	switch {
	case ctx.GlobalIsSet(BootnodesFlag.Name):
		urls = SplitAndTrim(ctx.GlobalString(BootnodesFlag.Name))
	case ctx.GlobalBool(TestnetFlag.Name):
		urls = params.TestnetBootnodes
	case cfg.BootstrapNodes != nil:
		return // already set, don't apply defaults.
	}

	cfg.BootstrapNodes = make([]*enode.Node, 0, len(urls))
	for _, url := range urls {
		if url != "" {
			node, err := enode.Parse(enode.ValidSchemes, url)
			if err != nil {
				log.Crit("Bootstrap URL invalid", "enode", url, "err", err)
				continue
			}
			cfg.BootstrapNodes = append(cfg.BootstrapNodes, node)
		}
	}
}

// setBootstrapNodesV5 creates a list of bootstrap nodes from the command line
// flags, reverting to pre-configured ones if none have been specified.
func setBootstrapNodesV5(ctx *cli.Context, cfg *p2p.Config) {
	urls := params.V5Bootnodes
	switch {
	case ctx.GlobalIsSet(BootnodesFlag.Name):
		urls = SplitAndTrim(ctx.GlobalString(BootnodesFlag.Name))
	case cfg.BootstrapNodesV5 != nil:
		return // already set, don't apply defaults.
	}

	cfg.BootstrapNodesV5 = make([]*enode.Node, 0, len(urls))
	for _, url := range urls {
		if url != "" {
			node, err := enode.Parse(enode.ValidSchemes, url)
			if err != nil {
				log.Error("Bootstrap URL invalid", "enode", url, "err", err)
				continue
			}
			cfg.BootstrapNodesV5 = append(cfg.BootstrapNodesV5, node)
		}
	}
}

// setListenAddress creates a TCP listening address string from set command
// line flags.
func setListenAddress(ctx *cli.Context, cfg *p2p.Config) {
	if ctx.GlobalIsSet(ListenPortFlag.Name) {
		cfg.ListenAddr = fmt.Sprintf(":%d", ctx.GlobalInt(ListenPortFlag.Name))
	}
}

// setNAT creates a port mapper from command line flags.
func setNAT(ctx *cli.Context, cfg *p2p.Config) {
	if ctx.GlobalIsSet(NATFlag.Name) {
		natif, err := nat.Parse(ctx.GlobalString(NATFlag.Name))
		if err != nil {
			Fatalf("Option %s: %v", NATFlag.Name, err)
		}
		cfg.NAT = natif
	}
}

// SplitAndTrim splits input separated by a comma
// and trims excessive white space from the substrings.
func SplitAndTrim(input string) (ret []string) {
	l := strings.Split(input, ",")
	for _, r := range l {
		if r = strings.TrimSpace(r); r != "" {
			ret = append(ret, r)
		}
	}
	return ret
}

// setHTTP creates the HTTP RPC listener interface string from the set
// command line flags, returning empty if the HTTP endpoint is disabled.
func setHTTP(ctx *cli.Context, cfg *node.Config) {
	if ctx.GlobalBool(HTTPEnabledFlag.Name) && cfg.HTTPHost == "" {
		cfg.HTTPHost = "127.0.0.1"
		if ctx.GlobalIsSet(HTTPListenAddrFlag.Name) {
			cfg.HTTPHost = ctx.GlobalString(HTTPListenAddrFlag.Name)
		}
	}

	if ctx.GlobalIsSet(HTTPPortFlag.Name) {
		cfg.HTTPPort = ctx.GlobalInt(HTTPPortFlag.Name)
	}

	if ctx.GlobalIsSet(AuthListenFlag.Name) {
		cfg.AuthAddr = ctx.GlobalString(AuthListenFlag.Name)
	}

	if ctx.GlobalIsSet(AuthPortFlag.Name) {
		cfg.AuthPort = ctx.GlobalInt(AuthPortFlag.Name)
	}

	if ctx.GlobalIsSet(AuthVirtualHostsFlag.Name) {
		cfg.AuthVirtualHosts = SplitAndTrim(ctx.GlobalString(AuthVirtualHostsFlag.Name))
	}

	if ctx.GlobalIsSet(HTTPCORSDomainFlag.Name) {
		cfg.HTTPCors = SplitAndTrim(ctx.GlobalString(HTTPCORSDomainFlag.Name))
	}

	if ctx.GlobalIsSet(HTTPApiFlag.Name) {
		cfg.HTTPModules = SplitAndTrim(ctx.GlobalString(HTTPApiFlag.Name))
	}

	if ctx.GlobalIsSet(HTTPVirtualHostsFlag.Name) {
		cfg.HTTPVirtualHosts = SplitAndTrim(ctx.GlobalString(HTTPVirtualHostsFlag.Name))
	}

	if ctx.GlobalIsSet(HTTPPathPrefixFlag.Name) {
		cfg.HTTPPathPrefix = ctx.GlobalString(HTTPPathPrefixFlag.Name)
	}
	if ctx.GlobalIsSet(AllowUnprotectedTxs.Name) {
		cfg.AllowUnprotectedTxs = ctx.GlobalBool(AllowUnprotectedTxs.Name)
	}
}

// setGraphQL creates the GraphQL listener interface string from the set
// command line flags, returning empty if the GraphQL endpoint is disabled.
func setGraphQL(ctx *cli.Context, cfg *node.Config) {
	if ctx.GlobalIsSet(GraphQLCORSDomainFlag.Name) {
		cfg.GraphQLCors = SplitAndTrim(ctx.GlobalString(GraphQLCORSDomainFlag.Name))
	}
	if ctx.GlobalIsSet(GraphQLVirtualHostsFlag.Name) {
		cfg.GraphQLVirtualHosts = SplitAndTrim(ctx.GlobalString(GraphQLVirtualHostsFlag.Name))
	}
}

// setWS creates the WebSocket RPC listener interface string from the set
// command line flags, returning empty if the HTTP endpoint is disabled.
func setWS(ctx *cli.Context, cfg *node.Config) {
	if ctx.GlobalBool(WSEnabledFlag.Name) && cfg.WSHost == "" {
		cfg.WSHost = "127.0.0.1"
		if ctx.GlobalIsSet(WSListenAddrFlag.Name) {
			cfg.WSHost = ctx.GlobalString(WSListenAddrFlag.Name)
		}
	}
	if ctx.GlobalIsSet(WSPortFlag.Name) {
		cfg.WSPort = ctx.GlobalInt(WSPortFlag.Name)
	}

	if ctx.GlobalIsSet(WSAllowedOriginsFlag.Name) {
		cfg.WSOrigins = SplitAndTrim(ctx.GlobalString(WSAllowedOriginsFlag.Name))
	}

	if ctx.GlobalIsSet(WSApiFlag.Name) {
		cfg.WSModules = SplitAndTrim(ctx.GlobalString(WSApiFlag.Name))
	}

	if ctx.GlobalIsSet(WSPathPrefixFlag.Name) {
		cfg.WSPathPrefix = ctx.GlobalString(WSPathPrefixFlag.Name)
	}
}

// setIPC creates an IPC path configuration from the set command line flags,
// returning an empty string if IPC was explicitly disabled, or the set path.
func setIPC(ctx *cli.Context, cfg *node.Config) {
	CheckExclusive(ctx, IPCDisabledFlag, IPCPathFlag)
	switch {
	case ctx.GlobalBool(IPCDisabledFlag.Name):
		cfg.IPCPath = ""
	case ctx.GlobalIsSet(IPCPathFlag.Name):
		cfg.IPCPath = ctx.GlobalString(IPCPathFlag.Name)
	}
}

// setLes configures the les server and ultra light client settings from the command line flags.
func setLes(ctx *cli.Context, cfg *ethconfig.Config) {
	if ctx.GlobalIsSet(LightServeFlag.Name) {
		cfg.LightServ = ctx.GlobalInt(LightServeFlag.Name)
	}
	if ctx.GlobalIsSet(LightIngressFlag.Name) {
		cfg.LightIngress = ctx.GlobalInt(LightIngressFlag.Name)
	}
	if ctx.GlobalIsSet(LightEgressFlag.Name) {
		cfg.LightEgress = ctx.GlobalInt(LightEgressFlag.Name)
	}
	if ctx.GlobalIsSet(LightMaxPeersFlag.Name) {
		cfg.LightPeers = ctx.GlobalInt(LightMaxPeersFlag.Name)
	}
	if ctx.GlobalIsSet(UltraLightServersFlag.Name) {
		cfg.UltraLightServers = strings.Split(ctx.GlobalString(UltraLightServersFlag.Name), ",")
	}
	if ctx.GlobalIsSet(UltraLightFractionFlag.Name) {
		cfg.UltraLightFraction = ctx.GlobalInt(UltraLightFractionFlag.Name)
	}
	if cfg.UltraLightFraction <= 0 && cfg.UltraLightFraction > 100 {
		log.Error("Ultra light fraction is invalid", "had", cfg.UltraLightFraction, "updated", ethconfig.Defaults.UltraLightFraction)
		cfg.UltraLightFraction = ethconfig.Defaults.UltraLightFraction
	}
	if ctx.GlobalIsSet(UltraLightOnlyAnnounceFlag.Name) {
		cfg.UltraLightOnlyAnnounce = ctx.GlobalBool(UltraLightOnlyAnnounceFlag.Name)
	}
	if ctx.GlobalIsSet(LightNoPruneFlag.Name) {
		cfg.LightNoPrune = ctx.GlobalBool(LightNoPruneFlag.Name)
	}
	if ctx.GlobalIsSet(LightNoSyncServeFlag.Name) {
		cfg.LightNoSyncServe = ctx.GlobalBool(LightNoSyncServeFlag.Name)
	}
}

// MakeDatabaseHandles raises out the number of allowed file handles per process
// for Geth and returns half of the allowance to assign to the database.
func MakeDatabaseHandles(max int) int {
	limit, err := fdlimit.Maximum()
	if err != nil {
		Fatalf("Failed to retrieve file descriptor allowance: %v", err)
	}
	switch {
	case max == 0:
		// User didn't specify a meaningful value, use system limits
	case max < 128:
		// User specified something unhealthy, just use system defaults
		log.Error("File descriptor limit invalid (<128)", "had", max, "updated", limit)
	case max > limit:
		// User requested more than the OS allows, notify that we can't allocate it
		log.Warn("Requested file descriptors denied by OS", "req", max, "limit", limit)
	default:
		// User limit is meaningful and within allowed range, use that
		limit = max
	}
	raised, err := fdlimit.Raise(uint64(limit))
	if err != nil {
		Fatalf("Failed to raise file descriptor allowance: %v", err)
	}
	return int(raised / 2) // Leave half for networking and other stuff
}

// MakeAddress converts an account specified directly as a hex encoded string or
// a key index in the key store to an internal account representation.
func MakeAddress(ks *keystore.KeyStore, account string) (accounts.Account, error) {
	// If the specified account is a valid address, return it
	if common.IsHexAddress(account) {
		return accounts.Account{Address: common.HexToAddress(account)}, nil
	}
	// Otherwise try to interpret the account as a keystore index
	index, err := strconv.Atoi(account)
	if err != nil || index < 0 {
		return accounts.Account{}, fmt.Errorf("invalid account address or index %q", account)
	}
	log.Warn("-------------------------------------------------------------------")
	log.Warn("Referring to accounts by order in the keystore folder is dangerous!")
	log.Warn("This functionality is deprecated and will be removed in the future!")
	log.Warn("Please use explicit addresses! (can search via `geth account list`)")
	log.Warn("-------------------------------------------------------------------")

	accs := ks.Accounts()
	if len(accs) <= index {
		return accounts.Account{}, fmt.Errorf("index %d higher than number of accounts %d", index, len(accs))
	}
	return accs[index], nil
}

// setEtherbase retrieves the etherbase either from the directly specified
// command line flags or from the keystore if CLI indexed.
func setEtherbase(ctx *cli.Context, ks *keystore.KeyStore, cfg *ethconfig.Config) {
	// Extract the current etherbase
	var etherbase string
	if ctx.GlobalIsSet(MinerEtherbaseFlag.Name) {
		etherbase = ctx.GlobalString(MinerEtherbaseFlag.Name)
	}
	// Convert the etherbase into an address and configure it
	if etherbase != "" {
		if ks != nil {
			account, err := MakeAddress(ks, etherbase)
			if err != nil {
				Fatalf("Invalid miner etherbase: %v", err)
			}
			cfg.Miner.Etherbase = account.Address
		} else {
			Fatalf("No etherbase configured")
		}
	}
}

// MakePasswordList reads password lines from the file specified by the global --password flag.
func MakePasswordList(ctx *cli.Context) []string {
	path := ctx.GlobalString(PasswordFileFlag.Name)
	if path == "" {
		return nil
	}
	text, err := os.ReadFile(path)
	if err != nil {
		Fatalf("Failed to read password file: %v", err)
	}
	lines := strings.Split(string(text), "\n")
	// Sanitise DOS line endings.
	for i := range lines {
		lines[i] = strings.TrimRight(lines[i], "\r")
	}
	return lines
}

func SetP2PConfig(ctx *cli.Context, cfg *p2p.Config) {
	setNodeKey(ctx, cfg)
	setNAT(ctx, cfg)
	setListenAddress(ctx, cfg)
	setBootstrapNodes(ctx, cfg)
	setBootstrapNodesV5(ctx, cfg)

	lightClient := ctx.GlobalString(SyncModeFlag.Name) == "light"
	lightServer := (ctx.GlobalInt(LightServeFlag.Name) != 0)

	lightPeers := ctx.GlobalInt(LightMaxPeersFlag.Name)
	if lightClient && !ctx.GlobalIsSet(LightMaxPeersFlag.Name) {
		// dynamic default - for clients we use 1/10th of the default for servers
		lightPeers /= 10
	}

	if ctx.GlobalIsSet(MaxPeersFlag.Name) {
		cfg.MaxPeers = ctx.GlobalInt(MaxPeersFlag.Name)
		if lightServer && !ctx.GlobalIsSet(LightMaxPeersFlag.Name) {
			cfg.MaxPeers += lightPeers
		}
	} else {
		if lightServer {
			cfg.MaxPeers += lightPeers
		}
		if lightClient && ctx.GlobalIsSet(LightMaxPeersFlag.Name) && cfg.MaxPeers < lightPeers {
			cfg.MaxPeers = lightPeers
		}
	}
	if !(lightClient || lightServer) {
		lightPeers = 0
	}
	ethPeers := cfg.MaxPeers - lightPeers
	if lightClient {
		ethPeers = 0
	}
	log.Info("Maximum peer count", "ETH", ethPeers, "LES", lightPeers, "total", cfg.MaxPeers)

	if ctx.GlobalIsSet(MaxPendingPeersFlag.Name) {
		cfg.MaxPendingPeers = ctx.GlobalInt(MaxPendingPeersFlag.Name)
	}
	if ctx.GlobalIsSet(NoDiscoverFlag.Name) || lightClient {
		cfg.NoDiscovery = true
	}

	// if we're running a light client or server, force enable the v5 peer discovery
	// unless it is explicitly disabled with --nodiscover note that explicitly specifying
	// --v5disc overrides --nodiscover, in which case the later only disables v4 discovery
	forceV5Discovery := (lightClient || lightServer) && !ctx.GlobalBool(NoDiscoverFlag.Name)
	if ctx.GlobalIsSet(DiscoveryV5Flag.Name) {
		cfg.DiscoveryV5 = ctx.GlobalBool(DiscoveryV5Flag.Name)
	} else if forceV5Discovery {
		cfg.DiscoveryV5 = true
	}

	if netrestrict := ctx.GlobalString(NetrestrictFlag.Name); netrestrict != "" {
		list, err := netutil.ParseNetlist(netrestrict)
		if err != nil {
			Fatalf("Option %q: %v", NetrestrictFlag.Name, err)
		}
		cfg.NetRestrict = list
	}

	if ctx.GlobalBool(DeveloperFlag.Name) {
		// --dev mode can't use p2p networking.
		cfg.MaxPeers = 0
		cfg.ListenAddr = ""
		cfg.NoDial = true
		cfg.NoDiscovery = true
		cfg.DiscoveryV5 = false
	}
}

// SetNodeConfig applies node-related command line flags to the config.
func SetNodeConfig(ctx *cli.Context, cfg *node.Config) {
	SetP2PConfig(ctx, &cfg.P2P)
	setIPC(ctx, cfg)
	setHTTP(ctx, cfg)
	setGraphQL(ctx, cfg)
	setWS(ctx, cfg)
	setNodeUserIdent(ctx, cfg)
	setDataDir(ctx, cfg)
	setSmartCard(ctx, cfg)

	if ctx.GlobalIsSet(JWTSecretFlag.Name) {
		cfg.JWTSecret = ctx.GlobalString(JWTSecretFlag.Name)
	}

	if ctx.GlobalIsSet(ExternalSignerFlag.Name) {
		cfg.ExternalSigner = ctx.GlobalString(ExternalSignerFlag.Name)
	}

	if ctx.GlobalIsSet(KeyStoreDirFlag.Name) {
		cfg.KeyStoreDir = ctx.GlobalString(KeyStoreDirFlag.Name)
	}
	if ctx.GlobalIsSet(DeveloperFlag.Name) {
		cfg.UseLightweightKDF = true
	}
	if ctx.GlobalIsSet(LightKDFFlag.Name) {
		cfg.UseLightweightKDF = ctx.GlobalBool(LightKDFFlag.Name)
	}
	if ctx.GlobalIsSet(NoUSBFlag.Name) || cfg.NoUSB {
		log.Warn("Option nousb is deprecated and USB is deactivated by default. Use --usb to enable")
	}
	if ctx.GlobalIsSet(USBFlag.Name) {
		cfg.USB = ctx.GlobalBool(USBFlag.Name)
	}
	if ctx.GlobalIsSet(InsecureUnlockAllowedFlag.Name) {
		cfg.InsecureUnlockAllowed = ctx.GlobalBool(InsecureUnlockAllowedFlag.Name)
	}
}

func setSmartCard(ctx *cli.Context, cfg *node.Config) {
	// Skip enabling smartcards if no path is set
	path := ctx.GlobalString(SmartCardDaemonPathFlag.Name)
	if path == "" {
		return
	}
	// Sanity check that the smartcard path is valid
	fi, err := os.Stat(path)
	if err != nil {
		log.Info("Smartcard socket not found, disabling", "err", err)
		return
	}
	if fi.Mode()&os.ModeType != os.ModeSocket {
		log.Error("Invalid smartcard daemon path", "path", path, "type", fi.Mode().String())
		return
	}
	// Smartcard daemon path exists and is a socket, enable it
	cfg.SmartCardDaemonPath = path
}

func setDataDir(ctx *cli.Context, cfg *node.Config) {
	switch {
	case ctx.GlobalIsSet(DataDirFlag.Name):
		cfg.DataDir = ctx.GlobalString(DataDirFlag.Name)
	case ctx.GlobalBool(DeveloperFlag.Name):
		cfg.DataDir = "" // unless explicitly requested, use memory databases
	case ctx.GlobalBool(TestnetFlag.Name) && cfg.DataDir == node.DefaultDataDir():
		cfg.DataDir = filepath.Join(node.DefaultDataDir(), "testnet")

	}
}

func setGPO(ctx *cli.Context, cfg *gasprice.Config, light bool) {
	// If we are running the light client, apply another group
	// settings for gas oracle.
	if light {
		*cfg = ethconfig.LightClientGPO
	}
	if ctx.GlobalIsSet(GpoBlocksFlag.Name) {
		cfg.Blocks = ctx.GlobalInt(GpoBlocksFlag.Name)
	}
	if ctx.GlobalIsSet(GpoPercentileFlag.Name) {
		cfg.Percentile = ctx.GlobalInt(GpoPercentileFlag.Name)
	}
	if ctx.GlobalIsSet(GpoMaxGasPriceFlag.Name) {
		cfg.MaxPrice = big.NewInt(ctx.GlobalInt64(GpoMaxGasPriceFlag.Name))
	}
	if ctx.GlobalIsSet(GpoMinGasPriceFlag.Name) {
		cfg.MinPrice = big.NewInt(ctx.GlobalInt64(GpoMinGasPriceFlag.Name))
	}
	if ctx.GlobalIsSet(GpoIgnoreGasPriceFlag.Name) {
		cfg.IgnorePrice = big.NewInt(ctx.GlobalInt64(GpoIgnoreGasPriceFlag.Name))
	}
}

func setTxPool(ctx *cli.Context, cfg *core.TxPoolConfig) {
	if ctx.GlobalIsSet(TxPoolLocalsFlag.Name) {
		locals := strings.Split(ctx.GlobalString(TxPoolLocalsFlag.Name), ",")
		for _, account := range locals {
			if trimmed := strings.TrimSpace(account); !common.IsHexAddress(trimmed) {
				Fatalf("Invalid account in --txpool.locals: %s", trimmed)
			} else {
				cfg.Locals = append(cfg.Locals, common.HexToAddress(account))
			}
		}
	}
	if ctx.GlobalIsSet(TxPoolNoLocalsFlag.Name) {
		cfg.NoLocals = ctx.GlobalBool(TxPoolNoLocalsFlag.Name)
	}
	if ctx.GlobalIsSet(TxPoolJournalFlag.Name) {
		cfg.Journal = ctx.GlobalString(TxPoolJournalFlag.Name)
	}
	if ctx.GlobalIsSet(TxPoolRejournalFlag.Name) {
		cfg.Rejournal = ctx.GlobalDuration(TxPoolRejournalFlag.Name)
	}
	if ctx.GlobalIsSet(TxPoolPriceLimitFlag.Name) {
		cfg.PriceLimit = ctx.GlobalUint64(TxPoolPriceLimitFlag.Name)
	}
	if ctx.GlobalIsSet(TxPoolPriceBumpFlag.Name) {
		cfg.PriceBump = ctx.GlobalUint64(TxPoolPriceBumpFlag.Name)
	}
	if ctx.GlobalIsSet(TxPoolAccountSlotsFlag.Name) {
		cfg.AccountSlots = ctx.GlobalUint64(TxPoolAccountSlotsFlag.Name)
	}
	if ctx.GlobalIsSet(TxPoolGlobalSlotsFlag.Name) {
		cfg.GlobalSlots = ctx.GlobalUint64(TxPoolGlobalSlotsFlag.Name)
	}
	if ctx.GlobalIsSet(TxPoolAccountQueueFlag.Name) {
		cfg.AccountQueue = ctx.GlobalUint64(TxPoolAccountQueueFlag.Name)
	}
	if ctx.GlobalIsSet(TxPoolGlobalQueueFlag.Name) {
		cfg.GlobalQueue = ctx.GlobalUint64(TxPoolGlobalQueueFlag.Name)
	}
	if ctx.GlobalIsSet(TxPoolLifetimeFlag.Name) {
		cfg.Lifetime = ctx.GlobalDuration(TxPoolLifetimeFlag.Name)
	}
}

func setEthash(ctx *cli.Context, cfg *ethconfig.Config) {
	if ctx.GlobalIsSet(EthashCacheDirFlag.Name) {
		cfg.Ethash.CacheDir = ctx.GlobalString(EthashCacheDirFlag.Name)
	}
	if ctx.GlobalIsSet(EthashDatasetDirFlag.Name) {
		cfg.Ethash.DatasetDir = ctx.GlobalString(EthashDatasetDirFlag.Name)
	}
	if ctx.GlobalIsSet(EthashCachesInMemoryFlag.Name) {
		cfg.Ethash.CachesInMem = ctx.GlobalInt(EthashCachesInMemoryFlag.Name)
	}
	if ctx.GlobalIsSet(EthashCachesOnDiskFlag.Name) {
		cfg.Ethash.CachesOnDisk = ctx.GlobalInt(EthashCachesOnDiskFlag.Name)
	}
	if ctx.GlobalIsSet(EthashCachesLockMmapFlag.Name) {
		cfg.Ethash.CachesLockMmap = ctx.GlobalBool(EthashCachesLockMmapFlag.Name)
	}
	if ctx.GlobalIsSet(EthashDatasetsInMemoryFlag.Name) {
		cfg.Ethash.DatasetsInMem = ctx.GlobalInt(EthashDatasetsInMemoryFlag.Name)
	}
	if ctx.GlobalIsSet(EthashDatasetsOnDiskFlag.Name) {
		cfg.Ethash.DatasetsOnDisk = ctx.GlobalInt(EthashDatasetsOnDiskFlag.Name)
	}
	if ctx.GlobalIsSet(EthashDatasetsLockMmapFlag.Name) {
		cfg.Ethash.DatasetsLockMmap = ctx.GlobalBool(EthashDatasetsLockMmapFlag.Name)
	}
}

func setMiner(ctx *cli.Context, cfg *miner.Config) {
	if ctx.GlobalIsSet(MinerNotifyFlag.Name) {
		cfg.Notify = strings.Split(ctx.GlobalString(MinerNotifyFlag.Name), ",")
	}
	cfg.NotifyFull = ctx.GlobalBool(MinerNotifyFullFlag.Name)
	if ctx.GlobalIsSet(MinerExtraDataFlag.Name) {
		cfg.ExtraData = []byte(ctx.GlobalString(MinerExtraDataFlag.Name))
	}
	if ctx.GlobalIsSet(MinerGasLimitFlag.Name) {
		cfg.GasCeil = ctx.GlobalUint64(MinerGasLimitFlag.Name)
	}
	if ctx.GlobalIsSet(MinerGasPriceFlag.Name) {
		cfg.GasPrice = GlobalBig(ctx, MinerGasPriceFlag.Name)
	}
	if ctx.GlobalIsSet(MinerRecommitIntervalFlag.Name) {
		cfg.Recommit = ctx.GlobalDuration(MinerRecommitIntervalFlag.Name)
	}
	if ctx.GlobalIsSet(MinerNoVerifyFlag.Name) {
		cfg.Noverify = ctx.GlobalBool(MinerNoVerifyFlag.Name)
	}
	if ctx.GlobalIsSet(LegacyMinerGasTargetFlag.Name) {
		log.Warn("The generic --miner.gastarget flag is deprecated and will be removed in the future!")
	}
}

func setRequiredBlocks(ctx *cli.Context, cfg *ethconfig.Config) {
	requiredBlocks := ctx.GlobalString(EthRequiredBlocksFlag.Name)
	if requiredBlocks == "" {
		if ctx.GlobalIsSet(LegacyWhitelistFlag.Name) {
			log.Warn("The flag --whitelist is deprecated and will be removed, please use --eth.requiredblocks")
			requiredBlocks = ctx.GlobalString(LegacyWhitelistFlag.Name)
		} else {
			return
		}
	}
	cfg.RequiredBlocks = make(map[uint64]common.Hash)
	for _, entry := range strings.Split(requiredBlocks, ",") {
		parts := strings.Split(entry, "=")
		if len(parts) != 2 {
			Fatalf("Invalid required block entry: %s", entry)
		}
		number, err := strconv.ParseUint(parts[0], 0, 64)
		if err != nil {
			Fatalf("Invalid required block number %s: %v", parts[0], err)
		}
		var hash common.Hash
		if err = hash.UnmarshalText([]byte(parts[1])); err != nil {
			Fatalf("Invalid required block hash %s: %v", parts[1], err)
		}
		cfg.RequiredBlocks[number] = hash
	}
}

// CheckExclusive verifies that only a single instance of the provided flags was
// set by the user. Each flag might optionally be followed by a string type to
// specialize it further.
func CheckExclusive(ctx *cli.Context, args ...interface{}) {
	set := make([]string, 0, 1)
	for i := 0; i < len(args); i++ {
		// Make sure the next argument is a flag and skip if not set
		flag, ok := args[i].(cli.Flag)
		if !ok {
			panic(fmt.Sprintf("invalid argument, not cli.Flag type: %T", args[i]))
		}
		// Check if next arg extends current and expand its name if so
		name := flag.GetName()

		if i+1 < len(args) {
			switch option := args[i+1].(type) {
			case string:
				// Extended flag check, make sure value set doesn't conflict with passed in option
				if ctx.GlobalString(flag.GetName()) == option {
					name += "=" + option
					set = append(set, "--"+name)
				}
				// shift arguments and continue
				i++
				continue

			case cli.Flag:
			default:
				panic(fmt.Sprintf("invalid argument, not cli.Flag or string extension: %T", args[i+1]))
			}
		}
		// Mark the flag if it's set
		if ctx.GlobalIsSet(flag.GetName()) {
			set = append(set, "--"+name)
		}
	}
	if len(set) > 1 {
		Fatalf("Flags %v can't be used at the same time", strings.Join(set, ", "))
	}
}

// SetEthConfig applies eth-related command line flags to the config.
func SetEthConfig(ctx *cli.Context, stack *node.Node, cfg *ethconfig.Config) {
	// Avoid conflicting network flags
	CheckExclusive(ctx, MainnetFlag, DeveloperFlag, TestnetFlag)
	CheckExclusive(ctx, LightServeFlag, SyncModeFlag, "light")
	CheckExclusive(ctx, DeveloperFlag, ExternalSignerFlag) // Can't use both ephemeral unlocked and external signer
	if ctx.GlobalString(GCModeFlag.Name) == "archive" && ctx.GlobalUint64(TxLookupLimitFlag.Name) != 0 {
		ctx.GlobalSet(TxLookupLimitFlag.Name, "0")
		log.Warn("Disable transaction unindexing for archive node")
	}
	if ctx.GlobalIsSet(LightServeFlag.Name) && ctx.GlobalUint64(TxLookupLimitFlag.Name) != 0 {
		log.Warn("LES server cannot serve old transaction status and cannot connect below les/4 protocol version if transaction lookup index is limited")
	}
	var ks *keystore.KeyStore
	if keystores := stack.AccountManager().Backends(keystore.KeyStoreType); len(keystores) > 0 {
		ks = keystores[0].(*keystore.KeyStore)
	}
	setEtherbase(ctx, ks, cfg)
	setGPO(ctx, &cfg.GPO, ctx.GlobalString(SyncModeFlag.Name) == "light")
	setTxPool(ctx, &cfg.TxPool)
	setEthash(ctx, cfg)
	setMiner(ctx, &cfg.Miner)
	setRequiredBlocks(ctx, cfg)
	setLes(ctx, cfg)

	// Cap the cache allowance and tune the garbage collector
	mem, err := gopsutil.VirtualMemory()
	if err == nil {
		if 32<<(^uintptr(0)>>63) == 32 && mem.Total > 2*1024*1024*1024 {
			log.Warn("Lowering memory allowance on 32bit arch", "available", mem.Total/1024/1024, "addressable", 2*1024)
			mem.Total = 2 * 1024 * 1024 * 1024
		}
		allowance := int(mem.Total / 1024 / 1024 / 3)
		if cache := ctx.GlobalInt(CacheFlag.Name); cache > allowance {
			log.Warn("Sanitizing cache to Go's GC limits", "provided", cache, "updated", allowance)
			ctx.GlobalSet(CacheFlag.Name, strconv.Itoa(allowance))
		}
	}
	// Ensure Go's GC ignores the database cache for trigger percentage
	cache := ctx.GlobalInt(CacheFlag.Name)
	gogc := math.Max(20, math.Min(100, 100/(float64(cache)/1024)))

	log.Debug("Sanitizing Go's GC trigger", "percent", int(gogc))
	godebug.SetGCPercent(int(gogc))

	if ctx.GlobalIsSet(SyncModeFlag.Name) {
		cfg.SyncMode = *GlobalTextMarshaler(ctx, SyncModeFlag.Name).(*downloader.SyncMode)
	}
	if ctx.GlobalIsSet(NetworkIdFlag.Name) {
		cfg.NetworkId = ctx.GlobalUint64(NetworkIdFlag.Name)
	}
	if ctx.GlobalIsSet(CacheFlag.Name) || ctx.GlobalIsSet(CacheDatabaseFlag.Name) {
		cfg.DatabaseCache = ctx.GlobalInt(CacheFlag.Name) * ctx.GlobalInt(CacheDatabaseFlag.Name) / 100
	}
	cfg.DatabaseHandles = MakeDatabaseHandles(ctx.GlobalInt(FDLimitFlag.Name))
	if ctx.GlobalIsSet(AncientFlag.Name) {
		cfg.DatabaseFreezer = ctx.GlobalString(AncientFlag.Name)
	}

	if gcmode := ctx.GlobalString(GCModeFlag.Name); gcmode != "full" && gcmode != "archive" {
		Fatalf("--%s must be either 'full' or 'archive'", GCModeFlag.Name)
	}
	if ctx.GlobalIsSet(GCModeFlag.Name) {
		cfg.NoPruning = ctx.GlobalString(GCModeFlag.Name) == "archive"
	}
	if ctx.GlobalIsSet(CacheNoPrefetchFlag.Name) {
		cfg.NoPrefetch = ctx.GlobalBool(CacheNoPrefetchFlag.Name)
	}
	// Read the value from the flag no matter if it's set or not.
	cfg.Preimages = ctx.GlobalBool(CachePreimagesFlag.Name)
	if cfg.NoPruning && !cfg.Preimages {
		cfg.Preimages = true
		log.Info("Enabling recording of key preimages since archive mode is used")
	}
	if ctx.GlobalIsSet(TxLookupLimitFlag.Name) {
		cfg.TxLookupLimit = ctx.GlobalUint64(TxLookupLimitFlag.Name)
	}
	if ctx.GlobalIsSet(CacheFlag.Name) || ctx.GlobalIsSet(CacheTrieFlag.Name) {
		cfg.TrieCleanCache = ctx.GlobalInt(CacheFlag.Name) * ctx.GlobalInt(CacheTrieFlag.Name) / 100
	}
	if ctx.GlobalIsSet(CacheTrieJournalFlag.Name) {
		cfg.TrieCleanCacheJournal = ctx.GlobalString(CacheTrieJournalFlag.Name)
	}
	if ctx.GlobalIsSet(CacheTrieRejournalFlag.Name) {
		cfg.TrieCleanCacheRejournal = ctx.GlobalDuration(CacheTrieRejournalFlag.Name)
	}
	if ctx.GlobalIsSet(CacheFlag.Name) || ctx.GlobalIsSet(CacheGCFlag.Name) {
		cfg.TrieDirtyCache = ctx.GlobalInt(CacheFlag.Name) * ctx.GlobalInt(CacheGCFlag.Name) / 100
	}
	if ctx.GlobalIsSet(CacheFlag.Name) || ctx.GlobalIsSet(CacheSnapshotFlag.Name) {
		cfg.SnapshotCache = ctx.GlobalInt(CacheFlag.Name) * ctx.GlobalInt(CacheSnapshotFlag.Name) / 100
	}
	if !ctx.GlobalBool(SnapshotFlag.Name) {
		// If snap-sync is requested, this flag is also required
		if cfg.SyncMode == downloader.SnapSync {
			log.Info("Snap sync requested, enabling --snapshot")
		} else {
			cfg.TrieCleanCache += cfg.SnapshotCache
			cfg.SnapshotCache = 0 // Disabled
		}
	}
	if ctx.GlobalIsSet(DocRootFlag.Name) {
		cfg.DocRoot = ctx.GlobalString(DocRootFlag.Name)
	}
	if ctx.GlobalIsSet(VMEnableDebugFlag.Name) {
		// TODO(fjl): force-enable this in --dev mode
		cfg.EnablePreimageRecording = ctx.GlobalBool(VMEnableDebugFlag.Name)
	}

	if ctx.GlobalIsSet(RPCGlobalGasCapFlag.Name) {
		cfg.RPCGasCap = ctx.GlobalUint64(RPCGlobalGasCapFlag.Name)
	}
	if cfg.RPCGasCap != 0 {
		log.Info("Set global gas cap", "cap", cfg.RPCGasCap)
	} else {
		log.Info("Global gas cap disabled")
	}
	if ctx.GlobalIsSet(RPCGlobalEVMTimeoutFlag.Name) {
		cfg.RPCEVMTimeout = ctx.GlobalDuration(RPCGlobalEVMTimeoutFlag.Name)
	}
	if ctx.GlobalIsSet(RPCGlobalTxFeeCapFlag.Name) {
		cfg.RPCTxFeeCap = ctx.GlobalFloat64(RPCGlobalTxFeeCapFlag.Name)
	}
	if ctx.GlobalIsSet(NoDiscoverFlag.Name) {
		cfg.EthDiscoveryURLs, cfg.SnapDiscoveryURLs = []string{}, []string{}
	} else if ctx.GlobalIsSet(DNSDiscoveryFlag.Name) {
		urls := ctx.GlobalString(DNSDiscoveryFlag.Name)
		if urls == "" {
			cfg.EthDiscoveryURLs = []string{}
		} else {
			cfg.EthDiscoveryURLs = SplitAndTrim(urls)
		}
	}
	// Override any default configs for hard coded networks.
	switch {
	case ctx.GlobalBool(MainnetFlag.Name):
		if !ctx.GlobalIsSet(NetworkIdFlag.Name) {
			cfg.NetworkId = 321
		}
		cfg.Genesis = core.DefaultGenesisBlock()
		SetDNSDiscoveryDefaults(cfg, params.MainnetGenesisHash)
	case ctx.GlobalBool(TestnetFlag.Name):
		if !ctx.GlobalIsSet(NetworkIdFlag.Name) {
			cfg.NetworkId = 322
		}
		cfg.Genesis = core.DefaultTestnetGenesisBlock()
		log.Warn("")
		log.Warn("--------------------------------------------------------------------------------")
		log.Warn("Please note, Rinkeby has been deprecated. It will still work for the time being,")
		log.Warn("but there will be no further hard-forks shipped for it. Eventually the network")
		log.Warn("will be permanently halted after the other networks transition through the merge")
		log.Warn("and prove stable enough. For the most future proof testnet, choose Sepolia as")
		log.Warn("your replacement environment (--sepolia instead of --rinkeby).")
		log.Warn("--------------------------------------------------------------------------------")
		log.Warn("")

	case ctx.GlobalBool(DeveloperFlag.Name):
		if !ctx.GlobalIsSet(NetworkIdFlag.Name) {
			cfg.NetworkId = 1337
		}
		cfg.SyncMode = downloader.FullSync
		// Create new developer account or reuse existing one
		var (
			developer  accounts.Account
			passphrase string
			err        error
		)
		if list := MakePasswordList(ctx); len(list) > 0 {
			// Just take the first value. Although the function returns a possible multiple values and
			// some usages iterate through them as attempts, that doesn't make sense in this setting,
			// when we're definitely concerned with only one account.
			passphrase = list[0]
		}
		// setEtherbase has been called above, configuring the miner address from command line flags.
		if cfg.Miner.Etherbase != (common.Address{}) {
			developer = accounts.Account{Address: cfg.Miner.Etherbase}
		} else if accs := ks.Accounts(); len(accs) > 0 {
			developer = ks.Accounts()[0]
		} else {
			developer, err = ks.NewAccount(passphrase)
			if err != nil {
				Fatalf("Failed to create developer account: %v", err)
			}
		}
		if err := ks.Unlock(developer, passphrase); err != nil {
			Fatalf("Failed to unlock developer account: %v", err)
		}
		log.Info("Using developer account", "address", developer.Address)

		// Create a new developer genesis block or reuse existing one
		cfg.Genesis = core.DeveloperGenesisBlock(uint64(ctx.GlobalInt(DeveloperPeriodFlag.Name)), ctx.GlobalUint64(DeveloperGasLimitFlag.Name), developer.Address)
		if ctx.GlobalIsSet(DataDirFlag.Name) {
			// If datadir doesn't exist we need to open db in write-mode
			// so leveldb can create files.
			readonly := true
			if !common.FileExist(stack.ResolvePath("chaindata")) {
				readonly = false
			}
			// Check if we have an already initialized chain and fall back to
			// that if so. Otherwise we need to generate a new genesis spec.
			chaindb := MakeChainDatabase(ctx, stack, readonly)
			if rawdb.ReadCanonicalHash(chaindb, 0) != (common.Hash{}) {
				cfg.Genesis = nil // fallback to db content
			}
			chaindb.Close()
		}
		if !ctx.GlobalIsSet(MinerGasPriceFlag.Name) {
			cfg.Miner.GasPrice = big.NewInt(1)
		}
	default:
		if cfg.NetworkId == 1 {
			SetDNSDiscoveryDefaults(cfg, params.MainnetGenesisHash)
		}
	}
}

// SetDNSDiscoveryDefaults configures DNS discovery with the given URL if
// no URLs are set.
func SetDNSDiscoveryDefaults(cfg *ethconfig.Config, genesis common.Hash) {
	if cfg.EthDiscoveryURLs != nil {
		return // already set through flags/config
	}
	protocol := "all"
	if cfg.SyncMode == downloader.LightSync {
		protocol = "les"
	}
	if url := params.KnownDNSNetwork(genesis, protocol); url != "" {
		cfg.EthDiscoveryURLs = []string{url}
		cfg.SnapDiscoveryURLs = cfg.EthDiscoveryURLs
	}
}

// RegisterEthService adds an Ethereum client to the stack.
// The second return value is the full node instance, which may be nil if the
// node is running as a light client.
func RegisterEthService(stack *node.Node, cfg *ethconfig.Config) (ethapi.Backend, *eth.Ethereum) {
	if cfg.SyncMode == downloader.LightSync {
		backend, err := les.New(stack, cfg)
		if err != nil {
			Fatalf("Failed to register the Ethereum service: %v", err)
		}
		stack.RegisterAPIs(tracers.APIs(backend.ApiBackend))
		if backend.BlockChain().Config().TerminalTotalDifficulty != nil {
			if err := lescatalyst.Register(stack, backend); err != nil {
				Fatalf("Failed to register the catalyst service: %v", err)
			}
		}
		return backend.ApiBackend, nil
	}
	backend, err := eth.New(stack, cfg)
	if err != nil {
		Fatalf("Failed to register the Ethereum service: %v", err)
	}
	if cfg.LightServ > 0 {
		_, err := les.NewLesServer(stack, backend, cfg)
		if err != nil {
			Fatalf("Failed to create the LES server: %v", err)
		}
	}
	if backend.BlockChain().Config().TerminalTotalDifficulty != nil {
		if err := ethcatalyst.Register(stack, backend); err != nil {
			Fatalf("Failed to register the catalyst service: %v", err)
		}
	}
	stack.RegisterAPIs(tracers.APIs(backend.APIBackend))
	return backend.APIBackend, backend
}

// RegisterEthStatsService configures the Ethereum Stats daemon and adds it to
// the given node.
func RegisterEthStatsService(stack *node.Node, backend ethapi.Backend, url string) {
	if err := ethstats.New(stack, backend, backend.Engine(), url); err != nil {
		Fatalf("Failed to register the Ethereum Stats service: %v", err)
	}
}

// RegisterGraphQLService is a utility function to construct a new service and register it against a node.
func RegisterGraphQLService(stack *node.Node, backend ethapi.Backend, cfg node.Config) {
	if err := graphql.New(stack, backend, cfg.GraphQLCors, cfg.GraphQLVirtualHosts); err != nil {
		Fatalf("Failed to register the GraphQL service: %v", err)
	}
}

func SetupMetrics(ctx *cli.Context) {
	if metrics.Enabled {
		log.Info("Enabling metrics collection")

		var (
			enableExport   = ctx.GlobalBool(MetricsEnableInfluxDBFlag.Name)
			enableExportV2 = ctx.GlobalBool(MetricsEnableInfluxDBV2Flag.Name)
		)

		if enableExport || enableExportV2 {
			CheckExclusive(ctx, MetricsEnableInfluxDBFlag, MetricsEnableInfluxDBV2Flag)

			v1FlagIsSet := ctx.GlobalIsSet(MetricsInfluxDBUsernameFlag.Name) ||
				ctx.GlobalIsSet(MetricsInfluxDBPasswordFlag.Name)

			v2FlagIsSet := ctx.GlobalIsSet(MetricsInfluxDBTokenFlag.Name) ||
				ctx.GlobalIsSet(MetricsInfluxDBOrganizationFlag.Name) ||
				ctx.GlobalIsSet(MetricsInfluxDBBucketFlag.Name)

			if enableExport && v2FlagIsSet {
				Fatalf("Flags --influxdb.metrics.organization, --influxdb.metrics.token, --influxdb.metrics.bucket are only available for influxdb-v2")
			} else if enableExportV2 && v1FlagIsSet {
				Fatalf("Flags --influxdb.metrics.username, --influxdb.metrics.password are only available for influxdb-v1")
			}
		}

		var (
			endpoint = ctx.GlobalString(MetricsInfluxDBEndpointFlag.Name)
			database = ctx.GlobalString(MetricsInfluxDBDatabaseFlag.Name)
			username = ctx.GlobalString(MetricsInfluxDBUsernameFlag.Name)
			password = ctx.GlobalString(MetricsInfluxDBPasswordFlag.Name)

			token        = ctx.GlobalString(MetricsInfluxDBTokenFlag.Name)
			bucket       = ctx.GlobalString(MetricsInfluxDBBucketFlag.Name)
			organization = ctx.GlobalString(MetricsInfluxDBOrganizationFlag.Name)
		)

		if enableExport {
			tagsMap := SplitTagsFlag(ctx.GlobalString(MetricsInfluxDBTagsFlag.Name))

			log.Info("Enabling metrics export to InfluxDB")

			go influxdb.InfluxDBWithTags(metrics.DefaultRegistry, 10*time.Second, endpoint, database, username, password, "geth.", tagsMap)
		} else if enableExportV2 {
			tagsMap := SplitTagsFlag(ctx.GlobalString(MetricsInfluxDBTagsFlag.Name))

			log.Info("Enabling metrics export to InfluxDB (v2)")

			go influxdb.InfluxDBV2WithTags(metrics.DefaultRegistry, 10*time.Second, endpoint, token, bucket, organization, "geth.", tagsMap)
		}

		if ctx.GlobalIsSet(MetricsHTTPFlag.Name) {
			address := fmt.Sprintf("%s:%d", ctx.GlobalString(MetricsHTTPFlag.Name), ctx.GlobalInt(MetricsPortFlag.Name))
			log.Info("Enabling stand-alone metrics HTTP endpoint", "address", address)
			exp.Setup(address)
		}
	}
}

func SplitTagsFlag(tagsFlag string) map[string]string {
	tags := strings.Split(tagsFlag, ",")
	tagsMap := map[string]string{}

	for _, t := range tags {
		if t != "" {
			kv := strings.Split(t, "=")

			if len(kv) == 2 {
				tagsMap[kv[0]] = kv[1]
			}
		}
	}

	return tagsMap
}

// MakeChainDatabase open an LevelDB using the flags passed to the client and will hard crash if it fails.
func MakeChainDatabase(ctx *cli.Context, stack *node.Node, readonly bool) ethdb.Database {
	var (
		cache   = ctx.GlobalInt(CacheFlag.Name) * ctx.GlobalInt(CacheDatabaseFlag.Name) / 100
		handles = MakeDatabaseHandles(ctx.GlobalInt(FDLimitFlag.Name))

		err     error
		chainDb ethdb.Database
	)
	switch {
	case ctx.GlobalIsSet(RemoteDBFlag.Name):
		log.Info("Using remote db", "url", ctx.GlobalString(RemoteDBFlag.Name))
		chainDb, err = remotedb.New(ctx.GlobalString(RemoteDBFlag.Name))
	case ctx.GlobalString(SyncModeFlag.Name) == "light":
		chainDb, err = stack.OpenDatabase("lightchaindata", cache, handles, "", readonly)
	default:
		chainDb, err = stack.OpenDatabaseWithFreezer("chaindata", cache, handles, ctx.GlobalString(AncientFlag.Name), "", readonly)
	}
	if err != nil {
		Fatalf("Could not open database: %v", err)
	}
	return chainDb
}

func MakeGenesis(ctx *cli.Context) *core.Genesis {
	var genesis *core.Genesis
	switch {
	case ctx.GlobalBool(MainnetFlag.Name):
		genesis = core.DefaultGenesisBlock()
	case ctx.GlobalBool(TestnetFlag.Name):
		genesis = core.DefaultTestnetGenesisBlock()
	case ctx.GlobalBool(SepoliaFlag.Name):
		genesis = core.DefaultSepoliaGenesisBlock()
	case ctx.GlobalBool(KilnFlag.Name):
		genesis = core.DefaultKilnGenesisBlock()
	case ctx.GlobalBool(DeveloperFlag.Name):
		Fatalf("Developer chains are ephemeral")
	}
	return genesis
}

// MakeChain creates a chain manager from set command line flags.
func MakeChain(ctx *cli.Context, stack *node.Node) (chain *core.BlockChain, chainDb ethdb.Database) {
	var err error
	chainDb = MakeChainDatabase(ctx, stack, false) // TODO(rjl493456442) support read-only database
	config, _, err := core.SetupGenesisBlock(chainDb, MakeGenesis(ctx))
	if err != nil {
		Fatalf("%v", err)
	}

	var engine consensus.Engine
	ethashConf := ethconfig.Defaults.Ethash
	if ctx.GlobalBool(FakePoWFlag.Name) {
		ethashConf.PowMode = ethash.ModeFake
	}
	engine = ethconfig.CreateConsensusEngine(stack, config, &ethashConf, nil, false, chainDb)
	if gcmode := ctx.GlobalString(GCModeFlag.Name); gcmode != "full" && gcmode != "archive" {
		Fatalf("--%s must be either 'full' or 'archive'", GCModeFlag.Name)
	}
	cache := &core.CacheConfig{
		TrieCleanLimit:      ethconfig.Defaults.TrieCleanCache,
		TrieCleanNoPrefetch: ctx.GlobalBool(CacheNoPrefetchFlag.Name),
		TrieDirtyLimit:      ethconfig.Defaults.TrieDirtyCache,
		TrieDirtyDisabled:   ctx.GlobalString(GCModeFlag.Name) == "archive",
		TrieTimeLimit:       ethconfig.Defaults.TrieTimeout,
		SnapshotLimit:       ethconfig.Defaults.SnapshotCache,
		Preimages:           ctx.GlobalBool(CachePreimagesFlag.Name),
	}
	if cache.TrieDirtyDisabled && !cache.Preimages {
		cache.Preimages = true
		log.Info("Enabling recording of key preimages since archive mode is used")
	}
	if !ctx.GlobalBool(SnapshotFlag.Name) {
		cache.SnapshotLimit = 0 // Disabled
	}
	if ctx.GlobalIsSet(CacheFlag.Name) || ctx.GlobalIsSet(CacheTrieFlag.Name) {
		cache.TrieCleanLimit = ctx.GlobalInt(CacheFlag.Name) * ctx.GlobalInt(CacheTrieFlag.Name) / 100
	}
	if ctx.GlobalIsSet(CacheFlag.Name) || ctx.GlobalIsSet(CacheGCFlag.Name) {
		cache.TrieDirtyLimit = ctx.GlobalInt(CacheFlag.Name) * ctx.GlobalInt(CacheGCFlag.Name) / 100
	}
	vmcfg := vm.Config{EnablePreimageRecording: ctx.GlobalBool(VMEnableDebugFlag.Name)}

	// TODO(rjl493456442) disable snapshot generation/wiping if the chain is read only.
	// Disable transaction indexing/unindexing by default.
	chain, err = core.NewBlockChain(chainDb, cache, config, engine, vmcfg, nil, nil)
	if err != nil {
		Fatalf("Can't create BlockChain: %v", err)
	}
	return chain, chainDb
}

// MakeConsolePreloads retrieves the absolute paths for the console JavaScript
// scripts to preload before starting.
func MakeConsolePreloads(ctx *cli.Context) []string {
	// Skip preloading if there's nothing to preload
	if ctx.GlobalString(PreloadJSFlag.Name) == "" {
		return nil
	}
	// Otherwise resolve absolute paths and return them
	var preloads []string

	for _, file := range strings.Split(ctx.GlobalString(PreloadJSFlag.Name), ",") {
		preloads = append(preloads, strings.TrimSpace(file))
	}
	return preloads
}

// MigrateFlags sets the global flag from a local flag when it's set.
// This is a temporary function used for migrating old command/flags to the
// new format.
//
// e.g. geth account new --keystore /tmp/mykeystore --lightkdf
//
// is equivalent after calling this method with:
//
// geth --keystore /tmp/mykeystore --lightkdf account new
//
// This allows the use of the existing configuration functionality.
// When all flags are migrated this function can be removed and the existing
// configuration functionality must be changed that is uses local flags
func MigrateFlags(action func(ctx *cli.Context) error) func(*cli.Context) error {
	return func(ctx *cli.Context) error {
		for _, name := range ctx.FlagNames() {
			if ctx.IsSet(name) {
				ctx.GlobalSet(name, ctx.String(name))
			}
		}
		return action(ctx)
	}
}<|MERGE_RESOLUTION|>--- conflicted
+++ resolved
@@ -148,23 +148,9 @@
 		Name:  "mainnet",
 		Usage: "Ethereum mainnet",
 	}
-<<<<<<< HEAD
 	TestnetFlag = cli.BoolFlag{
 		Name:  "testnet",
 		Usage: "Testnet network: pre-configured proof-of-stake-authority test network.",
-=======
-	RopstenFlag = cli.BoolFlag{
-		Name:  "ropsten",
-		Usage: "Ropsten network: pre-configured proof-of-stake test network",
-	}
-	RinkebyFlag = cli.BoolFlag{
-		Name:  "rinkeby",
-		Usage: "Rinkeby network: pre-configured proof-of-authority test network",
-	}
-	GoerliFlag = cli.BoolFlag{
-		Name:  "goerli",
-		Usage: "Görli network: pre-configured proof-of-authority test network",
->>>>>>> 23bee162
 	}
 	SepoliaFlag = cli.BoolFlag{
 		Name:  "sepolia",
