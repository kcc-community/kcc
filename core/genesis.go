// Copyright 2014 The go-ethereum Authors
// This file is part of the go-ethereum library.
//
// The go-ethereum library is free software: you can redistribute it and/or modify
// it under the terms of the GNU Lesser General Public License as published by
// the Free Software Foundation, either version 3 of the License, or
// (at your option) any later version.
//
// The go-ethereum library is distributed in the hope that it will be useful,
// but WITHOUT ANY WARRANTY; without even the implied warranty of
// MERCHANTABILITY or FITNESS FOR A PARTICULAR PURPOSE. See the
// GNU Lesser General Public License for more details.
//
// You should have received a copy of the GNU Lesser General Public License
// along with the go-ethereum library. If not, see <http://www.gnu.org/licenses/>.

package core

import (
	"bytes"
	"encoding/hex"
	"encoding/json"
	"errors"
	"fmt"
	"math/big"
	"strings"

	"github.com/ethereum/go-ethereum/common"
	"github.com/ethereum/go-ethereum/common/hexutil"
	"github.com/ethereum/go-ethereum/common/math"
	"github.com/ethereum/go-ethereum/core/rawdb"
	"github.com/ethereum/go-ethereum/core/state"
	"github.com/ethereum/go-ethereum/core/types"
	"github.com/ethereum/go-ethereum/crypto"
	"github.com/ethereum/go-ethereum/ethdb"
	"github.com/ethereum/go-ethereum/log"
	"github.com/ethereum/go-ethereum/params"
	"github.com/ethereum/go-ethereum/rlp"
	"github.com/ethereum/go-ethereum/trie"
)

//go:generate gencodec -type Genesis -field-override genesisSpecMarshaling -out gen_genesis.go
//go:generate gencodec -type GenesisAccount -field-override genesisAccountMarshaling -out gen_genesis_account.go

var errGenesisNoConfig = errors.New("genesis has no chain configuration")

// Genesis specifies the header fields, state of a genesis block. It also defines hard
// fork switch-over blocks through the chain configuration.
type Genesis struct {
	Config     *params.ChainConfig `json:"config"`
	Nonce      uint64              `json:"nonce"`
	Timestamp  uint64              `json:"timestamp"`
	ExtraData  []byte              `json:"extraData"`
	GasLimit   uint64              `json:"gasLimit"   gencodec:"required"`
	Difficulty *big.Int            `json:"difficulty" gencodec:"required"`
	Mixhash    common.Hash         `json:"mixHash"`
	Coinbase   common.Address      `json:"coinbase"`
	Alloc      GenesisAlloc        `json:"alloc"      gencodec:"required"`

	// These fields are used for consensus tests. Please don't use them
	// in actual genesis blocks.
	Number     uint64      `json:"number"`
	GasUsed    uint64      `json:"gasUsed"`
	ParentHash common.Hash `json:"parentHash"`
	BaseFee    *big.Int    `json:"baseFeePerGas"`
}

// GenesisAlloc specifies the initial state that is part of the genesis block.
type GenesisAlloc map[common.Address]GenesisAccount

func (ga *GenesisAlloc) UnmarshalJSON(data []byte) error {
	m := make(map[common.UnprefixedAddress]GenesisAccount)
	if err := json.Unmarshal(data, &m); err != nil {
		return err
	}
	*ga = make(GenesisAlloc)
	for addr, a := range m {
		(*ga)[common.Address(addr)] = a
	}
	return nil
}

// GenesisAccount is an account in the state of the genesis block.
type GenesisAccount struct {
	Code       []byte                      `json:"code,omitempty"`
	Storage    map[common.Hash]common.Hash `json:"storage,omitempty"`
	Balance    *big.Int                    `json:"balance" gencodec:"required"`
	Nonce      uint64                      `json:"nonce,omitempty"`
	PrivateKey []byte                      `json:"secretKey,omitempty"` // for tests
}

// field type overrides for gencodec
type genesisSpecMarshaling struct {
	Nonce      math.HexOrDecimal64
	Timestamp  math.HexOrDecimal64
	ExtraData  hexutil.Bytes
	GasLimit   math.HexOrDecimal64
	GasUsed    math.HexOrDecimal64
	Number     math.HexOrDecimal64
	Difficulty *math.HexOrDecimal256
	BaseFee    *math.HexOrDecimal256
	Alloc      map[common.UnprefixedAddress]GenesisAccount
}

type genesisAccountMarshaling struct {
	Code       hexutil.Bytes
	Balance    *math.HexOrDecimal256
	Nonce      math.HexOrDecimal64
	Storage    map[storageJSON]storageJSON
	PrivateKey hexutil.Bytes
}

// storageJSON represents a 256 bit byte array, but allows less than 256 bits when
// unmarshaling from hex.
type storageJSON common.Hash

func (h *storageJSON) UnmarshalText(text []byte) error {
	text = bytes.TrimPrefix(text, []byte("0x"))
	if len(text) > 64 {
		return fmt.Errorf("too many hex characters in storage key/value %q", text)
	}
	offset := len(h) - len(text)/2 // pad on the left
	if _, err := hex.Decode(h[offset:], text); err != nil {
		fmt.Println(err)
		return fmt.Errorf("invalid hex storage key/value %q", text)
	}
	return nil
}

func (h storageJSON) MarshalText() ([]byte, error) {
	return hexutil.Bytes(h[:]).MarshalText()
}

// GenesisMismatchError is raised when trying to overwrite an existing
// genesis block with an incompatible one.
type GenesisMismatchError struct {
	Stored, New common.Hash
}

func (e *GenesisMismatchError) Error() string {
	return fmt.Sprintf("database contains incompatible genesis (have %x, new %x)", e.Stored, e.New)
}

// SetupGenesisBlock writes or updates the genesis block in db.
// The block that will be used is:
//
//                          genesis == nil       genesis != nil
//                       +------------------------------------------
//     db has no genesis |  main-net default  |  genesis
//     db has genesis    |  from DB           |  genesis (if compatible)
//
// The stored chain configuration will be updated if it is compatible (i.e. does not
// specify a fork block below the local head block). In case of a conflict, the
// error is a *params.ConfigCompatError and the new, unwritten config is returned.
//
// The returned chain configuration is never nil.
func SetupGenesisBlock(db ethdb.Database, genesis *Genesis) (*params.ChainConfig, common.Hash, error) {
	return SetupGenesisBlockWithOverride(db, genesis, nil)
}

func SetupGenesisBlockWithOverride(db ethdb.Database, genesis *Genesis, overrideLondon *big.Int) (*params.ChainConfig, common.Hash, error) {
	if genesis != nil && genesis.Config == nil {
		return params.AllEthashProtocolChanges, common.Hash{}, errGenesisNoConfig
	}
	// Just commit the new block if there is no stored genesis block.
	stored := rawdb.ReadCanonicalHash(db, 0)
	if (stored == common.Hash{}) {
		if genesis == nil {
			log.Info("Writing default main-net genesis block")
			genesis = DefaultGenesisBlock()
		} else {
			log.Info("Writing custom genesis block")
		}
		block, err := genesis.Commit(db)
		if err != nil {
			return genesis.Config, common.Hash{}, err
		}
		return genesis.Config, block.Hash(), nil
	}
	// We have the genesis block in database(perhaps in ancient database)
	// but the corresponding state is missing.
	header := rawdb.ReadHeader(db, stored, 0)
	if _, err := state.New(header.Root, state.NewDatabaseWithConfig(db, nil), nil); err != nil {
		if genesis == nil {
			genesis = DefaultGenesisBlock()
		}
		// Ensure the stored genesis matches with the given one.
		hash := genesis.ToBlock(nil).Hash()
		if hash != stored {
			return genesis.Config, hash, &GenesisMismatchError{stored, hash}
		}
		block, err := genesis.Commit(db)
		if err != nil {
			return genesis.Config, hash, err
		}
		return genesis.Config, block.Hash(), nil
	}
	// Check whether the genesis block is already written.
	if genesis != nil {
		hash := genesis.ToBlock(nil).Hash()
		if hash != stored {
			return genesis.Config, hash, &GenesisMismatchError{stored, hash}
		}
	}
	// Get the existing chain configuration.
	newcfg := genesis.configOrDefault(stored)
	if overrideLondon != nil {
		newcfg.LondonBlock = overrideLondon
	}
	if err := newcfg.CheckConfigForkOrder(); err != nil {
		return newcfg, common.Hash{}, err
	}
	storedcfg := rawdb.ReadChainConfig(db, stored)
	if storedcfg == nil {
		log.Warn("Found genesis block without chain config")
		rawdb.WriteChainConfig(db, stored, newcfg)
		return newcfg, stored, nil
	}
	// Special case: don't change the existing config of a non-mainnet chain if no new
	// config is supplied. These chains would get AllProtocolChanges (and a compat error)
	// if we just continued here.
	if genesis == nil && stored != params.MainnetGenesisHash {
		return storedcfg, stored, nil
	}
	// Check config compatibility and write the config. Compatibility errors
	// are returned to the caller unless we're already at block zero.
	height := rawdb.ReadHeaderNumber(db, rawdb.ReadHeadHeaderHash(db))
	if height == nil {
		return newcfg, stored, fmt.Errorf("missing block number for head header hash")
	}
	compatErr := storedcfg.CheckCompatible(newcfg, *height)
	if compatErr != nil && *height != 0 && compatErr.RewindTo != 0 {
		return newcfg, stored, compatErr
	}
	rawdb.WriteChainConfig(db, stored, newcfg)
	return newcfg, stored, nil
}

func (g *Genesis) configOrDefault(ghash common.Hash) *params.ChainConfig {
	switch {
	case g != nil:
		return g.Config
	case ghash == params.MainnetGenesisHash:
		return params.MainnetChainConfig
<<<<<<< HEAD
	case ghash == params.TestnetGenesisHash:
		return params.TestnetChainConfig
=======
	case ghash == params.RopstenGenesisHash:
		return params.RopstenChainConfig
	case ghash == params.RinkebyGenesisHash:
		return params.RinkebyChainConfig
	case ghash == params.GoerliGenesisHash:
		return params.GoerliChainConfig
	case ghash == params.CalaverasGenesisHash:
		return params.CalaverasChainConfig
>>>>>>> aa637fd3
	default:
		return params.AllEthashProtocolChanges
	}
}

// ToBlock creates the genesis block and writes state of a genesis specification
// to the given database (or discards it if nil).
func (g *Genesis) ToBlock(db ethdb.Database) *types.Block {
	if db == nil {
		db = rawdb.NewMemoryDatabase()
	}
	statedb, err := state.New(common.Hash{}, state.NewDatabase(db), nil)
	if err != nil {
		panic(err)
	}
	for addr, account := range g.Alloc {
		statedb.AddBalance(addr, account.Balance)
		statedb.SetCode(addr, account.Code)
		statedb.SetNonce(addr, account.Nonce)
		for key, value := range account.Storage {
			statedb.SetState(addr, key, value)
		}
	}
	root := statedb.IntermediateRoot(false)
	head := &types.Header{
		Number:     new(big.Int).SetUint64(g.Number),
		Nonce:      types.EncodeNonce(g.Nonce),
		Time:       g.Timestamp,
		ParentHash: g.ParentHash,
		Extra:      g.ExtraData,
		GasLimit:   g.GasLimit,
		GasUsed:    g.GasUsed,
		BaseFee:    g.BaseFee,
		Difficulty: g.Difficulty,
		MixDigest:  g.Mixhash,
		Coinbase:   g.Coinbase,
		Root:       root,
	}
	if g.GasLimit == 0 {
		head.GasLimit = params.GenesisGasLimit
	}
	if g.Difficulty == nil {
		head.Difficulty = params.GenesisDifficulty
	}
	if g.Config != nil && g.Config.IsLondon(common.Big0) {
		if g.BaseFee != nil {
			head.BaseFee = g.BaseFee
		} else {
			head.BaseFee = new(big.Int).SetUint64(params.InitialBaseFee)
		}
	}
	statedb.Commit(false)
	statedb.Database().TrieDB().Commit(root, true, nil)

	return types.NewBlock(head, nil, nil, nil, trie.NewStackTrie(nil))
}

// Commit writes the block and state of a genesis specification to the database.
// The block is committed as the canonical head block.
func (g *Genesis) Commit(db ethdb.Database) (*types.Block, error) {
	block := g.ToBlock(db)
	if block.Number().Sign() != 0 {
		return nil, fmt.Errorf("can't commit genesis block with number > 0")
	}
	config := g.Config
	if config == nil {
		config = params.AllEthashProtocolChanges
	}
	if err := config.CheckConfigForkOrder(); err != nil {
		return nil, err
	}
	rawdb.WriteTd(db, block.Hash(), block.NumberU64(), g.Difficulty)
	rawdb.WriteBlock(db, block)
	rawdb.WriteReceipts(db, block.Hash(), block.NumberU64(), nil)
	rawdb.WriteCanonicalHash(db, block.Hash(), block.NumberU64())
	rawdb.WriteHeadBlockHash(db, block.Hash())
	rawdb.WriteHeadFastBlockHash(db, block.Hash())
	rawdb.WriteHeadHeaderHash(db, block.Hash())
	rawdb.WriteChainConfig(db, block.Hash(), config)
	return block, nil
}

// MustCommit writes the genesis block and state to db, panicking on error.
// The block is committed as the canonical head block.
func (g *Genesis) MustCommit(db ethdb.Database) *types.Block {
	block, err := g.Commit(db)
	if err != nil {
		panic(err)
	}
	return block
}

// GenesisBlockForTesting creates and writes a block in which addr has the given wei balance.
func GenesisBlockForTesting(db ethdb.Database, addr common.Address, balance *big.Int) *types.Block {
	g := Genesis{
		Alloc:   GenesisAlloc{addr: {Balance: balance}},
		BaseFee: big.NewInt(params.InitialBaseFee),
	}
	return g.MustCommit(db)
}

// DefaultGenesisBlock returns the Ethereum main net genesis block.
func DefaultGenesisBlock() *Genesis {
	return &Genesis{
		Config:     params.MainnetChainConfig,
		Nonce:      0,
		Timestamp:  0x60b5e164,
		ExtraData:  hexutil.MustDecode("0x0000000000000000000000000000000000000000000000000000000000000000e270d4fce42c7713f1ad9cc75d41b7a69558a1690000000000000000000000000000000000000000000000000000000000000000000000000000000000000000000000000000000000000000000000000000000000"),
		GasLimit:   0x2faf080,
		Difficulty: big.NewInt(1),
		Alloc:      decodePrealloc(mainnetAllocData),
	}
}

<<<<<<< HEAD
// DefaultTestnetGenesisBlock returns the Ropsten network genesis block.
func DefaultTestnetGenesisBlock() *Genesis {
	return &Genesis{
		Config:     params.TestnetChainConfig,
		Timestamp:  0x605166c6,
		ExtraData:  hexutil.MustDecode("0x000000000000000000000000000000000000000000000000000000000000000020b9a60c5a2137259ce81e45a1310a754270753be40c3ef8dc2dd6d3edecd8ebdc64a6b68f5305890000000000000000000000000000000000000000000000000000000000000000000000000000000000000000000000000000000000000000000000000000000000"),
		GasLimit:   0x2faf080,
		Difficulty: big.NewInt(1),
		Alloc:      decodePrealloc(testnetAllocData),
=======
func DefaultCalaverasGenesisBlock() *Genesis {
	// Full genesis: https://gist.github.com/holiman/c6ed9269dce28304ad176314caa75e97
	return &Genesis{
		Config:     params.CalaverasChainConfig,
		Timestamp:  0x60b3877f,
		ExtraData:  hexutil.MustDecode("0x00000000000000000000000000000000000000000000000000000000000000005211cea3870c7ba7c6c44b185e62eecdb864cd8c560228ce57d31efbf64c200b2c200aacec78cf17a7148e784fe95a7a750335f8b9572ee28d72e7650000000000000000000000000000000000000000000000000000000000000000000000000000000000000000000000000000000000000000000000000000000000"),
		GasLimit:   0x47b760,
		Difficulty: big.NewInt(1),
		Alloc:      decodePrealloc(calaverasAllocData),
>>>>>>> aa637fd3
	}
}

// DeveloperGenesisBlock returns the 'geth --dev' genesis block.
func DeveloperGenesisBlock(period uint64, faucet common.Address) *Genesis {
	// Override the default period to the user requested one
	config := *params.AllCliqueProtocolChanges
	config.Clique.Period = period

	// Assemble and return the genesis with the precompiles and faucet pre-funded
	return &Genesis{
		Config:     &config,
		ExtraData:  append(append(make([]byte, 32), faucet[:]...), make([]byte, crypto.SignatureLength)...),
		GasLimit:   11500000,
		BaseFee:    big.NewInt(params.InitialBaseFee),
		Difficulty: big.NewInt(1),
		Alloc: map[common.Address]GenesisAccount{
			common.BytesToAddress([]byte{1}): {Balance: big.NewInt(1)}, // ECRecover
			common.BytesToAddress([]byte{2}): {Balance: big.NewInt(1)}, // SHA256
			common.BytesToAddress([]byte{3}): {Balance: big.NewInt(1)}, // RIPEMD
			common.BytesToAddress([]byte{4}): {Balance: big.NewInt(1)}, // Identity
			common.BytesToAddress([]byte{5}): {Balance: big.NewInt(1)}, // ModExp
			common.BytesToAddress([]byte{6}): {Balance: big.NewInt(1)}, // ECAdd
			common.BytesToAddress([]byte{7}): {Balance: big.NewInt(1)}, // ECScalarMul
			common.BytesToAddress([]byte{8}): {Balance: big.NewInt(1)}, // ECPairing
			common.BytesToAddress([]byte{9}): {Balance: big.NewInt(1)}, // BLAKE2b
			faucet:                           {Balance: new(big.Int).Sub(new(big.Int).Lsh(big.NewInt(1), 256), big.NewInt(9))},
		},
	}
}

func decodePrealloc(data string) GenesisAlloc {
	var p []struct {
		Addr    *big.Int
		Balance *big.Int
		Code    []byte
	}
	if err := rlp.NewStream(strings.NewReader(data), 0).Decode(&p); err != nil {
		panic(err)
	}
	ga := make(GenesisAlloc, len(p))
	for _, account := range p {
		ga[common.BigToAddress(account.Addr)] = GenesisAccount{Balance: account.Balance, Code: account.Code}
	}
	return ga
}<|MERGE_RESOLUTION|>--- conflicted
+++ resolved
@@ -242,19 +242,8 @@
 		return g.Config
 	case ghash == params.MainnetGenesisHash:
 		return params.MainnetChainConfig
-<<<<<<< HEAD
 	case ghash == params.TestnetGenesisHash:
 		return params.TestnetChainConfig
-=======
-	case ghash == params.RopstenGenesisHash:
-		return params.RopstenChainConfig
-	case ghash == params.RinkebyGenesisHash:
-		return params.RinkebyChainConfig
-	case ghash == params.GoerliGenesisHash:
-		return params.GoerliChainConfig
-	case ghash == params.CalaverasGenesisHash:
-		return params.CalaverasChainConfig
->>>>>>> aa637fd3
 	default:
 		return params.AllEthashProtocolChanges
 	}
@@ -369,7 +358,6 @@
 	}
 }
 
-<<<<<<< HEAD
 // DefaultTestnetGenesisBlock returns the Ropsten network genesis block.
 func DefaultTestnetGenesisBlock() *Genesis {
 	return &Genesis{
@@ -379,17 +367,6 @@
 		GasLimit:   0x2faf080,
 		Difficulty: big.NewInt(1),
 		Alloc:      decodePrealloc(testnetAllocData),
-=======
-func DefaultCalaverasGenesisBlock() *Genesis {
-	// Full genesis: https://gist.github.com/holiman/c6ed9269dce28304ad176314caa75e97
-	return &Genesis{
-		Config:     params.CalaverasChainConfig,
-		Timestamp:  0x60b3877f,
-		ExtraData:  hexutil.MustDecode("0x00000000000000000000000000000000000000000000000000000000000000005211cea3870c7ba7c6c44b185e62eecdb864cd8c560228ce57d31efbf64c200b2c200aacec78cf17a7148e784fe95a7a750335f8b9572ee28d72e7650000000000000000000000000000000000000000000000000000000000000000000000000000000000000000000000000000000000000000000000000000000000"),
-		GasLimit:   0x47b760,
-		Difficulty: big.NewInt(1),
-		Alloc:      decodePrealloc(calaverasAllocData),
->>>>>>> aa637fd3
 	}
 }
 
