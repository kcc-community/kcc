// Copyright 2014 The go-ethereum Authors
// This file is part of the go-ethereum library.
//
// The go-ethereum library is free software: you can redistribute it and/or modify
// it under the terms of the GNU Lesser General Public License as published by
// the Free Software Foundation, either version 3 of the License, or
// (at your option) any later version.
//
// The go-ethereum library is distributed in the hope that it will be useful,
// but WITHOUT ANY WARRANTY; without even the implied warranty of
// MERCHANTABILITY or FITNESS FOR A PARTICULAR PURPOSE. See the
// GNU Lesser General Public License for more details.
//
// You should have received a copy of the GNU Lesser General Public License
// along with the go-ethereum library. If not, see <http://www.gnu.org/licenses/>.

package core

import (
	"bytes"
	"encoding/hex"
	"encoding/json"
	"errors"
	"fmt"
	"math/big"
	"strings"

	"github.com/ethereum/go-ethereum/common"
	"github.com/ethereum/go-ethereum/common/hexutil"
	"github.com/ethereum/go-ethereum/common/math"
	"github.com/ethereum/go-ethereum/core/rawdb"
	"github.com/ethereum/go-ethereum/core/state"
	"github.com/ethereum/go-ethereum/core/types"
	"github.com/ethereum/go-ethereum/crypto"
	"github.com/ethereum/go-ethereum/ethdb"
	"github.com/ethereum/go-ethereum/log"
	"github.com/ethereum/go-ethereum/params"
	"github.com/ethereum/go-ethereum/rlp"
	"github.com/ethereum/go-ethereum/trie"
)

//go:generate gencodec -type Genesis -field-override genesisSpecMarshaling -out gen_genesis.go
//go:generate gencodec -type GenesisAccount -field-override genesisAccountMarshaling -out gen_genesis_account.go

var errGenesisNoConfig = errors.New("genesis has no chain configuration")

// Genesis specifies the header fields, state of a genesis block. It also defines hard
// fork switch-over blocks through the chain configuration.
type Genesis struct {
	Config     *params.ChainConfig `json:"config"`
	Nonce      uint64              `json:"nonce"`
	Timestamp  uint64              `json:"timestamp"`
	ExtraData  []byte              `json:"extraData"`
	GasLimit   uint64              `json:"gasLimit"   gencodec:"required"`
	Difficulty *big.Int            `json:"difficulty" gencodec:"required"`
	Mixhash    common.Hash         `json:"mixHash"`
	Coinbase   common.Address      `json:"coinbase"`
	Alloc      GenesisAlloc        `json:"alloc"      gencodec:"required"`

	// These fields are used for consensus tests. Please don't use them
	// in actual genesis blocks.
	Number     uint64      `json:"number"`
	GasUsed    uint64      `json:"gasUsed"`
	ParentHash common.Hash `json:"parentHash"`
	BaseFee    *big.Int    `json:"baseFeePerGas"`
}

// GenesisAlloc specifies the initial state that is part of the genesis block.
type GenesisAlloc map[common.Address]GenesisAccount

func (ga *GenesisAlloc) UnmarshalJSON(data []byte) error {
	m := make(map[common.UnprefixedAddress]GenesisAccount)
	if err := json.Unmarshal(data, &m); err != nil {
		return err
	}
	*ga = make(GenesisAlloc)
	for addr, a := range m {
		(*ga)[common.Address(addr)] = a
	}
	return nil
}

// flush adds allocated genesis accounts into a fresh new statedb and
// commit the state changes into the given database handler.
func (ga *GenesisAlloc) flush(db ethdb.Database) (common.Hash, error) {
	statedb, err := state.New(common.Hash{}, state.NewDatabase(db), nil)
	if err != nil {
		return common.Hash{}, err
	}
	for addr, account := range *ga {
		statedb.AddBalance(addr, account.Balance)
		statedb.SetCode(addr, account.Code)
		statedb.SetNonce(addr, account.Nonce)
		for key, value := range account.Storage {
			statedb.SetState(addr, key, value)
		}
	}
	root, err := statedb.Commit(false)
	if err != nil {
		return common.Hash{}, err
	}
	err = statedb.Database().TrieDB().Commit(root, true, nil)
	if err != nil {
		return common.Hash{}, err
	}
	return root, nil
}

// write writes the json marshaled genesis state into database
// with the given block hash as the unique identifier.
func (ga *GenesisAlloc) write(db ethdb.KeyValueWriter, hash common.Hash) error {
	blob, err := json.Marshal(ga)
	if err != nil {
		return err
	}
	rawdb.WriteGenesisState(db, hash, blob)
	return nil
}

// CommitGenesisState loads the stored genesis state with the given block
// hash and commits them into the given database handler.
func CommitGenesisState(db ethdb.Database, hash common.Hash) error {
	var alloc GenesisAlloc
	blob := rawdb.ReadGenesisState(db, hash)
	if len(blob) != 0 {
		if err := alloc.UnmarshalJSON(blob); err != nil {
			return err
		}
	} else {
		// Genesis allocation is missing and there are several possibilities:
		// the node is legacy which doesn't persist the genesis allocation or
		// the persisted allocation is just lost.
		// - supported networks(mainnet, testnets), recover with defined allocations
		// - private network, can't recover
		var genesis *Genesis
		switch hash {
		case params.MainnetGenesisHash:
			genesis = DefaultGenesisBlock()
		case params.RopstenGenesisHash:
			genesis = DefaultRopstenGenesisBlock()
		case params.RinkebyGenesisHash:
			genesis = DefaultRinkebyGenesisBlock()
		case params.GoerliGenesisHash:
			genesis = DefaultGoerliGenesisBlock()
		case params.SepoliaGenesisHash:
			genesis = DefaultSepoliaGenesisBlock()
		}
		if genesis != nil {
			alloc = genesis.Alloc
		} else {
			return errors.New("not found")
		}
	}
	_, err := alloc.flush(db)
	return err
}

// GenesisAccount is an account in the state of the genesis block.
type GenesisAccount struct {
	Code       []byte                      `json:"code,omitempty"`
	Storage    map[common.Hash]common.Hash `json:"storage,omitempty"`
	Balance    *big.Int                    `json:"balance" gencodec:"required"`
	Nonce      uint64                      `json:"nonce,omitempty"`
	PrivateKey []byte                      `json:"secretKey,omitempty"` // for tests
}

// field type overrides for gencodec
type genesisSpecMarshaling struct {
	Nonce      math.HexOrDecimal64
	Timestamp  math.HexOrDecimal64
	ExtraData  hexutil.Bytes
	GasLimit   math.HexOrDecimal64
	GasUsed    math.HexOrDecimal64
	Number     math.HexOrDecimal64
	Difficulty *math.HexOrDecimal256
	BaseFee    *math.HexOrDecimal256
	Alloc      map[common.UnprefixedAddress]GenesisAccount
}

type genesisAccountMarshaling struct {
	Code       hexutil.Bytes
	Balance    *math.HexOrDecimal256
	Nonce      math.HexOrDecimal64
	Storage    map[storageJSON]storageJSON
	PrivateKey hexutil.Bytes
}

// storageJSON represents a 256 bit byte array, but allows less than 256 bits when
// unmarshaling from hex.
type storageJSON common.Hash

func (h *storageJSON) UnmarshalText(text []byte) error {
	text = bytes.TrimPrefix(text, []byte("0x"))
	if len(text) > 64 {
		return fmt.Errorf("too many hex characters in storage key/value %q", text)
	}
	offset := len(h) - len(text)/2 // pad on the left
	if _, err := hex.Decode(h[offset:], text); err != nil {
		fmt.Println(err)
		return fmt.Errorf("invalid hex storage key/value %q", text)
	}
	return nil
}

func (h storageJSON) MarshalText() ([]byte, error) {
	return hexutil.Bytes(h[:]).MarshalText()
}

// GenesisMismatchError is raised when trying to overwrite an existing
// genesis block with an incompatible one.
type GenesisMismatchError struct {
	Stored, New common.Hash
}

func (e *GenesisMismatchError) Error() string {
	return fmt.Sprintf("database contains incompatible genesis (have %x, new %x)", e.Stored, e.New)
}

// SetupGenesisBlock writes or updates the genesis block in db.
// The block that will be used is:
//
//	                     genesis == nil       genesis != nil
//	                  +------------------------------------------
//	db has no genesis |  main-net default  |  genesis
//	db has genesis    |  from DB           |  genesis (if compatible)
//
// The stored chain configuration will be updated if it is compatible (i.e. does not
// specify a fork block below the local head block). In case of a conflict, the
// error is a *params.ConfigCompatError and the new, unwritten config is returned.
//
// The returned chain configuration is never nil.
func SetupGenesisBlock(db ethdb.Database, genesis *Genesis) (*params.ChainConfig, common.Hash, error) {
	return SetupGenesisBlockWithOverride(db, genesis, nil, nil)
}

func SetupGenesisBlockWithOverride(db ethdb.Database, genesis *Genesis, overrideArrowGlacier, overrideTerminalTotalDifficulty *big.Int) (*params.ChainConfig, common.Hash, error) {
	if genesis != nil && genesis.Config == nil {
		return params.AllEthashProtocolChanges, common.Hash{}, errGenesisNoConfig
	}
	// Just commit the new block if there is no stored genesis block.
	stored := rawdb.ReadCanonicalHash(db, 0)
	if (stored == common.Hash{}) {
		if genesis == nil {
			log.Info("Writing default main-net genesis block")
			genesis = DefaultGenesisBlock()
		} else {
			log.Info("Writing custom genesis block")
		}
		block, err := genesis.Commit(db)
		if err != nil {
			return genesis.Config, common.Hash{}, err
		}
		return genesis.Config, block.Hash(), nil
	}
	// We have the genesis block in database(perhaps in ancient database)
	// but the corresponding state is missing.
	header := rawdb.ReadHeader(db, stored, 0)
	if _, err := state.New(header.Root, state.NewDatabaseWithConfig(db, nil), nil); err != nil {
		if genesis == nil {
			genesis = DefaultGenesisBlock()
		}
		// Ensure the stored genesis matches with the given one.
		hash := genesis.ToBlock(nil).Hash()
		if hash != stored {
			return genesis.Config, hash, &GenesisMismatchError{stored, hash}
		}
		block, err := genesis.Commit(db)
		if err != nil {
			return genesis.Config, hash, err
		}
		return genesis.Config, block.Hash(), nil
	}
	// Check whether the genesis block is already written.
	if genesis != nil {
		hash := genesis.ToBlock(nil).Hash()
		if hash != stored {
			return genesis.Config, hash, &GenesisMismatchError{stored, hash}
		}
	}
	// Get the existing chain configuration.
	newcfg := genesis.configOrDefault(stored)
	if overrideArrowGlacier != nil {
		newcfg.ArrowGlacierBlock = overrideArrowGlacier
	}
	if overrideTerminalTotalDifficulty != nil {
		newcfg.TerminalTotalDifficulty = overrideTerminalTotalDifficulty
	}
	if err := newcfg.CheckConfigForkOrder(); err != nil {
		return newcfg, common.Hash{}, err
	}
	storedcfg := rawdb.ReadChainConfig(db, stored)
	if storedcfg == nil {
		log.Warn("Found genesis block without chain config")
		rawdb.WriteChainConfig(db, stored, newcfg)
		return newcfg, stored, nil
	}
	// Special case: if a private network is being used (no genesis and also no
	// mainnet hash in the database), we must not apply the `configOrDefault`
	// chain config as that would be AllProtocolChanges (applying any new fork
	// on top of an existing private network genesis block). In that case, only
	// apply the overrides.
	if genesis == nil && stored != params.MainnetGenesisHash {
		newcfg = storedcfg
		if overrideArrowGlacier != nil {
			newcfg.ArrowGlacierBlock = overrideArrowGlacier
		}
		if overrideTerminalTotalDifficulty != nil {
			newcfg.TerminalTotalDifficulty = overrideTerminalTotalDifficulty
		}
	}
	// Check config compatibility and write the config. Compatibility errors
	// are returned to the caller unless we're already at block zero.
	height := rawdb.ReadHeaderNumber(db, rawdb.ReadHeadHeaderHash(db))
	if height == nil {
		return newcfg, stored, fmt.Errorf("missing block number for head header hash")
	}
	compatErr := storedcfg.CheckCompatible(newcfg, *height)
	if compatErr != nil && *height != 0 && compatErr.RewindTo != 0 {
		return newcfg, stored, compatErr
	}
	rawdb.WriteChainConfig(db, stored, newcfg)
	return newcfg, stored, nil
}

func (g *Genesis) configOrDefault(ghash common.Hash) *params.ChainConfig {
	switch {
	case g != nil:
		return g.Config
	case ghash == params.MainnetGenesisHash:
		return params.MainnetChainConfig
<<<<<<< HEAD
	case ghash == params.TestnetGenesisHash:
		return params.TestnetChainConfig
=======
	case ghash == params.RopstenGenesisHash:
		return params.RopstenChainConfig
	case ghash == params.SepoliaGenesisHash:
		return params.SepoliaChainConfig
	case ghash == params.RinkebyGenesisHash:
		return params.RinkebyChainConfig
	case ghash == params.GoerliGenesisHash:
		return params.GoerliChainConfig
	case ghash == params.KilnGenesisHash:
		return DefaultKilnGenesisBlock().Config
>>>>>>> 25c9b49f
	default:
		return params.AllEthashProtocolChanges
	}
}

// ToBlock creates the genesis block and writes state of a genesis specification
// to the given database (or discards it if nil).
func (g *Genesis) ToBlock(db ethdb.Database) *types.Block {
	if db == nil {
		db = rawdb.NewMemoryDatabase()
	}
	root, err := g.Alloc.flush(db)
	if err != nil {
		panic(err)
	}
	head := &types.Header{
		Number:     new(big.Int).SetUint64(g.Number),
		Nonce:      types.EncodeNonce(g.Nonce),
		Time:       g.Timestamp,
		ParentHash: g.ParentHash,
		Extra:      g.ExtraData,
		GasLimit:   g.GasLimit,
		GasUsed:    g.GasUsed,
		BaseFee:    g.BaseFee,
		Difficulty: g.Difficulty,
		MixDigest:  g.Mixhash,
		Coinbase:   g.Coinbase,
		Root:       root,
	}
	if g.GasLimit == 0 {
		head.GasLimit = params.GenesisGasLimit
	}
	if g.Difficulty == nil && g.Mixhash == (common.Hash{}) {
		head.Difficulty = params.GenesisDifficulty
	}
	if g.Config != nil && g.Config.IsLondon(common.Big0) {
		if g.BaseFee != nil {
			head.BaseFee = g.BaseFee
		} else {
			head.BaseFee = new(big.Int).SetUint64(params.InitialBaseFee)
		}
	}
	return types.NewBlock(head, nil, nil, nil, trie.NewStackTrie(nil))
}

// Commit writes the block and state of a genesis specification to the database.
// The block is committed as the canonical head block.
func (g *Genesis) Commit(db ethdb.Database) (*types.Block, error) {
	block := g.ToBlock(db)
	if block.Number().Sign() != 0 {
		return nil, errors.New("can't commit genesis block with number > 0")
	}
	config := g.Config
	if config == nil {
		config = params.AllEthashProtocolChanges
	}
	if err := config.CheckConfigForkOrder(); err != nil {
		return nil, err
	}
	if config.Clique != nil && len(block.Extra()) == 0 {
		return nil, errors.New("can't start clique chain without signers")
	}
	if err := g.Alloc.write(db, block.Hash()); err != nil {
		return nil, err
	}
	rawdb.WriteTd(db, block.Hash(), block.NumberU64(), block.Difficulty())
	rawdb.WriteBlock(db, block)
	rawdb.WriteReceipts(db, block.Hash(), block.NumberU64(), nil)
	rawdb.WriteCanonicalHash(db, block.Hash(), block.NumberU64())
	rawdb.WriteHeadBlockHash(db, block.Hash())
	rawdb.WriteHeadFastBlockHash(db, block.Hash())
	rawdb.WriteHeadHeaderHash(db, block.Hash())
	rawdb.WriteChainConfig(db, block.Hash(), config)
	return block, nil
}

// MustCommit writes the genesis block and state to db, panicking on error.
// The block is committed as the canonical head block.
func (g *Genesis) MustCommit(db ethdb.Database) *types.Block {
	block, err := g.Commit(db)
	if err != nil {
		panic(err)
	}
	return block
}

// GenesisBlockForTesting creates and writes a block in which addr has the given wei balance.
func GenesisBlockForTesting(db ethdb.Database, addr common.Address, balance *big.Int) *types.Block {
	g := Genesis{
		Alloc:   GenesisAlloc{addr: {Balance: balance}},
		BaseFee: big.NewInt(params.InitialBaseFee),
	}
	return g.MustCommit(db)
}

// DefaultGenesisBlock returns the Ethereum main net genesis block.
func DefaultGenesisBlock() *Genesis {
	return &Genesis{
		Config:     params.MainnetChainConfig,
		Nonce:      0,
		Timestamp:  0x60b5e164,
		ExtraData:  hexutil.MustDecode("0x0000000000000000000000000000000000000000000000000000000000000000e270d4fce42c7713f1ad9cc75d41b7a69558a1690000000000000000000000000000000000000000000000000000000000000000000000000000000000000000000000000000000000000000000000000000000000"),
		GasLimit:   0x2faf080,
		Difficulty: big.NewInt(1),
		Alloc:      decodePrealloc(mainnetAllocData),
	}
}

// DefaultTestnetGenesisBlock returns the Ropsten network genesis block.
func DefaultTestnetGenesisBlock() *Genesis {
	return &Genesis{
		Config:     params.TestnetChainConfig,
		Timestamp:  0x605166c6,
		ExtraData:  hexutil.MustDecode("0x000000000000000000000000000000000000000000000000000000000000000020b9a60c5a2137259ce81e45a1310a754270753be40c3ef8dc2dd6d3edecd8ebdc64a6b68f5305890000000000000000000000000000000000000000000000000000000000000000000000000000000000000000000000000000000000000000000000000000000000"),
		GasLimit:   0x2faf080,
		Difficulty: big.NewInt(1),
		Alloc:      decodePrealloc(testnetAllocData),
	}
}

// DefaultSepoliaGenesisBlock returns the Sepolia network genesis block.
func DefaultSepoliaGenesisBlock() *Genesis {
	// @KCC-TODO: We will never use the sepolia network, so we just return nil
	return nil
}

func DefaultKilnGenesisBlock() *Genesis {
	g := new(Genesis)
	reader := strings.NewReader(KilnAllocData)
	if err := json.NewDecoder(reader).Decode(g); err != nil {
		panic(err)
	}
	return g
}

// DeveloperGenesisBlock returns the 'geth --dev' genesis block.
func DeveloperGenesisBlock(period uint64, gasLimit uint64, faucet common.Address) *Genesis {
	// Override the default period to the user requested one
	config := *params.AllCliqueProtocolChanges
	config.Clique = &params.CliqueConfig{
		Period: period,
		Epoch:  config.Clique.Epoch,
	}

	// Assemble and return the genesis with the precompiles and faucet pre-funded
	return &Genesis{
		Config:     &config,
		ExtraData:  append(append(make([]byte, 32), faucet[:]...), make([]byte, crypto.SignatureLength)...),
		GasLimit:   gasLimit,
		BaseFee:    big.NewInt(params.InitialBaseFee),
		Difficulty: big.NewInt(1),
		Alloc: map[common.Address]GenesisAccount{
			common.BytesToAddress([]byte{1}): {Balance: big.NewInt(1)}, // ECRecover
			common.BytesToAddress([]byte{2}): {Balance: big.NewInt(1)}, // SHA256
			common.BytesToAddress([]byte{3}): {Balance: big.NewInt(1)}, // RIPEMD
			common.BytesToAddress([]byte{4}): {Balance: big.NewInt(1)}, // Identity
			common.BytesToAddress([]byte{5}): {Balance: big.NewInt(1)}, // ModExp
			common.BytesToAddress([]byte{6}): {Balance: big.NewInt(1)}, // ECAdd
			common.BytesToAddress([]byte{7}): {Balance: big.NewInt(1)}, // ECScalarMul
			common.BytesToAddress([]byte{8}): {Balance: big.NewInt(1)}, // ECPairing
			common.BytesToAddress([]byte{9}): {Balance: big.NewInt(1)}, // BLAKE2b
			faucet:                           {Balance: new(big.Int).Sub(new(big.Int).Lsh(big.NewInt(1), 256), big.NewInt(9))},
		},
	}
}

func decodePrealloc(data string) GenesisAlloc {
	var p []struct {
		Addr    *big.Int
		Balance *big.Int
		Code    []byte
	}
	if err := rlp.NewStream(strings.NewReader(data), 0).Decode(&p); err != nil {
		panic(err)
	}
	ga := make(GenesisAlloc, len(p))
	for _, account := range p {
		ga[common.BigToAddress(account.Addr)] = GenesisAccount{Balance: account.Balance, Code: account.Code}
	}
	return ga
}<|MERGE_RESOLUTION|>--- conflicted
+++ resolved
@@ -136,14 +136,6 @@
 		switch hash {
 		case params.MainnetGenesisHash:
 			genesis = DefaultGenesisBlock()
-		case params.RopstenGenesisHash:
-			genesis = DefaultRopstenGenesisBlock()
-		case params.RinkebyGenesisHash:
-			genesis = DefaultRinkebyGenesisBlock()
-		case params.GoerliGenesisHash:
-			genesis = DefaultGoerliGenesisBlock()
-		case params.SepoliaGenesisHash:
-			genesis = DefaultSepoliaGenesisBlock()
 		}
 		if genesis != nil {
 			alloc = genesis.Alloc
@@ -328,21 +320,8 @@
 		return g.Config
 	case ghash == params.MainnetGenesisHash:
 		return params.MainnetChainConfig
-<<<<<<< HEAD
 	case ghash == params.TestnetGenesisHash:
 		return params.TestnetChainConfig
-=======
-	case ghash == params.RopstenGenesisHash:
-		return params.RopstenChainConfig
-	case ghash == params.SepoliaGenesisHash:
-		return params.SepoliaChainConfig
-	case ghash == params.RinkebyGenesisHash:
-		return params.RinkebyChainConfig
-	case ghash == params.GoerliGenesisHash:
-		return params.GoerliChainConfig
-	case ghash == params.KilnGenesisHash:
-		return DefaultKilnGenesisBlock().Config
->>>>>>> 25c9b49f
 	default:
 		return params.AllEthashProtocolChanges
 	}
