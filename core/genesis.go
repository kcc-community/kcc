--- conflicted
+++ resolved
@@ -144,10 +144,10 @@
 // SetupGenesisBlock writes or updates the genesis block in db.
 // The block that will be used is:
 //
-//                          genesis == nil       genesis != nil
-//                       +------------------------------------------
-//     db has no genesis |  main-net default  |  genesis
-//     db has genesis    |  from DB           |  genesis (if compatible)
+//	                     genesis == nil       genesis != nil
+//	                  +------------------------------------------
+//	db has no genesis |  main-net default  |  genesis
+//	db has genesis    |  from DB           |  genesis (if compatible)
 //
 // The stored chain configuration will be updated if it is compatible (i.e. does not
 // specify a fork block below the local head block). In case of a conflict, the
@@ -242,19 +242,8 @@
 		return g.Config
 	case ghash == params.MainnetGenesisHash:
 		return params.MainnetChainConfig
-<<<<<<< HEAD
 	case ghash == params.TestnetGenesisHash:
 		return params.TestnetChainConfig
-=======
-	case ghash == params.RopstenGenesisHash:
-		return params.RopstenChainConfig
-	case ghash == params.SepoliaGenesisHash:
-		return params.SepoliaChainConfig
-	case ghash == params.RinkebyGenesisHash:
-		return params.RinkebyChainConfig
-	case ghash == params.GoerliGenesisHash:
-		return params.GoerliChainConfig
->>>>>>> 6c4dc6c3
 	default:
 		return params.AllEthashProtocolChanges
 	}
@@ -386,15 +375,8 @@
 
 // DefaultSepoliaGenesisBlock returns the Sepolia network genesis block.
 func DefaultSepoliaGenesisBlock() *Genesis {
-	return &Genesis{
-		Config:     params.SepoliaChainConfig,
-		Nonce:      0,
-		ExtraData:  []byte("Sepolia, Athens, Attica, Greece!"),
-		GasLimit:   0x1c9c380,
-		Difficulty: big.NewInt(0x20000),
-		Timestamp:  1633267481,
-		Alloc:      decodePrealloc(sepoliaAllocData),
-	}
+	// @KCC-TODO: We will never use the sepolia network, so we just return nil
+	return nil
 }
 
 // DeveloperGenesisBlock returns the 'geth --dev' genesis block.
