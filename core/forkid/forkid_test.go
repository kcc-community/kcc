--- conflicted
+++ resolved
@@ -72,70 +72,6 @@
 				{20000000, ID{Hash: checksumToBytes(0x20c327fc), Next: 0}},        // Future Arrow Glacier block
 			},
 		},
-<<<<<<< HEAD
-=======
-		// Ropsten test cases
-		{
-			params.RopstenChainConfig,
-			params.RopstenGenesisHash,
-			[]testcase{
-				{0, ID{Hash: checksumToBytes(0x30c7ddbc), Next: 10}},              // Unsynced, last Frontier, Homestead and first Tangerine block
-				{9, ID{Hash: checksumToBytes(0x30c7ddbc), Next: 10}},              // Last Tangerine block
-				{10, ID{Hash: checksumToBytes(0x63760190), Next: 1700000}},        // First Spurious block
-				{1699999, ID{Hash: checksumToBytes(0x63760190), Next: 1700000}},   // Last Spurious block
-				{1700000, ID{Hash: checksumToBytes(0x3ea159c7), Next: 4230000}},   // First Byzantium block
-				{4229999, ID{Hash: checksumToBytes(0x3ea159c7), Next: 4230000}},   // Last Byzantium block
-				{4230000, ID{Hash: checksumToBytes(0x97b544f3), Next: 4939394}},   // First Constantinople block
-				{4939393, ID{Hash: checksumToBytes(0x97b544f3), Next: 4939394}},   // Last Constantinople block
-				{4939394, ID{Hash: checksumToBytes(0xd6e2149b), Next: 6485846}},   // First Petersburg block
-				{6485845, ID{Hash: checksumToBytes(0xd6e2149b), Next: 6485846}},   // Last Petersburg block
-				{6485846, ID{Hash: checksumToBytes(0x4bc66396), Next: 7117117}},   // First Istanbul block
-				{7117116, ID{Hash: checksumToBytes(0x4bc66396), Next: 7117117}},   // Last Istanbul block
-				{7117117, ID{Hash: checksumToBytes(0x6727ef90), Next: 9812189}},   // First Muir Glacier block
-				{9812188, ID{Hash: checksumToBytes(0x6727ef90), Next: 9812189}},   // Last Muir Glacier block
-				{9812189, ID{Hash: checksumToBytes(0xa157d377), Next: 10499401}},  // First Berlin block
-				{10499400, ID{Hash: checksumToBytes(0xa157d377), Next: 10499401}}, // Last Berlin block
-				{10499401, ID{Hash: checksumToBytes(0x7119b6b3), Next: 0}},        // First London block
-				{11000000, ID{Hash: checksumToBytes(0x7119b6b3), Next: 0}},        // Future London block
-			},
-		},
-		// Rinkeby test cases
-		{
-			params.RinkebyChainConfig,
-			params.RinkebyGenesisHash,
-			[]testcase{
-				{0, ID{Hash: checksumToBytes(0x3b8e0691), Next: 1}},             // Unsynced, last Frontier block
-				{1, ID{Hash: checksumToBytes(0x60949295), Next: 2}},             // First and last Homestead block
-				{2, ID{Hash: checksumToBytes(0x8bde40dd), Next: 3}},             // First and last Tangerine block
-				{3, ID{Hash: checksumToBytes(0xcb3a64bb), Next: 1035301}},       // First Spurious block
-				{1035300, ID{Hash: checksumToBytes(0xcb3a64bb), Next: 1035301}}, // Last Spurious block
-				{1035301, ID{Hash: checksumToBytes(0x8d748b57), Next: 3660663}}, // First Byzantium block
-				{3660662, ID{Hash: checksumToBytes(0x8d748b57), Next: 3660663}}, // Last Byzantium block
-				{3660663, ID{Hash: checksumToBytes(0xe49cab14), Next: 4321234}}, // First Constantinople block
-				{4321233, ID{Hash: checksumToBytes(0xe49cab14), Next: 4321234}}, // Last Constantinople block
-				{4321234, ID{Hash: checksumToBytes(0xafec6b27), Next: 5435345}}, // First Petersburg block
-				{5435344, ID{Hash: checksumToBytes(0xafec6b27), Next: 5435345}}, // Last Petersburg block
-				{5435345, ID{Hash: checksumToBytes(0xcbdb8838), Next: 8290928}}, // First Istanbul block
-				{8290927, ID{Hash: checksumToBytes(0xcbdb8838), Next: 8290928}}, // Last Istanbul block
-				{8290928, ID{Hash: checksumToBytes(0x6910c8bd), Next: 8897988}}, // First Berlin block
-				{8897987, ID{Hash: checksumToBytes(0x6910c8bd), Next: 8897988}}, // Last Berlin block
-				{8897988, ID{Hash: checksumToBytes(0x8E29F2F3), Next: 0}},       // First London block
-				{10000000, ID{Hash: checksumToBytes(0x8E29F2F3), Next: 0}},      // Future London block
-			},
-		},
-		// Goerli test cases
-		{
-			params.GoerliChainConfig,
-			params.GoerliGenesisHash,
-			[]testcase{
-				{0, ID{Hash: checksumToBytes(0xa3f5ab08), Next: 1561651}},       // Unsynced, last Frontier, Homestead, Tangerine, Spurious, Byzantium, Constantinople and first Petersburg block
-				{1561650, ID{Hash: checksumToBytes(0xa3f5ab08), Next: 1561651}}, // Last Petersburg block
-				{1561651, ID{Hash: checksumToBytes(0xc25efa5c), Next: 4460644}}, // First Istanbul block
-				{4460643, ID{Hash: checksumToBytes(0xc25efa5c), Next: 4460644}}, // Last Istanbul block
-				{4460644, ID{Hash: checksumToBytes(0x757a1c47), Next: 5062605}}, // First Berlin block
-				{5000000, ID{Hash: checksumToBytes(0x757a1c47), Next: 5062605}}, // Last Berlin block
-				{5062605, ID{Hash: checksumToBytes(0xB8C6299D), Next: 0}},       // First London block
-				{6000000, ID{Hash: checksumToBytes(0xB8C6299D), Next: 0}},       // Future London block
 			},
 		},
 		// Merge test cases
@@ -168,9 +104,6 @@
 				{13773000, ID{Hash: checksumToBytes(0x20c327fc), Next: 15000000}}, // First Arrow Glacier block
 				{15000000, ID{Hash: checksumToBytes(0xe3abe201), Next: 0}},        // First Merge Start block
 				{20000000, ID{Hash: checksumToBytes(0xe3abe201), Next: 0}},        // Future Merge Start block
-			},
-		},
->>>>>>> 11a3a350
 	}
 	for i, tt := range tests {
 		for j, ttt := range tt.cases {
