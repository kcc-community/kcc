--- conflicted
+++ resolved
@@ -103,19 +103,11 @@
 				{12964999, ID{Hash: checksumToBytes(0x0eb440f6), Next: 12965000}}, // Last Berlin block
 				{12965000, ID{Hash: checksumToBytes(0xb715077d), Next: 13773000}}, // First London block
 				{13772999, ID{Hash: checksumToBytes(0xb715077d), Next: 13773000}}, // Last London block
-<<<<<<< HEAD
-				{13773000, ID{Hash: checksumToBytes(0x20c327fc), Next: 15000000}}, // First Arrow Glacier block
-				{15000000, ID{Hash: checksumToBytes(0xe3abe201), Next: 0}},        // First Merge Start block
-				{20000000, ID{Hash: checksumToBytes(0xe3abe201), Next: 0}},        // Future Merge Start block
-=======
 				{13773000, ID{Hash: checksumToBytes(0x20c327fc), Next: 15050000}}, // First Arrow Glacier block
 				{15049999, ID{Hash: checksumToBytes(0x20c327fc), Next: 15050000}}, // Last Arrow Glacier block
 				{15050000, ID{Hash: checksumToBytes(0xf0afd0e3), Next: 18000000}}, // First Gray Glacier block
 				{18000000, ID{Hash: checksumToBytes(0x4fb8a872), Next: 0}},        // First Merge Start block
 				{20000000, ID{Hash: checksumToBytes(0x4fb8a872), Next: 0}},        // Future Merge Start block
-			},
-		},
->>>>>>> 23bee162
 	}
 	for i, tt := range tests {
 		for j, ttt := range tt.cases {
