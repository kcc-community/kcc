// Copyright 2014 The go-ethereum Authors
// This file is part of the go-ethereum library.
//
// The go-ethereum library is free software: you can redistribute it and/or modify
// it under the terms of the GNU Lesser General Public License as published by
// the Free Software Foundation, either version 3 of the License, or
// (at your option) any later version.
//
// The go-ethereum library is distributed in the hope that it will be useful,
// but WITHOUT ANY WARRANTY; without even the implied warranty of
// MERCHANTABILITY or FITNESS FOR A PARTICULAR PURPOSE. See the
// GNU Lesser General Public License for more details.
//
// You should have received a copy of the GNU Lesser General Public License
// along with the go-ethereum library. If not, see <http://www.gnu.org/licenses/>.

package core

import (
	"fmt"
	"math"
	"math/big"

	"github.com/ethereum/go-ethereum/common"
	cmath "github.com/ethereum/go-ethereum/common/math"
	"github.com/ethereum/go-ethereum/consensus"
	"github.com/ethereum/go-ethereum/core/types"
	"github.com/ethereum/go-ethereum/core/vm"
	"github.com/ethereum/go-ethereum/crypto"
	"github.com/ethereum/go-ethereum/params"
)

var emptyCodeHash = crypto.Keccak256Hash(nil)

/*
The State Transitioning Model

A state transition is a change made when a transaction is applied to the current world state
The state transitioning model does all the necessary work to work out a valid new state root.

1) Nonce handling
2) Pre pay gas
3) Create a new state object if the recipient is \0*32
4) Value transfer
== If contract creation ==

	4a) Attempt to run transaction data
	4b) If valid, use result as code for the new state object

== end ==
5) Run Script section
6) Derive new state root
*/
type StateTransition struct {
	gp         *GasPool
	msg        Message
	gas        uint64
	gasPrice   *big.Int
	gasFeeCap  *big.Int
	gasTipCap  *big.Int
	initialGas uint64
	value      *big.Int
	data       []byte
	state      vm.StateDB
	evm        *vm.EVM
}

// Message represents a message sent to a contract.
type Message interface {
	From() common.Address
	To() *common.Address

	GasPrice() *big.Int
	GasFeeCap() *big.Int
	GasTipCap() *big.Int
	Gas() uint64
	Value() *big.Int

	Nonce() uint64
	IsFake() bool
	Data() []byte
	AccessList() types.AccessList
}

// ExecutionResult includes all output after executing given evm
// message no matter the execution itself is successful or not.
type ExecutionResult struct {
	UsedGas    uint64 // Total used gas but include the refunded gas
	Err        error  // Any error encountered during the execution(listed in core/vm/errors.go)
	ReturnData []byte // Returned data from evm(function result or data supplied with revert opcode)
}

// Unwrap returns the internal evm error which allows us for further
// analysis outside.
func (result *ExecutionResult) Unwrap() error {
	return result.Err
}

// Failed returns the indicator whether the execution is successful or not
func (result *ExecutionResult) Failed() bool { return result.Err != nil }

// Return is a helper function to help caller distinguish between revert reason
// and function return. Return returns the data after execution if no error occurs.
func (result *ExecutionResult) Return() []byte {
	if result.Err != nil {
		return nil
	}
	return common.CopyBytes(result.ReturnData)
}

// Revert returns the concrete revert reason if the execution is aborted by `REVERT`
// opcode. Note the reason can be nil if no data supplied with revert opcode.
func (result *ExecutionResult) Revert() []byte {
	if result.Err != vm.ErrExecutionReverted {
		return nil
	}
	return common.CopyBytes(result.ReturnData)
}

// IntrinsicGas computes the 'intrinsic gas' for a message with the given data.
func IntrinsicGas(data []byte, accessList types.AccessList, isContractCreation bool, isHomestead, isEIP2028 bool) (uint64, error) {
	// Set the starting gas for the raw transaction
	var gas uint64
	if isContractCreation && isHomestead {
		gas = params.TxGasContractCreation
	} else {
		gas = params.TxGas
	}
	// Bump the required gas by the amount of transactional data
	if len(data) > 0 {
		// Zero and non-zero bytes are priced differently
		var nz uint64
		for _, byt := range data {
			if byt != 0 {
				nz++
			}
		}
		// Make sure we don't exceed uint64 for all data combinations
		nonZeroGas := params.TxDataNonZeroGasFrontier
		if isEIP2028 {
			nonZeroGas = params.TxDataNonZeroGasEIP2028
		}
		if (math.MaxUint64-gas)/nonZeroGas < nz {
			return 0, ErrGasUintOverflow
		}
		gas += nz * nonZeroGas

		z := uint64(len(data)) - nz
		if (math.MaxUint64-gas)/params.TxDataZeroGas < z {
			return 0, ErrGasUintOverflow
		}
		gas += z * params.TxDataZeroGas
	}
	if accessList != nil {
		gas += uint64(len(accessList)) * params.TxAccessListAddressGas
		gas += uint64(accessList.StorageKeys()) * params.TxAccessListStorageKeyGas
	}
	return gas, nil
}

// NewStateTransition initialises and returns a new state transition object.
func NewStateTransition(evm *vm.EVM, msg Message, gp *GasPool) *StateTransition {
	return &StateTransition{
		gp:        gp,
		evm:       evm,
		msg:       msg,
		gasPrice:  msg.GasPrice(),
		gasFeeCap: msg.GasFeeCap(),
		gasTipCap: msg.GasTipCap(),
		value:     msg.Value(),
		data:      msg.Data(),
		state:     evm.StateDB,
	}
}

// ApplyMessage computes the new state by applying the given message
// against the old state within the environment.
//
// ApplyMessage returns the bytes returned by any EVM execution (if it took place),
// the gas used (which includes gas refunds) and an error if it failed. An error always
// indicates a core error meaning that the message would always fail for that particular
// state and would never be accepted within a block.
func ApplyMessage(evm *vm.EVM, msg Message, gp *GasPool) (*ExecutionResult, error) {
	return NewStateTransition(evm, msg, gp).TransitionDb()
}

// to returns the recipient of the message.
func (st *StateTransition) to() common.Address {
	if st.msg == nil || st.msg.To() == nil /* contract creation */ {
		return common.Address{}
	}
	return *st.msg.To()
}

func (st *StateTransition) buyGas() error {
	mgval := new(big.Int).SetUint64(st.msg.Gas())
	mgval = mgval.Mul(mgval, st.gasPrice)
	balanceCheck := mgval
	if st.gasFeeCap != nil {
		balanceCheck = new(big.Int).SetUint64(st.msg.Gas())
		balanceCheck = balanceCheck.Mul(balanceCheck, st.gasFeeCap)
		balanceCheck.Add(balanceCheck, st.value)
	}
	if have, want := st.state.GetBalance(st.msg.From()), balanceCheck; have.Cmp(want) < 0 {
		return fmt.Errorf("%w: address %v have %v want %v", ErrInsufficientFunds, st.msg.From().Hex(), have, want)
	}
	if err := st.gp.SubGas(st.msg.Gas()); err != nil {
		return err
	}
	st.gas += st.msg.Gas()

	st.initialGas = st.msg.Gas()
	st.state.SubBalance(st.msg.From(), mgval)
	return nil
}

func (st *StateTransition) preCheck() error {
	// Only check transactions that are not fake
	if !st.msg.IsFake() {
		// Make sure this transaction's nonce is correct.
		stNonce := st.state.GetNonce(st.msg.From())
		if msgNonce := st.msg.Nonce(); stNonce < msgNonce {
			return fmt.Errorf("%w: address %v, tx: %d state: %d", ErrNonceTooHigh,
				st.msg.From().Hex(), msgNonce, stNonce)
		} else if stNonce > msgNonce {
			return fmt.Errorf("%w: address %v, tx: %d state: %d", ErrNonceTooLow,
				st.msg.From().Hex(), msgNonce, stNonce)
		} else if stNonce+1 < stNonce {
			return fmt.Errorf("%w: address %v, nonce: %d", ErrNonceMax,
				st.msg.From().Hex(), stNonce)
		}
		// Make sure the sender is an EOA
		if codeHash := st.state.GetCodeHash(st.msg.From()); codeHash != emptyCodeHash && codeHash != (common.Hash{}) {
			return fmt.Errorf("%w: address %v, codehash: %s", ErrSenderNoEOA,
				st.msg.From().Hex(), codeHash)
		}
	}
	// Make sure that transaction gasFeeCap is greater than the baseFee (post london)
	if st.evm.ChainConfig().IsLondon(st.evm.Context.BlockNumber) {
		// Skip the checks if gas fields are zero and baseFee was explicitly disabled (eth_call)
		if !st.evm.Config.NoBaseFee || st.gasFeeCap.BitLen() > 0 || st.gasTipCap.BitLen() > 0 {
			if l := st.gasFeeCap.BitLen(); l > 256 {
				return fmt.Errorf("%w: address %v, maxFeePerGas bit length: %d", ErrFeeCapVeryHigh,
					st.msg.From().Hex(), l)
			}
			if l := st.gasTipCap.BitLen(); l > 256 {
				return fmt.Errorf("%w: address %v, maxPriorityFeePerGas bit length: %d", ErrTipVeryHigh,
					st.msg.From().Hex(), l)
			}
			if st.gasFeeCap.Cmp(st.gasTipCap) < 0 {
				return fmt.Errorf("%w: address %v, maxPriorityFeePerGas: %s, maxFeePerGas: %s", ErrTipAboveFeeCap,
					st.msg.From().Hex(), st.gasTipCap, st.gasFeeCap)
			}
			// This will panic if baseFee is nil, but basefee presence is verified
			// as part of header validation.
			if st.gasFeeCap.Cmp(st.evm.Context.BaseFee) < 0 {
				return fmt.Errorf("%w: address %v, maxFeePerGas: %s baseFee: %s", ErrFeeCapTooLow,
					st.msg.From().Hex(), st.gasFeeCap, st.evm.Context.BaseFee)
			}
		}
	}
	return st.buyGas()
}

// TransitionDb will transition the state by applying the current message and
// returning the evm execution result with following fields.
//
//   - used gas:
//     total gas used (including gas being refunded)
//   - returndata:
//     the returned data from evm
//   - concrete execution error:
//     various **EVM** error which aborts the execution,
//     e.g. ErrOutOfGas, ErrExecutionReverted
//
// However if any consensus issue encountered, return the error directly with
// nil evm execution result.
func (st *StateTransition) TransitionDb() (*ExecutionResult, error) {
	// First check this message satisfies all consensus rules before
	// applying the message. The rules include these clauses
	//
	// 1. the nonce of the message caller is correct
	// 2. caller has enough balance to cover transaction fee(gaslimit * gasprice)
	// 3. the amount of gas required is available in the block
	// 4. the purchased gas is enough to cover intrinsic usage
	// 5. there is no overflow when calculating intrinsic gas
	// 6. caller has enough balance to cover asset transfer for **topmost** call

	// Check clauses 1-3, buy gas if everything is correct
	if err := st.preCheck(); err != nil {
		return nil, err
	}

	if st.evm.Config.Debug {
		st.evm.Config.Tracer.CaptureTxStart(st.initialGas)
		defer func() {
			st.evm.Config.Tracer.CaptureTxEnd(st.gas)
		}()
	}

	var (
		msg              = st.msg
		sender           = vm.AccountRef(msg.From())
		rules            = st.evm.ChainConfig().Rules(st.evm.Context.BlockNumber, st.evm.Context.Random != nil)
		contractCreation = msg.To() == nil
	)

	// Check clauses 4-5, subtract intrinsic gas if everything is correct
	gas, err := IntrinsicGas(st.data, st.msg.AccessList(), contractCreation, rules.IsHomestead, rules.IsIstanbul)
	if err != nil {
		return nil, err
	}
	if st.gas < gas {
		return nil, fmt.Errorf("%w: have %d, want %d", ErrIntrinsicGas, st.gas, gas)
	}
	st.gas -= gas

	// Check clause 6
	if msg.Value().Sign() > 0 && !st.evm.Context.CanTransfer(st.state, msg.From(), msg.Value()) {
		return nil, fmt.Errorf("%w: address %v", ErrInsufficientFundsForTransfer, msg.From().Hex())
	}

	// Set up the initial access list.
	if rules.IsBerlin {
		st.state.PrepareAccessList(msg.From(), msg.To(), vm.ActivePrecompiles(rules), msg.AccessList())
	}
	var (
		ret   []byte
		vmerr error // vm errors do not effect consensus and are therefore not assigned to err
	)
	if contractCreation {
		ret, _, st.gas, vmerr = st.evm.Create(sender, st.data, st.gas, st.value)
	} else {
		// Increment the nonce for the next transaction
		st.state.SetNonce(msg.From(), st.state.GetNonce(sender.Address())+1)
		ret, st.gas, vmerr = st.evm.Call(sender, st.to(), st.data, st.gas, st.value)
	}

<<<<<<< HEAD
	//@KCC-TODO: We will enable EIP-3529 in a future hardfork
	if !london{
=======
	if !rules.IsLondon {
>>>>>>> de23cf91
		// Before EIP-3529: refunds were capped to gasUsed / 2
		st.refundGas(params.RefundQuotient)
	} else {
		// After EIP-3529: refunds are capped to gasUsed / 5
		st.refundGas(params.RefundQuotientEIP3529)
	}
<<<<<<< HEAD

	if st.evm.ChainConfig().POSA != nil && st.evm.ChainConfig().IsKCCIshikari(st.evm.Context.BlockNumber) {
		// @KCC-Ishikari: Transfer all the gas fee to the fee receiver
		st.state.AddBalance(consensus.IshikariFeeReceiver, new(big.Int).Mul(new(big.Int).SetUint64(st.gasUsed()), st.gasPrice))
	} else if london {
		// @KCC-TODO: Maybe we will enable EIP-1559 in the future
		effectiveTip := cmath.BigMin(st.gasTipCap, new(big.Int).Sub(st.gasFeeCap, st.evm.Context.BaseFee))
		st.state.AddBalance(consensus.IshikariFeeReceiver, new(big.Int).Mul(new(big.Int).SetUint64(st.gasUsed()), effectiveTip))
	} else {
		st.state.AddBalance(st.evm.Context.Coinbase, new(big.Int).Mul(new(big.Int).SetUint64(st.gasUsed()), st.gasPrice))
=======
	effectiveTip := st.gasPrice
	if rules.IsLondon {
		effectiveTip = cmath.BigMin(st.gasTipCap, new(big.Int).Sub(st.gasFeeCap, st.evm.Context.BaseFee))
>>>>>>> de23cf91
	}

	return &ExecutionResult{
		UsedGas:    st.gasUsed(),
		Err:        vmerr,
		ReturnData: ret,
	}, nil
}

func (st *StateTransition) refundGas(refundQuotient uint64) {
	// Apply refund counter, capped to a refund quotient
	refund := st.gasUsed() / refundQuotient
	if refund > st.state.GetRefund() {
		refund = st.state.GetRefund()
	}
	st.gas += refund

	// Return ETH for remaining gas, exchanged at the original rate.
	remaining := new(big.Int).Mul(new(big.Int).SetUint64(st.gas), st.gasPrice)
	st.state.AddBalance(st.msg.From(), remaining)

	// Also return remaining gas to the block gas counter so it is
	// available for the next transaction.
	st.gp.AddGas(st.gas)
}

// gasUsed returns the amount of gas used up by the state transition.
func (st *StateTransition) gasUsed() uint64 {
	return st.initialGas - st.gas
}<|MERGE_RESOLUTION|>--- conflicted
+++ resolved
@@ -336,34 +336,25 @@
 		ret, st.gas, vmerr = st.evm.Call(sender, st.to(), st.data, st.gas, st.value)
 	}
 
-<<<<<<< HEAD
 	//@KCC-TODO: We will enable EIP-3529 in a future hardfork
-	if !london{
-=======
 	if !rules.IsLondon {
->>>>>>> de23cf91
 		// Before EIP-3529: refunds were capped to gasUsed / 2
 		st.refundGas(params.RefundQuotient)
 	} else {
 		// After EIP-3529: refunds are capped to gasUsed / 5
 		st.refundGas(params.RefundQuotientEIP3529)
 	}
-<<<<<<< HEAD
 
 	if st.evm.ChainConfig().POSA != nil && st.evm.ChainConfig().IsKCCIshikari(st.evm.Context.BlockNumber) {
 		// @KCC-Ishikari: Transfer all the gas fee to the fee receiver
 		st.state.AddBalance(consensus.IshikariFeeReceiver, new(big.Int).Mul(new(big.Int).SetUint64(st.gasUsed()), st.gasPrice))
-	} else if london {
+	} else if rules.IsLondon {
 		// @KCC-TODO: Maybe we will enable EIP-1559 in the future
+		// Move this branch to the top if EIP-1559 is enabled. 
 		effectiveTip := cmath.BigMin(st.gasTipCap, new(big.Int).Sub(st.gasFeeCap, st.evm.Context.BaseFee))
 		st.state.AddBalance(consensus.IshikariFeeReceiver, new(big.Int).Mul(new(big.Int).SetUint64(st.gasUsed()), effectiveTip))
 	} else {
 		st.state.AddBalance(st.evm.Context.Coinbase, new(big.Int).Mul(new(big.Int).SetUint64(st.gasUsed()), st.gasPrice))
-=======
-	effectiveTip := st.gasPrice
-	if rules.IsLondon {
-		effectiveTip = cmath.BigMin(st.gasTipCap, new(big.Int).Sub(st.gasFeeCap, st.evm.Context.BaseFee))
->>>>>>> de23cf91
 	}
 
 	return &ExecutionResult{
