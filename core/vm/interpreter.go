--- conflicted
+++ resolved
@@ -99,14 +99,12 @@
 	if cfg.JumpTable[STOP] == nil {
 		var jt JumpTable
 		switch {
-<<<<<<< HEAD
+		case evm.chainRules.IsLondon:
+			// @KCC-TODO: We will never use the london hardfork, but include EIP-1559 in another hardfork.
+			// This is added to make the code compatible with the ethereum codebase
+			jt = londonInstructionSet
 		case evm.chainRules.IsCVE_2021_39137BlockPassed:
 			// a "fake" hardfork follows berlin hardfork
-=======
-		case evm.chainRules.IsLondon:
-			jt = londonInstructionSet
-		case evm.chainRules.IsBerlin:
->>>>>>> aa637fd3
 			jt = berlinInstructionSet
 		case evm.chainRules.IsBerlin:
 			// see more in : core/vm/instructions_kcc_issue_9.go
