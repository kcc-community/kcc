--- conflicted
+++ resolved
@@ -70,23 +70,17 @@
 	if cfg.JumpTable == nil {
 		switch {
 		case evm.chainRules.IsLondon:
-<<<<<<< HEAD
 			// @KCC-TODO: We will never use the london hardfork, but include EIP-1559 in another hardfork.
 			// This is added to make the code compatible with the ethereum codebase
-			jt = londonInstructionSet
+			cfg.JumpTable = &londonInstructionSet
 		case evm.chainRules.IsCVE_2021_39137BlockPassed:
 			// a "fake" hardfork follows berlin hardfork
-			jt = berlinInstructionSet
+			cfg.JumpTable = &berlinInstructionSet
 		case evm.chainRules.IsBerlin:
 			// see more in : core/vm/instructions_kcc_issue_9.go
 			// When processing blocks before CVE_2021_39137Block, We use the vulnerable implementation of calls
 			// to get the same merkle root as if using a kcc client of v1.0.3.
-			jt = berlinIntructionSetBeforeCVE_2021_39137Block
-=======
-			cfg.JumpTable = &londonInstructionSet
-		case evm.chainRules.IsBerlin:
-			cfg.JumpTable = &berlinInstructionSet
->>>>>>> 11a3a350
+			cfg.JumpTable = &berlinIntructionSetBeforeCVE_2021_39137Block
 		case evm.chainRules.IsIstanbul:
 			cfg.JumpTable = &istanbulInstructionSet
 		case evm.chainRules.IsConstantinople:
@@ -111,11 +105,7 @@
 			}
 			cfg.JumpTable = &copy
 		}
-<<<<<<< HEAD
-
-		cfg.JumpTable = jt
-=======
->>>>>>> 11a3a350
+
 	}
 
 	return &EVMInterpreter{
@@ -250,19 +240,8 @@
 		}
 		// execute the operation
 		res, err = operation.execute(&pc, in, callContext)
-<<<<<<< HEAD
-		// if the operation clears the return data (e.g. it has returning data)
-		// set the last return to the result of the operation.
-		if operation.returns {
-			if in.evm.chainRules.IsCVE_2021_39137BlockPassed {
-				in.returnData = res
-			} else {
-				in.returnData = common.CopyBytes(res)
-			}
-=======
 		if err != nil {
 			break
->>>>>>> 11a3a350
 		}
 		pc++
 	}
