--- conflicted
+++ resolved
@@ -49,7 +49,6 @@
 }
 
 var (
-<<<<<<< HEAD
 	frontierInstructionSet                       = newFrontierInstructionSet()
 	homesteadInstructionSet                      = newHomesteadInstructionSet()
 	tangerineWhistleInstructionSet               = newTangerineWhistleInstructionSet()
@@ -59,17 +58,7 @@
 	istanbulInstructionSet                       = newIstanbulInstructionSet()
 	berlinIntructionSetBeforeCVE_2021_39137Block = newBerlinInstructionSetWithVulnerableStaticCall()
 	berlinInstructionSet                         = newBerlinInstructionSet()
-=======
-	frontierInstructionSet         = newFrontierInstructionSet()
-	homesteadInstructionSet        = newHomesteadInstructionSet()
-	tangerineWhistleInstructionSet = newTangerineWhistleInstructionSet()
-	spuriousDragonInstructionSet   = newSpuriousDragonInstructionSet()
-	byzantiumInstructionSet        = newByzantiumInstructionSet()
-	constantinopleInstructionSet   = newConstantinopleInstructionSet()
-	istanbulInstructionSet         = newIstanbulInstructionSet()
-	berlinInstructionSet           = newBerlinInstructionSet()
 	londonInstructionSet           = newLondonInstructionSet()
->>>>>>> aa637fd3
 )
 
 // JumpTable contains the EVM opcodes supported at a given fork.
